--- conflicted
+++ resolved
@@ -12500,8 +12500,6 @@
 
                 print(p.key_averages().table(max_name_column_width=200))
 
-<<<<<<< HEAD
-=======
         def test_non_blocking_copy_codegen(self):
             # Checks non_blocking arg is present in codegen
             # (see https://github.com/pytorch/pytorch/issues/136260)
@@ -12526,7 +12524,6 @@
             self.assertTrue("in_out_ptr" not in code)
             self.assertEqual(fn_opt(*inps), fn(*inps))
 
->>>>>>> e20e7a8c
     class RNNTest(TestCase):
         device_type = GPU_TYPE
 
