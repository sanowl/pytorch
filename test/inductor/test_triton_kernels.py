--- conflicted
+++ resolved
@@ -16,7 +16,12 @@
 from torch._inductor.utils import run_and_get_code
 from torch._library import capture_triton
 from torch.testing._internal import common_utils
-from torch.testing._internal.common_utils import skipIfRocm, skipIfXpu, TEST_WITH_ROCM
+from torch.testing._internal.common_utils import (
+    parametrize,
+    skipIfRocm,
+    skipIfXpu,
+    TEST_WITH_ROCM,
+)
 from torch.testing._internal.inductor_utils import GPU_TYPE, HAS_CUDA, HAS_GPU, HAS_XPU
 from torch.testing._internal.logging_utils import logs_to_string
 
@@ -1010,6 +1015,66 @@
         compiled_out = torch.compile(f)(inp)
         self.assertEqual(compiled_out, eager_out)
 
+    @torch._inductor.config.patch(
+        triton_kernel_default_layout_constraint="needs_fixed_stride_order"
+    )
+    @requires_gpu
+    def test_layout_constraint_needs_fixed_stride_order(self):
+        # Construct a custom op whose output strides are (1, 2)
+        @torch.library.custom_op("mylib::weird_op_with_lowering", mutates_args={})
+        def weird_op_with_lowering(x: torch.Tensor) -> torch.Tensor:
+            return torch.empty_strided((2, 2), (1, 2), dtype=x.dtype, device=x.device)
+
+        @weird_op_with_lowering.register_fake
+        def _(x):
+            return torch.empty_strided((2, 2), (1, 2), dtype=x.dtype, device=x.device)
+
+        # The lowering for the custom op produces output strides (2, 1).
+        from torch._inductor.lowering import empty_strided, register_lowering
+
+        @register_lowering(torch.ops.mylib.weird_op_with_lowering)
+        def _(x):
+            return empty_strided(
+                x.shape, (2, 1), dtype=x.dtype, device=torch.device("cuda:0")
+            )
+
+        # Triton kernel that has different behavior depending on the input strides.
+        @triton.jit
+        def kernel(
+            in_ptr0,
+            out_ptr,
+            n_elements,
+            BLOCK_SIZE: "tl.constexpr",
+        ):
+            pid = tl.program_id(axis=0)
+            block_start = pid * BLOCK_SIZE
+            offsets = block_start + tl.arange(0, BLOCK_SIZE)
+            mask = offsets < n_elements
+            output = offsets
+            tl.store(out_ptr + offsets, output, mask=mask)
+
+        def arange_out(x, out):
+            n_elements = x.numel()
+            grid = lambda meta: (triton.cdiv(n_elements, meta["BLOCK_SIZE"]),)
+            kernel[grid](x, out, n_elements, BLOCK_SIZE=4)
+
+        def f(x):
+            y = weird_op_with_lowering(x)
+            # Inductor lowering will decide that y is better having strides (2, 1).
+            # This is different from the strides at tracing time (1, 2).
+            # Under the "needs_fixed_stride_order" config, inductor will coerce
+            # y to have strides (1, 2) before passing it to arange_out.
+            # If it doesn't, then the result will be different from eager mode.
+            arange_out(x, y)
+            return x + y
+
+        x = torch.randn(2, 2, device="cuda")
+        eager_out = f(x)
+
+        compiled_inductor_f = torch.compile(f, backend="inductor", fullgraph=True)
+        compiled_inductor_out = compiled_inductor_f(x)
+        self.assertEqual(compiled_inductor_out, eager_out)
+
     @requires_gpu
     def test_triton_kernel_strided_input_nonzero_offset(self):
         def f(inp):
@@ -1545,8 +1610,6 @@
         x = torch.randn(4, device=GPU_TYPE)
         f(x, x)
 
-<<<<<<< HEAD
-=======
     @requires_gpu
     @parametrize("dtype", (torch.float16, torch.float32, torch.float64))
     def test_triton_kernel_float64_constant(self, dtype):
@@ -1559,7 +1622,6 @@
         compiled_out = torch.compile(f, dynamic=True)(x)
         self.assertEqual(compiled_out, eager_out)
 
->>>>>>> 09519eb1
 
 def make_mutation_test(fn):
     @requires_gpu
