# Owner(s): ["module: inductor"]
import contextlib
import dataclasses
import functools
import io
import itertools
import logging
import os
import re
import subprocess
import sys
import unittest
from importlib.machinery import SourceFileLoader
from pathlib import Path
from unittest import mock

import torch
import torch.nn as nn
import torch.nn.functional as F
from torch import _inductor as inductor
from torch._dynamo import compiled_autograd, config
from torch._dynamo.backends.debugging import aot_eager
from torch._dynamo.device_interface import get_interface_for_device
from torch._dynamo.utils import counters
from torch._inductor import config as inductor_config
from torch._inductor.test_case import run_tests, TestCase
from torch.testing._internal.common_utils import skipIfWindows
from torch.testing._internal.inductor_utils import GPU_TYPE, HAS_CPU, HAS_CUDA, HAS_GPU
from torch.testing._internal.logging_utils import logs_to_string


# note: these tests are not run on windows due to inductor_utils.HAS_CPU


def make_compiler_fn(fullgraph=True, dynamic=True, backend="inductor"):
    assert backend in ["inductor", "aot_eager"]

    def _compiler_fn(gm):
        """Same as torch.compile() but counts number of compiles"""

        def _inner_compiler(gm_, example_inputs_):
            counters["compiled_autograd"]["compiles"] += 1
            if backend == "inductor":
                return inductor.compile(gm_, example_inputs_)
            elif backend == "aot_eager":
                return aot_eager(gm_, example_inputs_)

        return torch.compile(
            gm, backend=_inner_compiler, fullgraph=fullgraph, dynamic=dynamic
        )

    return _compiler_fn


compiler_fn = make_compiler_fn()


# TODO(jansel): hooks as lambdas creates recompiles in dynamo, we should fix that
def hook1(grad):
    return grad * 2


def hook2(grads):
    return (grads[0] + 1,)


def hook3(gI, gO):
    return (torch.sin(gI[0]) + gO[0],)


class TestCompiledAutograd(TestCase):
    def setUp(self) -> None:
        super().setUp()
        torch._logging.set_logs(compiled_autograd_verbose=False)
        config.compiled_autograd = False
        compiled_autograd.reset()

    def tearDown(self) -> None:
        super().tearDown()
        torch._logging.set_logs(compiled_autograd_verbose=False)
        config.compiled_autograd = False
        compiled_autograd.reset()

    def check_output_and_recompiles(
        self, fn, count=1, compiler_fn=compiler_fn, compile_fn=False
    ):
        if isinstance(count, list):
            captures, compiles = count
        else:
            captures, compiles = count, count
        with torch.autograd.set_multithreading_enabled(False):
            torch._dynamo.reset()
            counters["compiled_autograd"].clear()
            torch.manual_seed(123)
            expected = list(fn())
            torch.manual_seed(123)
            with compiled_autograd.enable(compiler_fn):
                opt_fn = torch.compile(fn) if compile_fn else fn
                actual = list(opt_fn())
            self.assertEqual(expected, actual)
            self.assertEqual(counters["compiled_autograd"]["captures"], captures)
            self.assertEqual(counters["compiled_autograd"]["compiles"], compiles)

    def run_as_subprocess(self, script) -> bytes:
        try:
            return subprocess.check_output(
                [sys.executable, "-c", script],
                stderr=subprocess.STDOUT,
                # On Windows, opening the subprocess with the default CWD makes `import torch`
                # fail, so just set CWD to this script's directory
                cwd=os.path.dirname(os.path.realpath(__file__)),
            )
        except subprocess.CalledProcessError as e:
            self.fail(f"Subprocess exited with return code: {e.returncode}")

    def test_dynamo_flaky_segfault(self):
        script = """
import torch

def main():
    def compiler_fn(gm):
        return torch.compile(gm, backend="eager")

    def inner():
        x = torch.randn(1000, 3000)
        w = torch.randn(1000, 3000, requires_grad=True)
        def model(i):
            return torch.nn.functional.linear(i, w)
        out = model(x)
        loss = out.sum()
        with torch._dynamo.compiled_autograd.enable(compiler_fn):
            loss.backward()
        assert(w.grad is not None)

    inner()
    torch._dynamo.reset()
    inner()

main()
        """
        # Run it three times to catch bad dynamo state resets
        for _ in range(3):
            self.run_as_subprocess(script)

    def test_basic(self):
        def fn():
            model = torch.nn.Sequential(
                torch.nn.Linear(4, 4),
                torch.nn.ReLU(),
                torch.nn.Linear(4, 4),
                torch.nn.ReLU(),
            )
            x = torch.randn([2, 4])
            result = model(x).sum()
            result.backward()
            yield model[0].weight.grad
            yield model[0].bias.grad
            yield model[2].weight.grad
            yield model[2].bias.grad

        self.check_output_and_recompiles(fn)

    def test_cache_hit(self):
        def fn():
            for _ in range(3):
                model = torch.nn.Sequential(
                    torch.nn.Linear(4, 4),
                    torch.nn.ReLU(),
                    torch.nn.Linear(4, 4),
                    torch.nn.ReLU(),
                )
                x = torch.randn([2, 4])
                result = model(x).sum()
                result.backward()
                yield model[0].weight.grad
                yield model[0].bias.grad
                yield model[2].weight.grad
                yield model[2].bias.grad

        self.check_output_and_recompiles(fn)

    def test_graph_break_custom_op(self):
        @torch.library.custom_op("mylib::sin", mutates_args={})
        def sin(x: torch.Tensor) -> torch.Tensor:
            return x.sin()

        def setup_context(ctx, inputs, output):
            (x,) = inputs
            ctx.save_for_backward(x)

        def backward(ctx, grad):
            (x,) = ctx.saved_tensors
            return grad * x.cos()

        sin.register_autograd(backward, setup_context=setup_context)

        x = torch.randn(3, requires_grad=True)
        y = sin(x.clone()).sum()
        with compiled_autograd.enable(compiler_fn):
            y.backward()

    def test_tensor_grad_hook1(self):
        def fn():
            for _ in range(3):
                model = torch.nn.Sequential(
                    torch.nn.Linear(4, 4),
                    torch.nn.ReLU(),
                )
                x = torch.randn([2, 4])

                model[0].weight.register_hook(hook1)

                result = model(x).sum()
                result.backward()
                yield model[0].weight.grad
                yield model[0].bias.grad

        self.check_output_and_recompiles(fn)

    def test_tensor_grad_hook2(self):
        def fn():
            for _ in range(3):
                model = torch.nn.Sequential(
                    torch.nn.Linear(4, 4),
                    torch.nn.ReLU(),
                )
                x = torch.randn([1, 4])

                result = model(x).sum()
                result.grad_fn.register_prehook(hook2)
                result.backward()
                yield model[0].weight.grad
                yield model[0].bias.grad

        self.check_output_and_recompiles(fn)

    def test_tensor_grad_hook3(self):
        def fn():
            for _ in range(3):
                model = torch.nn.Sequential(
                    torch.nn.Linear(4, 4),
                    torch.nn.ReLU(),
                )
                x = torch.randn([1, 4])

                result = model(x).sum()
                result.grad_fn.register_hook(hook3)
                result.backward()
                yield model[0].weight.grad
                yield model[0].bias.grad

        self.check_output_and_recompiles(fn)

    def test_torch_compile(self):
        def fn():
            model = torch.nn.Sequential(
                torch.nn.Linear(4, 4),
                torch.nn.Sigmoid(),
            )
            opt_model = torch.compile(model, fullgraph=True)

            for _ in range(3):
                x = torch.randn([1, 4])

                result = opt_model(x).sum()
                result.backward()
                yield model[0].weight.grad
                yield model[0].bias.grad
                model.zero_grad()

        self.check_output_and_recompiles(fn)

    def test_torch_compile_api_inductor(self):
        def fn():
            torch.manual_seed(123)
            model = torch.nn.Sequential(
                torch.nn.Linear(4, 4),
                torch.nn.Sigmoid(),
            )

            res = []
            for _ in range(3):
                x = torch.randn([1, 4])

                result = model(x).sum()
                result.backward()
                res.append(model[0].weight.grad)
                res.append(model[0].bias.grad)
                model.zero_grad()
            return res

        expected = fn()
        with config.patch(compiled_autograd=True):
            compiled_fn = torch.compile(fn)
        actual = compiled_fn()
        self.assertEqual(expected, actual)
        self.assertEqual(counters["compiled_autograd"]["captures"], 1)

    def test_torch_compile_api_aot_eager(self):
        def fn():
            torch.manual_seed(123)
            model = torch.nn.Sequential(
                torch.nn.Linear(4, 4),
                torch.nn.Sigmoid(),
            )

            res = []
            for _ in range(3):
                x = torch.randn([1, 4])

                result = model(x).sum()
                result.backward()
                res.append(model[0].weight.grad)
                res.append(model[0].bias.grad)
                model.zero_grad()
            return res

        expected = fn()
        with config.patch(compiled_autograd=True):
            compiled_fn = torch.compile(fn, backend="aot_eager")
        actual = compiled_fn()
        self.assertEqual(expected, actual)
        self.assertEqual(counters["compiled_autograd"]["captures"], 1)

    def test_torch_compile_api_eager(self):
        def fn():
            torch.manual_seed(123)
            model = torch.nn.Sequential(
                torch.nn.Linear(4, 4),
                torch.nn.Sigmoid(),
            )

            res = []
            for _ in range(3):
                x = torch.randn([1, 4])

                result = model(x).sum()
                result.backward()
                res.append(model[0].weight.grad)
                res.append(model[0].bias.grad)
                model.zero_grad()
            return res

        expected = fn()
        with config.patch(compiled_autograd=True):
            compiled_fn = torch.compile(fn, backend="eager")
        actual = compiled_fn()
        self.assertEqual(expected, actual)
        self.assertEqual(counters["compiled_autograd"]["captures"], 1)

    def test_multiple_torch_compile(self):
        model = torch.nn.Sequential(
            torch.nn.Linear(4, 4),
            torch.nn.Sigmoid(),
        )
        x = torch.randn([1, 4])

        def fn():
            result = model(x).sum()
            result.backward()

        model2 = torch.nn.Linear(4, 4)
        x2 = torch.randn([1, 4])

        def fn2():
            result = model2(x2).sum()
            result.backward()

        no_ca1 = torch.compile(fn)
        no_ca1()
        self.assertEqual(counters["compiled_autograd"]["captures"], 0)
        counters.clear()

        with config.patch(compiled_autograd=True):
            with_ca = torch.compile(fn2)
            with_ca()
            self.assertEqual(counters["compiled_autograd"]["captures"], 1)
            counters.clear()

        no_ca2 = torch.compile(fn)
        no_ca2()
        self.assertEqual(counters["compiled_autograd"]["captures"], 0)

    def test_torch_compile_graph_break(self):
        model = torch.nn.Sequential(
            torch.nn.Linear(4, 4),
            torch.nn.Sigmoid(),
        )
        x = torch.randn([1, 4])

        @torch._dynamo.disable()
        def fn():
            result = model(x).sum()
            result.backward()

        with config.patch(compiled_autograd=True):
            opt_fn = torch.compile(fn)
            opt_fn()

        self.assertEqual(counters["compiled_autograd"]["captures"], 1)

    def test_torch_compile_graph_break2(self):
        model = torch.nn.Sequential(
            torch.nn.Linear(4, 4),
            torch.nn.Sigmoid(),
        )
        x = torch.randn([1, 4])

        @torch._dynamo.disable()
        def inner_fn(loss):
            loss.backward()

        def fn():
            result = model(x).sum()
            inner_fn(result)

        with config.patch(compiled_autograd=True):
            opt_fn = torch.compile(fn)
            opt_fn()

        self.assertEqual(counters["compiled_autograd"]["captures"], 1)

    def test_torch_compile_only_backward_call(self):
        model = torch.nn.Sequential(
            torch.nn.Linear(4, 4),
            torch.nn.Sigmoid(),
        )
        x = torch.randn([1, 4])

        result = model(x).sum()
        with config.patch(compiled_autograd=True):
            opt_bwd = torch.compile(lambda: result.backward())
            opt_bwd()

        self.assertEqual(counters["compiled_autograd"]["captures"], 1)

    def test_dynamo_boxed(self):
        def get_placeholders(gm_):
            placeholders = []
            for node in gm_.graph.nodes:
                if node.op == "placeholder":
                    placeholders.append(node)
            return placeholders

        def eager_with_check(gm, is_bwd):
            def inner_compiler(gm_, example_inputs_):
                placeholders = get_placeholders(gm_)
                if is_bwd:
                    # should be boxed inputs
                    assert len(placeholders) == 1
                else:
                    assert len(placeholders) > 1

                return gm_

            return torch.compile(gm, backend=inner_compiler)

        fwd_compiler_fn = functools.partial(eager_with_check, is_bwd=False)
        bwd_compiler_fn = functools.partial(eager_with_check, is_bwd=True)

        def fn(inputs):
            args_0, args_1, args_2 = inputs
            out = torch.mm(args_0, args_1)
            out = torch.mm(out, args_2)
            loss = out.sum()
            with compiled_autograd.enable(bwd_compiler_fn):
                loss.backward()
            yield args_0.grad
            yield args_1.grad
            yield args_2.grad

        inputs = [
            torch.randn([1, 2], requires_grad=True),
            torch.randn([2, 3], requires_grad=True),
            torch.randn([3, 4], requires_grad=True),
        ]

        compiled_fn = eager_with_check(fn, is_bwd=False)
        grads = list(compiled_fn(inputs))
        self.assertEqual(len(grads), 3)
        self.assertNotEqual(grads[0], None)
        self.assertNotEqual(grads[1], None)
        self.assertNotEqual(grads[2], None)

    def test_inputs_aliasing_bytecode_attr_mutations(self):
        # Freeze compiled autograd graph
        compiler = torch._dynamo.compiled_autograd.AutogradCompilerInstance(compiler_fn)
        param = torch.ones(100)
        activ = torch.ones(100) * 2
        inputs = [param, activ]
        proxies, _, _ = compiler.begin_capture(
            inputs=inputs, sizes=[], scalars=[], origins=[[], [], []]
        )
        param_proxy, activ_proxy = proxies
        buf = activ_proxy * 2
        torch.ops.inductor.accumulate_grad_.default(param_proxy, buf)
        runtime_wrapper, compiled_fn = compiler.end_capture(buf)

        def bytecode_hook(code, out_code):
            import dis
            import sys

            if sys.version_info < (3, 11):
                call_op = "CALL_FUNCTION"
            else:
                call_op = "CALL"

            insts = list(dis.get_instructions(out_code))
            call_graph_idx = next(
                i for i, inst in enumerate(insts) if inst.opname == call_op
            )
            # pre-graph should alias: inputs_ref_0 = inputs[0]
            matches = [
                inst
                for inst in insts[:call_graph_idx]
                if inst.opname == "STORE_FAST" and inst.argval == "inputs_ref_0"
            ]
            self.assertTrue(len(matches) == 1)
            # post-graph should access inputs_ref_0 instead of inputs
            matches = [
                inst for inst in insts[call_graph_idx:] if inst.argval == "inputs"
            ]
            self.assertTrue(len(matches) == 0)
            matches = [
                inst
                for inst in insts[call_graph_idx:]
                if inst.opname == "LOAD_FAST" and inst.argval == "inputs_ref_0"
            ]
            self.assertTrue(len(matches) == 1)

        torch._dynamo.reset()
        handle = torch._dynamo.convert_frame.register_bytecode_hook(bytecode_hook)
        try:
            runtime_wrapper(
                compiled_fn=compiled_fn,
                inputs=[param, activ],
                sizes=(),
                scalars=(),
                hooks=(),
            )
        finally:
            handle.remove()

    def test_inputs_aliasing_bytecode_stack_restore(self):
        logging.getLogger().setLevel(logging.WARNING)
        from torch.testing._internal.logging_tensor import LoggingTensor

        # Create a graph that allows inputs stealing
        def forward(inputs):
            add = inputs[0] + 1
            add_1 = add + inputs[1]  # handled in suffix for tensor subclass
            out = add_1.cpu()
            return (out,)

        gm = torch.fx.symbolic_trace(forward)
        torch._dynamo.utils.set_locals_to_steal(gm, ["inputs"])
        compiled_fn = torch.compile(gm)

        inputs = [
            torch.ones(1000000, dtype=torch.float32),
            LoggingTensor(torch.ones(1)),
        ]

        def bytecode_hook(code, out_code):
            import dis
            import sys

            if sys.version_info < (3, 11):
                call_op = "CALL_FUNCTION"
            else:
                call_op = "CALL"

            insts = list(dis.get_instructions(out_code))
            call_graph_idx = next(
                i for i, inst in enumerate(insts) if inst.opname == call_op
            )
            # pre-graph should alias: inputs_ref_0 = inputs[0]
            matches = [
                inst
                for inst in insts[:call_graph_idx]
                if inst.opname == "STORE_FAST" and inst.argval == "inputs_ref_0"
            ]
            self.assertTrue(len(matches) == 1)
            # post-graph should access inputs_ref_0 instead of inputs
            matches = [
                inst for inst in insts[call_graph_idx:] if inst.argval == "inputs"
            ]
            self.assertTrue(len(matches) == 0)
            matches = [
                inst
                for inst in insts[call_graph_idx:]
                if inst.opname == "LOAD_FAST" and inst.argval == "inputs_ref_0"
            ]
            self.assertTrue(len(matches) == 1)

        torch._dynamo.reset()
        handle = torch._dynamo.convert_frame.register_bytecode_hook(bytecode_hook)
        try:
            out = compiled_fn(inputs)
            self.assertTrue(len(inputs) == 0)
        finally:
            handle.remove()

    def test_implicit_add(self):
        def fn():
            y = torch.randn(1, 4, requires_grad=True)

            def model(x):
                # y is used multiple times, gradients get added
                return torch.sigmoid(x * y + torch.sin(y) + torch.cos(y))

            for _ in range(3):
                x = torch.randn([1, 4])

                result = model(x).sum()
                result.backward()
                yield result
                yield y.grad
                y.grad = None

        self.check_output_and_recompiles(fn)

    def test_output_nodes_all_leaves(self):
        def fn():
            y = torch.randn(1, 4, requires_grad=True)
            z = torch.randn(1, 4, requires_grad=True)

            def model(x):
                return torch.sigmoid(x * z + torch.sin(y) + torch.cos(y))

            for _ in range(3):
                x = torch.randn([1, 4])

                result = model(x).sum()
                gy, gz = torch.autograd.grad(result, inputs=[y, z])
                assert y.grad is None
                assert z.grad is None
                yield gy
                yield gz

        self.check_output_and_recompiles(fn)

    def test_output_nodes_some_leaves(self):
        def fn():
            class UnreachableBwd(torch.autograd.Function):
                @staticmethod
                def forward(ctx, x):
                    return x

                @staticmethod
                def backward(ctx, gO):
                    raise RuntimeError

            y = torch.randn(1, 4, requires_grad=True)
            z = torch.randn(1, 4, requires_grad=True)

            def model(x):
                return torch.sigmoid(UnreachableBwd.apply(y) * z)

            for _ in range(3):
                x = torch.randn([1, 4])

                result = model(x).sum()
                gz = torch.autograd.grad(result, inputs=[z])
                assert y.grad is None
                assert z.grad is None
                yield gz

        self.check_output_and_recompiles(fn)

    def test_no_output_nodes_all_leaves(self):
        def fn():
            y = torch.randn(1, 4, requires_grad=True)
            z = torch.randn(1, 4, requires_grad=True)

            def model(x):
                return torch.sigmoid(x * z + torch.sin(y) + torch.cos(y))

            for _ in range(3):
                x = torch.randn([1, 4])
                result = model(x).sum()
                out = result.backward()
                assert out is None
                assert y.grad is not None
                assert z.grad is not None
                yield y.grad
                yield z.grad
                y.grad = None
                z.grad = None

        self.check_output_and_recompiles(fn)

    def test_no_output_nodes_some_leaves(self):
        def fn():
            class UnreachableBwd(torch.autograd.Function):
                @staticmethod
                def forward(ctx, x):
                    return x

                @staticmethod
                def backward(ctx, gO):
                    raise RuntimeError

            y = torch.randn(1, 4, requires_grad=True)
            z = torch.randn(1, 4, requires_grad=True)
            a = torch.randn(1, 4, requires_grad=True)

            def model(x):
                return torch.sigmoid(x * y * z * UnreachableBwd.apply(a))

            for _ in range(3):
                x = torch.randn([1, 4])
                result = model(x).sum()
                out = result.backward(inputs=[y, z])
                assert out is None
                assert y.grad is not None
                assert z.grad is not None
                assert a.grad is None
                yield y.grad
                yield z.grad
                y.grad = None
                z.grad = None

        self.check_output_and_recompiles(fn)

    def test_no_output_nodes_different_leaves_will_recompile(self):
        def fn():
            def fwd(x, y, z):
                out = x * y  # MulBackward0
                out2 = out * z  # MulBackward0
                return out2.sum()  # SumBackward0

            x = torch.randn(5, requires_grad=True)
            y = torch.randn(5, requires_grad=True)
            z = torch.randn(5, requires_grad=True)
            loss = fwd(x, y, z)
            torch.compile(lambda: torch.autograd.backward(loss, inputs=[x]))()
            yield x.grad
            x.grad = None

            loss = fwd(x, y, z)
            torch.compile(lambda: torch.autograd.backward(loss, inputs=[y]))()
            yield y.grad

        # Guarded by TensorArg id, mismatch on last MulBackward0
        self.check_output_and_recompiles(fn, 2)

    def test_dynamic_shapes(self):
        def fn():
            model = torch.nn.Sequential(
                torch.nn.Linear(4, 4),
                torch.nn.ReLU(),
                torch.nn.Linear(4, 4),
                torch.nn.ReLU(),
            )
            opt_model = torch.compile(model, dynamic=True)

            for b in range(10, 100, 10):
                x = torch.randn([b, 4])
                result = opt_model(x).sum()
                result.backward()
                yield model[0].weight.grad
                yield model[0].bias.grad
                yield model[2].weight.grad
                yield model[2].bias.grad
                model.zero_grad()

        # TODO(jansel): we should be able to get this count to 1
        self.check_output_and_recompiles(fn, count=2)

    def test_accumulate_without_zero(self):
        def fn():
            model = torch.nn.Sequential(
                torch.nn.Linear(4, 4),
                torch.nn.ReLU(),
                torch.nn.Linear(4, 4),
                torch.nn.ReLU(),
            )
            opt_model = torch.compile(model, dynamic=True)

            for _ in range(10):
                x = torch.randn([10, 4])
                result = opt_model(x).sum()
                result.backward()
                yield model[0].weight.grad.clone()
                yield model[0].bias.grad.clone()
                yield model[2].weight.grad.clone()
                yield model[2].bias.grad.clone()

        self.check_output_and_recompiles(fn, count=2)

    def test_inplace_grad_update(self):
        def fn():
            model = torch.nn.Sequential(
                torch.nn.Linear(4, 4),
                torch.nn.ReLU(),
            )
            opt_model = torch.compile(model, dynamic=True)

            for _ in range(10):
                w_grad = torch.rand_like(model[0].weight)
                b_grad = torch.rand_like(model[0].bias)
                model[0].weight.grad = w_grad
                model[0].bias.grad = b_grad

                x = torch.randn([10, 4])
                result = opt_model(x).sum()
                result.backward()
                assert model[0].weight.grad is w_grad
                assert model[0].bias.grad is b_grad
                yield w_grad.clone()
                yield b_grad.clone()

        self.check_output_and_recompiles(fn, count=1)

    @unittest.skipIf(not HAS_GPU, "requires gpu")
    def test_issue106555(self):
        DEVICE = torch.device(GPU_TYPE, 0)
        NUM_FEATURES = 256

        def bias_sigmoid_mul(x1, x2, bias):
            x2 = torch.sigmoid(x2 + bias)
            y = x1 * x2
            return y

        bias_sigmoid_mul_jit = torch.compile(bias_sigmoid_mul)

        class ModuleWithJit(nn.Module):
            def __init__(self) -> None:
                super().__init__()
                self.linear_1 = nn.Linear(NUM_FEATURES, NUM_FEATURES, bias=True)
                self.linear_2 = nn.Linear(NUM_FEATURES, NUM_FEATURES, bias=False)
                self.linear_2_bias = nn.Parameter(torch.zeros(NUM_FEATURES))

            def forward(self, input_tensor):
                x1 = self.linear_1(input_tensor)
                x2 = self.linear_2(input_tensor)
                output = bias_sigmoid_mul_jit(x1, x2, self.linear_2_bias)
                return output

        class Model(nn.Module):
            def __init__(self) -> None:
                super().__init__()
                self.module_with_jit_1 = ModuleWithJit()
                self.module_with_jit_2 = ModuleWithJit()

            def forward(self, x, gradient_checkpointing: bool):
                if gradient_checkpointing:
                    y = torch.utils.checkpoint.checkpoint(
                        self._forward, x, use_reentrant=True
                    )
                else:
                    y = self._forward(x)
                return y

            def _forward(self, x):
                x = x + self.module_with_jit_1(x)
                x = x + self.module_with_jit_2(x.transpose(-2, -3)).transpose(-2, -3)
                return x

        device_interface = get_interface_for_device(GPU_TYPE)
        device_interface.set_device(device=DEVICE)
        torch.manual_seed(1234567890)
        model = Model()
        model.train()
        model.to(device=DEVICE)
        model_parameters = list(model.parameters())

        torch.manual_seed(1234567890)
        input_tensor = torch.randn(1, 128, 256, NUM_FEATURES).to(device=DEVICE)
        input_tensor.requires_grad = True
        target_tensor = torch.randn(1, 128, 256, NUM_FEATURES).to(
            dtype=input_tensor.dtype, device=DEVICE
        )

        for iteration in range(10):
            for param in model_parameters:
                param.grad = None
            output_tensor = model(
                x=input_tensor.clone(),
                gradient_checkpointing=True,
            )
            loss = torch.mean(torch.abs(target_tensor - output_tensor))
            loss.backward()

    def test_keep_graph_simple(self):
        x = torch.tensor([2.0], requires_grad=True)
        y = x**2

        # First backward pass; keep the computation graph
        y.backward(retain_graph=True)
        self.assertEqual(x.grad, torch.Tensor([4]))  # dy/dx at x=2 is 4

        # Note - this will run under both the eager and compiled regime.
        def fn():
            # Reset the gradients
            x.grad = torch.tensor([0.0])
            # Second and Third backward pass; keep the computation graph
            y.backward(retain_graph=True)
            self.assertEqual(x.grad, torch.Tensor([4]))  # dy/dx at x=2 is 4
            return x.grad

        self.check_output_and_recompiles(fn, count=1)

    def test_keep_graph_usage_after_compiled(self):
        x = torch.tensor([2.0], requires_grad=True)
        y = x**2

        # First backward pass; keep the computation graph
        def eager_check():
            y.backward(retain_graph=True)
            self.assertEqual(x.grad, torch.Tensor([4]))  # dy/dx at x=2 is 4
            x.grad = torch.tensor([0.0])

        eager_check()

        for i in range(0, 5):
            with compiled_autograd.enable(compiler_fn):
                eager_check()

            eager_check()

    def test_custom_fn_saved_tensors(self):
        def fn():
            class MySin(torch.autograd.Function):
                @staticmethod
                def forward(ctx, x):
                    ctx.save_for_backward(x)
                    return torch.sin(x)

                @staticmethod
                def backward(ctx, gO):
                    (x,) = ctx.saved_tensors
                    return gO * torch.cos(x)

            for i in [10, 100, 10, 15, 20, 25]:
                x = torch.arange(0.0, i, requires_grad=True)
                out = MySin.apply(x)
                loss = out.sum()
                loss.backward()
                yield x.grad

        self.check_output_and_recompiles(fn, count=2)

    def test_custom_fn_saved_multiple_tensors(self):
        def fn():
            class MyFn(torch.autograd.Function):
                @staticmethod
                def forward(ctx, x, y):
                    ctx.save_for_backward(x, y)
                    return torch.sin(x), torch.sin(y)

                @staticmethod
                def backward(ctx, gO_x, gO_y):
                    (x, y) = ctx.saved_tensors
                    return gO_x * torch.cos(x), gO_y * torch.cos(y)

            for i in [10, 100, 10, 15, 20, 25]:
                x = torch.arange(0.0, i, requires_grad=True)
                y = torch.arange(0.0, i, requires_grad=True)
                out1, out2 = MyFn.apply(x, y)
                loss = (out1 * out2).sum()
                loss.backward()
                yield x.grad

        self.check_output_and_recompiles(fn, count=2)

    def test_custom_fn_saved_multiple_tensors_dedup(self):
        def fn():
            class MyFn(torch.autograd.Function):
                @staticmethod
                def forward(ctx, x):
                    ctx.save_for_backward(x, x)
                    return torch.sin(x)

                @staticmethod
                def backward(ctx, gO):
                    (x1, x2) = ctx.saved_tensors
                    return gO * torch.cos(x1) * torch.cos(x2)

            for i in [10, 100, 10, 15, 20, 25]:
                x = torch.arange(0.0, i, requires_grad=True)
                out = MyFn.apply(x)
                loss = out.sum()
                loss.backward()
                yield x.grad

        self.check_output_and_recompiles(fn, count=2)

    def test_custom_fn_saved_shape_tensor(self):
        def fn():
            class MyFn(torch.autograd.Function):
                @staticmethod
                def forward(ctx, x):
                    ctx.save_for_backward(x)
                    return x

                @staticmethod
                def backward(ctx, gO):
                    (x,) = ctx.saved_tensors
                    return gO * x.shape[0]

            for i in [10, 100, 10, 15, 20, 25]:
                x = torch.arange(0.0, i, requires_grad=True)
                out = MyFn.apply(x)
                loss = out.sum()
                loss.backward()
                yield x.grad

        self.check_output_and_recompiles(fn, count=2)

    def test_custom_fn_saved_attr(self):
        def fn():
            class MyFn(torch.autograd.Function):
                @staticmethod
                def forward(ctx, x):
                    ctx.shape = x.shape
                    return x

                @staticmethod
                def backward(ctx, gO):
                    x_shape = ctx.shape[0]
                    return gO * x_shape

            for i in [10, 100, 10, 15, 20, 25]:
                x = torch.arange(0.0, i, requires_grad=True)
                out = MyFn.apply(x)
                loss = out.sum()
                loss.backward()
                yield x.grad

        self.check_output_and_recompiles(
            fn, count=2, compiler_fn=make_compiler_fn(fullgraph=False)
        )

    def test_custom_fn_multiple_grads(self):
        def fn():
            class MyFn(torch.autograd.Function):
                @staticmethod
                def forward(ctx, x, y):
                    return x + y, y

                @staticmethod
                def backward(ctx, gO_1, gO_2):
                    return gO_1, gO_2

            for i in [10, 100, 10, 15, 20, 25]:
                x = torch.arange(0.0, i, requires_grad=True)
                y = torch.arange(0.0, i, requires_grad=True)
                out1, out2 = MyFn.apply(x, y)
                loss = (out1 + out2).sum()
                loss.backward()
                yield x.grad
                yield y.grad

        self.check_output_and_recompiles(fn, count=2)

    def test_custom_fn_non_variable_input(self):
        def fn():
            class MyFn(torch.autograd.Function):
                @staticmethod
                def forward(ctx, x, y, z):
                    return x * 2, y * 3, z * 4

                @staticmethod
                def backward(ctx, gO_1, gO_2, gO_3):
                    return gO_1, gO_2, gO_3

            for i in [10, 100, 10, 15, 20, 25]:
                x = torch.arange(0.0, i, requires_grad=True)
                y = 1
                z = torch.arange(0.0, i, requires_grad=True)
                out1, out2, out3 = MyFn.apply(x, y, z)
                loss = (out1 + out2 + out3).sum()
                loss.backward()
                yield x
                yield y
                yield z

        self.check_output_and_recompiles(fn, count=2)

    @unittest.skipIf(not HAS_GPU, "requires gpu")
    def test_logging_tensor_flaky(self) -> None:
        # when you first run some test using triton and then run test_inputs_aliasing_bytecode_stack_restore
        # resulting in:
        #   - pytest: `TypeError: unsupported operand type(s) for +: 'Tensor' and 'LoggingTensor'`
        #   - python: `TypeError: not all arguments converted during string formatting`

        # 1. some triton involving test
        def fn():
            def _fn(x):
                return x

            x = torch.arange(
                1, 10, requires_grad=True, dtype=torch.float16, device=GPU_TYPE
            )
            out = _fn(x)
            loss = out.sum()
            loss.backward()

        with compiled_autograd.enable(compiler_fn):
            fn()

        logging.getLogger().setLevel(
            logging.WARNING
        )  # triton setup overwrote it to INFO
        # 2. test_inputs_aliasing_bytecode_stack_restore
        from torch.testing._internal.logging_tensor import LoggingTensor

        def forward(inputs):
            add = inputs[0] + 1
            add_1 = add + inputs[1]
            out = add_1.cpu()
            return (out,)

        gm = torch.fx.symbolic_trace(forward)
        print(gm.print_readable())
        torch._dynamo.utils.set_locals_to_steal(gm, ["inputs"])
        compiled_fn = torch.compile(gm)

        inputs = [
            torch.ones(1000000, dtype=torch.float32),
            LoggingTensor(torch.ones(1)),
        ]

        compiled_fn(inputs)

    @unittest.skipIf(not HAS_GPU, "requires gpu")
    def test_custom_fn_output_metadata(self):
        def my_compiler_fn(gm):
            for node in gm.graph.nodes:
                if isinstance(node.target, torch._ops.OpOverload):
                    assert (
                        node.target._name != "aten::_to_copy"
                    ), "there should be no implicit copies (e.g. dtype casting)"

            def inner_compiler(gm_, example_inputs_):
                counters["compiled_autograd"]["compiles"] += 1
                return inductor.compile(gm_, example_inputs_)

            return torch.compile(
                gm, backend=inner_compiler, fullgraph=True, dynamic=True
            )

        def fn():
            class MyFn(torch.autograd.Function):
                @staticmethod
                def forward(ctx, x):
                    return x

                @staticmethod
                def backward(ctx, gO):
                    return gO

            x = torch.arange(
                1, 10, requires_grad=True, dtype=torch.float16, device=GPU_TYPE
            )
            x_view = x.view(3, 3)
            out = MyFn.apply(x_view)
            loss = out.sum()
            loss.backward()
            yield x.dtype
            yield x.device
            yield x.grad

        self.check_output_and_recompiles(fn, count=1)

    def test_custom_fn_with_same_graph(self):
        def fn():
            class MyFn1(torch.autograd.Function):
                @staticmethod
                def forward(ctx, x):
                    return x

                @staticmethod
                def backward(ctx, gO):
                    return gO

            # same as MyFn1, but different autograd function id
            # should not be using same graph as MyFn1
            class MyFn2(torch.autograd.Function):
                @staticmethod
                def forward(ctx, x):
                    return x

                @staticmethod
                def backward(ctx, gO):
                    return gO

            for myfn in [MyFn1, MyFn2, MyFn1, MyFn2]:
                x = torch.arange(0.0, 10, requires_grad=True)
                out = myfn.apply(x)
                loss = out.sum()
                loss.backward()
                yield x.grad

        self.check_output_and_recompiles(
            fn, count=2
        )  # should compile once for MyFn1 and once for MyFn2

    def test_custom_fn_dynamically_defined_class(self):
        def fn():
            def create_class(multiplier: int):
                class DynamicFn(torch.autograd.Function):
                    @staticmethod
                    def forward(ctx, x):
                        return x * multiplier

                    @staticmethod
                    def backward(ctx, gO):
                        return gO * multiplier

                return DynamicFn

            for multiplier in [10, 20, 30]:
                x = torch.arange(0.0, 10, requires_grad=True)
                out = create_class(multiplier).apply(x)
                loss = out.sum()
                loss.backward()
                yield x.grad

        self.check_output_and_recompiles(fn, count=3)

    def test_custom_fn_bw_graph_break(self):
        def fn():
            class MySin(torch.autograd.Function):
                @staticmethod
                def forward(ctx, x):
                    ctx.save_for_backward(x)
                    return torch.sin(x)

                @staticmethod
                def backward(ctx, gO):
                    print("graph break")
                    (x,) = ctx.saved_tensors
                    print("graph break")
                    return gO * torch.cos(x)

            for i in [10, 100, 10, 15, 20, 25]:
                x = torch.arange(0.0, i, requires_grad=True)
                out = MySin.apply(x)
                loss = out.sum()
                loss.backward()
                yield x.grad

        self.check_output_and_recompiles(
            fn, count=[2, 6], compiler_fn=make_compiler_fn(fullgraph=False)
        )

    def test_custom_fn_compiled_fw_graph_break(self):
        def fn():
            class MySin(torch.autograd.Function):
                @staticmethod
                def forward(ctx, x):
                    print("graph break")
                    ctx.save_for_backward(x)
                    return torch.sin(x)

                @staticmethod
                def backward(ctx, gO):
                    (x,) = ctx.saved_tensors
                    return gO * torch.cos(x)

            opt_model = torch.compile(MySin.apply)
            for i in [10, 100, 10, 15, 20, 25]:
                x = torch.arange(0.0, i, requires_grad=True)
                out = opt_model(x)
                loss = out.sum()
                loss.backward()
                yield x.grad

        self.check_output_and_recompiles(
            fn, count=2, compiler_fn=make_compiler_fn(fullgraph=False)
        )
        self.assertEqual(counters["stats"]["unique_graphs"], 5)  # 3 fw, 2 bw

    def test_custom_fn_compiled_fw_bw_graph_break(self):
        def fn():
            class MySin(torch.autograd.Function):
                @staticmethod
                def forward(ctx, x):
                    print("graph break")
                    ctx.save_for_backward(x)
                    return torch.sin(x)

                @staticmethod
                def backward(ctx, gO):
                    print("graph break")
                    (x,) = ctx.saved_tensors
                    return gO * torch.cos(x)

            opt_model = torch.compile(MySin.apply)
            for i in [10, 100, 10, 15, 20, 25]:
                x = torch.arange(0.0, i, requires_grad=True)
                out = opt_model(x)
                loss = out.sum()
                loss.backward()
                yield x.grad

        self.check_output_and_recompiles(
            fn, count=[2, 6], compiler_fn=make_compiler_fn(fullgraph=False)
        )
        self.assertEqual(counters["stats"]["unique_graphs"], 9)  # 3 fw, 6 bw

    def test_mismatch_fake_tensor_mode(self, dynamic_shape=False):
        """
        Repro the failure of training nanogpt with both compiled-autograd
        and _LazyGraphModule. Check https://github.com/pytorch/pytorch/pull/118981
        for more context.
        """
        B = 8
        x = torch.rand(B, 16)
        y = torch.rand(B, 16, requires_grad=True)

        if dynamic_shape:
            torch._dynamo.mark_dynamic(x, 0)
            torch._dynamo.mark_dynamic(y, 0)

        def f():
            y.grad = None
            out = x + y

            # make sure the backward call does not trigger any error when
            # compiling the backward graph
            out.sum().backward()
            return out, y.grad

        self.check_output_and_recompiles(f, compile_fn=True)

    def test_mismatch_fake_tensor_mode_dynamic_shape(self):
        self.test_mismatch_fake_tensor_mode(dynamic_shape=True)

    def test_accumulate_grad_accuracy(self):
        def fn():
            model = torch.nn.Sequential(
                torch.nn.Linear(2, 1, bias=False),
                torch.nn.Linear(1, 2, bias=False),
            )
            x = torch.randn(2, 2)

            out = model(x)
            loss = out.sum()
            torch.manual_seed(0)
            loss.backward()

            yield model[0].weight.grad
            yield model[1].weight.grad

        self.check_output_and_recompiles(fn, 1)

    def test_trace_run_with_rng_state(self):
        def sdpa(xq, xk):
            return F.scaled_dot_product_attention(xq, xk, xk, is_causal=True)

        def g(xq_1, xk_1, xq_2, xk_2):
            # xq: (bs, n_local_heads, seqlen, head_dim)
            # xk: (bs, n_local_heads, cache_len + seqlen, head_dim)
            y1 = sdpa(xq_1, xk_1)
            y2 = torch.utils.checkpoint.checkpoint(
                sdpa, xq_2, xk_2, use_reentrant=False
            )
            y = torch.mul(y1, y2)
            z = torch.matmul(y, y)
            return z

        def f():
            bs = 1
            n_local_heads = 1
            seqlen = 2
            head_dim = 2
            cache_len = 2
            xq_list = [
                torch.ones(
                    (bs, n_local_heads, seqlen, head_dim),
                    requires_grad=True,
                    device="cpu",
                )
                for _ in range(2)
            ]
            xk_list = [
                torch.ones(
                    (bs, n_local_heads, cache_len + seqlen, head_dim),
                    requires_grad=True,
                    device="cpu",
                )
                for _ in range(2)
            ]
            out = torch.compile(g, fullgraph=True)(
                xq_list[0], xk_list[0], xq_list[1], xk_list[1]
            )
            out.sum().backward()
            return out, *[x.grad for x in xq_list + xk_list]

        """
        Walkthrough of what happens with `run_with_rng_state`:
        1. `run_with_rng_state` only shows up in the backward graph (this op is inserted by the partitioner).
        2. The Dynamo graph captured by Compiled Autograd looks like:
        ```
        ===== __compiled_fn_3 =====
        torch/fx/_lazy_graph_module.py class GraphModule(torch.nn.Module):
            def forward(self, L_inputs_ : list):
                ...
                run_with_rng_state = torch.ops.higher_order.run_with_rng_state(
                    getitem_8,
                    torch.ops.aten._scaled_dot_product_flash_attention_for_cpu.default,
                    getitem_3, getitem_4, getitem_4, 0.0, True,
                )
                ...
        ```
        3. We want to preserve this `run_with_rng_state` op when going through AOTAutograd. We do it by having special handling
        in `run_with_rng_state` op's py_functionalize_impl.
        """

        def _run_with_rng_state_op_check(inductor_post_grad_graph):
            # Checks that `run_with_rng_state` op exists in Compiled Autograd's Inductor post-grad graph.
            op_set = {node.target for node in inductor_post_grad_graph.nodes}
            if torch.ops.higher_order.run_and_save_rng_state not in op_set:
                # This is backward graph, so check existence of `run_with_rng_state` op
                self.assertTrue(torch.ops.higher_order.run_with_rng_state in op_set)

        with torch._inductor.config.patch(
            post_grad_custom_post_pass=_run_with_rng_state_op_check
        ):
            compiler_fn = make_compiler_fn(fullgraph=True)

            def make_compiler_fn_with_op_check():
                def _compiler_fn(gm):
                    # Checks that `run_with_rng_state` op exists in Compiled Autograd's Dynamo graph.
                    self.assertTrue(
                        any(
                            node.target is torch.ops.higher_order.run_with_rng_state
                            for node in gm.graph.nodes
                        )
                    )
                    return compiler_fn(gm)

                return _compiler_fn

            compiler_fn_with_op_check = make_compiler_fn_with_op_check()
            self.check_output_and_recompiles(
                f, compiler_fn=compiler_fn_with_op_check, compile_fn=False
            )

<<<<<<< HEAD
    def test_trace_auto_functionalized(self):
        torch.library.define(
            "testlib::foo",
            "(Tensor(a!) x) -> (Tensor)",
            tags=torch.Tag.pt2_compliant_tag,
        )
        torch.library.define(
            "testlib::foo_mutated",
            "(Tensor(a!) x) -> (Tensor)",
            tags=torch.Tag.pt2_compliant_tag,
        )

        @torch.library.impl("testlib::foo", "cpu")
        def foo(x):
            x.add_(5)
            return x

        @torch.library.impl("testlib::foo", "Meta")
        def foo_meta(x):
            return x

        @torch.library.impl("testlib::foo_mutated", "CompositeImplicitAutograd")
        def foo_mutated(x):
            return torch.ops.testlib.foo(x)

        def _get_custom_policy(must_recompute_list=None):
            def _custom_policy(ctx, func, *args, **kwargs):
                if must_recompute_list is not None and func in must_recompute_list:
                    return torch.utils.checkpoint.CheckpointPolicy.MUST_RECOMPUTE
                else:
                    return torch.utils.checkpoint.CheckpointPolicy.PREFER_RECOMPUTE

            return _custom_policy

        def context_fn():
            must_recompute_list = [
                torch.ops.higher_order.auto_functionalized,
            ]
            return torch.utils.checkpoint.create_selective_checkpoint_contexts(
                _get_custom_policy(
                    must_recompute_list=must_recompute_list,
                ),
            )

        def g(x):
            x = torch.matmul(x, x)
            torch.ops.testlib.foo_mutated(x)
            return torch.matmul(x, x)

        def g_cp(x):
            return torch.utils.checkpoint.checkpoint(
                g, x, use_reentrant=False, context_fn=context_fn
            )

        def f():
            inps = (torch.randn(4, 4, requires_grad=True),)
            output = torch.compile(g_cp, backend="aot_eager", fullgraph=True)(*inps)
            output.sum().backward()
            return output, inps[0].grad

        """
        Walkthrough of what happens with `auto_functionalized`:
        1. `auto_functionalized` op is inserted into the graph during AOTAutograd functionalization.
           We force the op to be recomputed (by using SAC), so it appears in the backward graph.
        2. The AOT backward graph looks like:
        ```
        ===== Backward graph 0 =====
        def forward(self, primals_1: "f32[4, 4][4, 1]cpu", tangents_1: "f32[4, 4][4, 1]cpu"):
            ...
            X = torch.ops.higher_order.auto_functionalized(torch.ops.testlib.foo.default, x = mm)
            ...
            return (add_1,)
        ```
        3. The Compiled Autograd graph looks like:
        ```
        ===== Compiled autograd graph =====
        def forward(self, inputs, sizes, scalars, hooks):
            ...
            X = torch.ops.higher_order.auto_functionalized(torch.ops.testlib.foo.default, x = aot0_mm)
            ...
            return []
        ```
        4. The Dynamo graph captured by Compiled Autograd looks like:
        ```
        ===== __compiled_fn_3 =====
        def forward(self, L_inputs_ : list):
            ...
            X = torch.ops.higher_order.auto_functionalized(torch.ops.testlib.foo.default, x = aot0_mm)
            ...
            return (new_grad,)
        ```
        5. The Compiled Autograd's AOT "forward-only" graph looks like:
        ```
        ===== Forward graph 1 =====
        def forward(self, arg0_1: "f32[][]cpu", arg1_1: "f32[4, 4][4, 1]cpu"):
            ...
            X = torch.ops.higher_order.auto_functionalized(torch.ops.testlib.foo.default, x = mm)
            ...
            return (clone_1,)
        ```
        6. The `auto_functionalized` op should then be lowered using the normal lowering path in Inductor.
        """

        compiler_fn = make_compiler_fn(fullgraph=True, backend="aot_eager")

        def make_compiler_fn_with_op_check():
            def _compiler_fn(gm):
                # Checks that `auto_functionalized` op exists in Compiled Autograd's Dynamo graph.
                self.assertTrue(
                    any(
                        node.target is torch.ops.higher_order.auto_functionalized
                        for node in gm.graph.nodes
                    ),
                    f"`torch.ops.higher_order.auto_functionalized` op not found in {gm.graph}",
                )
                return compiler_fn(gm)

            return _compiler_fn

        compiler_fn_with_op_check = make_compiler_fn_with_op_check()
        self.check_output_and_recompiles(
            f, compiler_fn=compiler_fn_with_op_check, compile_fn=False
        )
=======
    @torch._inductor.config.patch(enable_auto_functionalized_v2=True)
    def test_trace_auto_functionalized_v2(self):
        self.trace_auto_functionalized_base()

    @torch._inductor.config.patch(enable_auto_functionalized_v2=False)
    def test_trace_auto_functionalized(self):
        self.trace_auto_functionalized_base()

    def trace_auto_functionalized_base(self):
        with torch.library._scoped_library("testlib", "FRAGMENT") as lib:
            torch.library.define(
                "testlib::foo",
                "(Tensor(a!) x) -> (Tensor)",
                tags=torch.Tag.pt2_compliant_tag,
                lib=lib,
            )
            torch.library.define(
                "testlib::foo_mutated",
                "(Tensor(a!) x) -> (Tensor)",
                tags=torch.Tag.pt2_compliant_tag,
                lib=lib,
            )

            @torch.library.impl("testlib::foo", "cpu", lib=lib)
            def foo(x):
                x.add_(5)
                return x

            @torch.library.impl("testlib::foo", "Meta", lib=lib)
            def foo_meta(x):
                return x

            @torch.library.impl(
                "testlib::foo_mutated", "CompositeImplicitAutograd", lib=lib
            )
            def foo_mutated(x):
                return torch.ops.testlib.foo(x)

            def _get_custom_policy(must_recompute_list=None):
                def _custom_policy(ctx, func, *args, **kwargs):
                    if must_recompute_list is not None and func in must_recompute_list:
                        return torch.utils.checkpoint.CheckpointPolicy.MUST_RECOMPUTE
                    else:
                        return torch.utils.checkpoint.CheckpointPolicy.PREFER_RECOMPUTE

                return _custom_policy

            def context_fn():
                must_recompute_list = [
                    torch.ops.higher_order.auto_functionalized,
                ]
                return torch.utils.checkpoint.create_selective_checkpoint_contexts(
                    _get_custom_policy(
                        must_recompute_list=must_recompute_list,
                    ),
                )

            def g(x):
                x = torch.matmul(x, x)
                torch.ops.testlib.foo_mutated(x)
                return torch.matmul(x, x)

            def g_cp(x):
                return torch.utils.checkpoint.checkpoint(
                    g, x, use_reentrant=False, context_fn=context_fn
                )

            def f():
                inps = (torch.randn(4, 4, requires_grad=True),)
                output = torch.compile(g_cp, backend="aot_eager", fullgraph=True)(*inps)
                output.sum().backward()
                return output, inps[0].grad

            """
            Walkthrough of what happens with `auto_functionalized`:
            1. `auto_functionalized` op is inserted into the graph during AOTAutograd functionalization.
            We force the op to be recomputed (by using SAC), so it appears in the backward graph.
            2. The AOT backward graph looks like:
            ```
            ===== Backward graph 0 =====
            def forward(self, primals_1: "f32[4, 4][4, 1]cpu", tangents_1: "f32[4, 4][4, 1]cpu"):
                ...
                X = torch.ops.higher_order.auto_functionalized(torch.ops.testlib.foo.default, x = mm)
                ...
                return (add_1,)
            ```
            3. The Compiled Autograd graph looks like:
            ```
            ===== Compiled autograd graph =====
            def forward(self, inputs, sizes, scalars, hooks):
                ...
                X = torch.ops.higher_order.auto_functionalized(torch.ops.testlib.foo.default, x = aot0_mm)
                ...
                return []
            ```
            4. The Dynamo graph captured by Compiled Autograd looks like:
            ```
            ===== __compiled_fn_3 =====
            def forward(self, L_inputs_ : list):
                ...
                X = torch.ops.higher_order.auto_functionalized(torch.ops.testlib.foo.default, x = aot0_mm)
                ...
                return (new_grad,)
            ```
            5. The Compiled Autograd's AOT "forward-only" graph looks like:
            ```
            ===== Forward graph 1 =====
            def forward(self, arg0_1: "f32[][]cpu", arg1_1: "f32[4, 4][4, 1]cpu"):
                ...
                X = torch.ops.higher_order.auto_functionalized(torch.ops.testlib.foo.default, x = mm)
                ...
                return (clone_1,)
            ```
            6. The `auto_functionalized` op should then be lowered using the normal lowering path in Inductor.
            """

            compiler_fn = make_compiler_fn(fullgraph=True, backend="aot_eager")

            def make_compiler_fn_with_op_check():
                def _compiler_fn(gm):
                    auto_functionalize_func = (
                        torch.ops.higher_order.auto_functionalized
                        if not torch._inductor.config.enable_auto_functionalized_v2
                        else torch.ops.higher_order.auto_functionalized_v2
                    )

                    # Checks that `auto_functionalized` op exists in Compiled Autograd's Dynamo graph.
                    self.assertTrue(
                        any(
                            node.target is auto_functionalize_func
                            for node in gm.graph.nodes
                        ),
                        f"{auto_functionalize_func} op not found in {gm.graph}",
                    )
                    return compiler_fn(gm)

                return _compiler_fn

            compiler_fn_with_op_check = make_compiler_fn_with_op_check()
            self.check_output_and_recompiles(
                f, compiler_fn=compiler_fn_with_op_check, compile_fn=False
            )
>>>>>>> 9b2e453e

    def test_non_traceable_autograd_cpp_node(self):
        cpp_source = """
struct CustomOpAutogradFunction : public torch::autograd::Function<CustomOpAutogradFunction> {
  static constexpr bool is_traceable = false;

  static torch::Tensor forward(
      torch::autograd::AutogradContext* ctx,
      const torch::Tensor& x) {
    return x;
  }

  static torch::autograd::variable_list backward(
      torch::autograd::AutogradContext *ctx,
      torch::autograd::variable_list grad_output) {
    return grad_output;
  }
};

torch::Tensor custom_op_backed_by_autograd_fn(torch::Tensor x) {
  return CustomOpAutogradFunction::apply(x);
}

TORCH_LIBRARY(test_non_traceable_autograd_cpp_node, m) {
    m.def("custom_op_backed_by_autograd_fn", custom_op_backed_by_autograd_fn);
}
        """

        module = torch.utils.cpp_extension.load_inline(
            name="test_non_traceable_autograd_cpp_node",
            cpp_sources=cpp_source,
            functions="custom_op_backed_by_autograd_fn",
            verbose=True,
        )

        def fn():
            x = torch.ones(10, 10, requires_grad=True)
            out = torch.ops.test_non_traceable_autograd_cpp_node.custom_op_backed_by_autograd_fn(
                x
            )
            loss = out.sum()
            loss.backward()

        with self.assertRaisesRegex(
            RuntimeError,
            "https://docs.google.com/document/d/11VucFBEewzqgkABIjebZIzMvrXr3BtcY1aGKpX61pJY/",
        ), compiled_autograd.enable(compiler_fn):
            fn()

    @unittest.skip("Flaky, cache from test ordering affects test. #135369")
    def test_autograd_cpp_node(self):
        cpp_source = """
struct CustomOpAutogradFunction : public torch::autograd::Function<CustomOpAutogradFunction> {
  static constexpr bool is_traceable = true;

  static torch::Tensor forward(
      torch::autograd::AutogradContext* ctx,
      const torch::Tensor& x) {
    return x;
  }

  static torch::autograd::variable_list backward(
      torch::autograd::AutogradContext *ctx,
      torch::autograd::variable_list grad_output) {
    return grad_output;
  }
};

torch::Tensor custom_op_backed_by_autograd_fn(torch::Tensor x) {
  return CustomOpAutogradFunction::apply(x);
}

TORCH_LIBRARY(test_autograd_cpp_node, m) {
    m.def("custom_op_backed_by_autograd_fn", custom_op_backed_by_autograd_fn);
}
        """

        module = torch.utils.cpp_extension.load_inline(
            name="test_autograd_cpp_node",
            cpp_sources=cpp_source,
            functions="custom_op_backed_by_autograd_fn",
            verbose=True,
        )

        def fn():
            for i in [10, 100, 10, 20, 10]:
                x = torch.ones(i, i, requires_grad=True)
                out = torch.ops.test_autograd_cpp_node.custom_op_backed_by_autograd_fn(
                    x
                )
                loss = out.sum()
                loss.backward()
                yield x.grad

        # compiles for 10 (static) and 100 (dynamic)
        self.check_output_and_recompiles(fn, 2)

    def test_autograd_cpp_node_id(self):
        cpp_source = """
struct CustomOpAutogradFunction : public torch::autograd::Function<CustomOpAutogradFunction> {
  static constexpr bool is_traceable = true;

  static torch::Tensor forward(
      torch::autograd::AutogradContext* ctx,
      const torch::Tensor& x) {
    return x;
  }

  static torch::autograd::variable_list backward(
      torch::autograd::AutogradContext *ctx,
      torch::autograd::variable_list grad_output) {
    return grad_output;
  }
};

struct CustomOpAutogradFunction2 : public torch::autograd::Function<CustomOpAutogradFunction2> {
  static constexpr bool is_traceable = true;

  static torch::Tensor forward(
      torch::autograd::AutogradContext* ctx,
      const torch::Tensor& x) {
    return x;
  }

  static torch::autograd::variable_list backward(
      torch::autograd::AutogradContext *ctx,
      torch::autograd::variable_list grad_output) {
    return grad_output;
  }
};

torch::Tensor custom_op_backed_by_autograd_fn(torch::Tensor x) {
  return CustomOpAutogradFunction::apply(x);
}

torch::Tensor custom_op_backed_by_autograd_fn2(torch::Tensor x) {
  return CustomOpAutogradFunction2::apply(x);
}

TORCH_LIBRARY(test_autograd_cpp_node_id, m) {
    m.def("custom_op_backed_by_autograd_fn", custom_op_backed_by_autograd_fn);
    m.def("custom_op_backed_by_autograd_fn2", custom_op_backed_by_autograd_fn2);
}
        """

        module = torch.utils.cpp_extension.load_inline(
            name="test_autograd_cpp_node_id",
            cpp_sources=cpp_source,
            functions="custom_op_backed_by_autograd_fn",
            verbose=True,
        )

        def same_autograd_fn():
            def fn():
                x = torch.ones(10, 10, requires_grad=True)
                out = (
                    torch.ops.test_autograd_cpp_node_id.custom_op_backed_by_autograd_fn(
                        x
                    )
                )
                loss = out.sum()
                loss.backward()
                yield x.grad

            yield from fn()  # compile
            yield from fn()  # reuse
            yield from fn()  # reuse
            yield from fn()  # reuse

        self.check_output_and_recompiles(same_autograd_fn, 1)

        def different_autograd_fn():
            def fn(op):
                x = torch.ones(10, 10, requires_grad=True)
                out = op(x)
                loss = out.sum()
                loss.backward()
                yield x.grad

            op1 = torch.ops.test_autograd_cpp_node_id.custom_op_backed_by_autograd_fn
            op2 = torch.ops.test_autograd_cpp_node_id.custom_op_backed_by_autograd_fn2
            yield from fn(op1)  # compile
            yield from fn(op2)  # compile
            yield from fn(op1)  # reuse
            yield from fn(op2)  # reuse

        self.check_output_and_recompiles(different_autograd_fn, 2)

    def test_autograd_cpp_node_saved(self):
        cpp_source = """
struct CustomOpAutogradFunction : public torch::autograd::Function<CustomOpAutogradFunction> {
  static constexpr bool is_traceable = true;

  static torch::Tensor forward(
      torch::autograd::AutogradContext* ctx,
      const torch::Tensor& x,
      const torch::Tensor& y,
      const torch::Tensor& fixed) {
    ctx->save_for_backward({x, y});
    ctx->saved_data["fixed_tensor"] = fixed;
    ctx->saved_data["bool"] = true;
    ctx->saved_data["int"] = 1;
    c10::List<std::string> list({"string"});
    ctx->saved_data["list"] = std::move(list);
    c10::Dict<std::string, double> dict;
    dict.insert("string", 1.0);
    ctx->saved_data["dict"] = std::move(dict);
    return x;
  }

  static torch::autograd::variable_list backward(
      torch::autograd::AutogradContext *ctx,
      torch::autograd::variable_list grad_output) {
    const auto& saved_variables = ctx->get_saved_variables();
    assert(saved_variables.size() == 2);
    torch::Tensor x = saved_variables[0];
    torch::Tensor y = saved_variables[1];
    torch::Tensor fixed = ctx->saved_data["fixed_tensor"].toTensor();
    assert(ctx->saved_data["bool"].isBool());
    c10::SymInt i = ctx->saved_data["int"].toSymInt();
    c10::List<c10::IValue> list = ctx->saved_data["list"].toList();
    assert(list.size() == 1);
    assert(list.get(0).toStringRef() == "string");
    c10::Dict<c10::IValue, c10::IValue> dict = ctx->saved_data["dict"].toGenericDict();
    assert(dict.size() == 1);
    assert(dict.at("string") == 1.0);

    torch::autograd::variable_list grad_inputs(3);
    grad_inputs[0] = x + y + torch::sum(fixed) + i;
    return grad_inputs;
  }
};

torch::Tensor custom_op_backed_by_autograd_fn(const torch::Tensor& x, const torch::Tensor& y, const torch::Tensor& fixed) {
  return CustomOpAutogradFunction::apply(x, y, fixed);
}

TORCH_LIBRARY(test_autograd_cpp_node_saved, m) {
    m.def("custom_op_backed_by_autograd_fn", custom_op_backed_by_autograd_fn);
}
        """

        module = torch.utils.cpp_extension.load_inline(
            name="test_autograd_cpp_node_saved",
            cpp_sources=cpp_source,
            functions="custom_op_backed_by_autograd_fn",
            verbose=True,
        )

        def fn():
            fixed = torch.ones(2, 2)
            for i in [10, 100, 10, 20, 10]:
                x = torch.ones(i, i, requires_grad=True)
                y = torch.randn(i, i)
                out = torch.ops.test_autograd_cpp_node_saved.custom_op_backed_by_autograd_fn(
                    x, y, fixed
                )
                loss = out.sum()
                loss.backward()
                yield x.grad

        self.check_output_and_recompiles(fn, 2)

    def test_autograd_cpp_node_saved_dynamic(self):
        cpp_source = """
struct CustomOpAutogradFunction : public torch::autograd::Function<CustomOpAutogradFunction> {
  static constexpr bool is_traceable = true;

  static torch::Tensor forward(
      torch::autograd::AutogradContext* ctx,
      const torch::Tensor& x) {
    ctx->save_for_backward({x});
    ctx->saved_data["dynamic"] = x.view(-1);
    return x;
  }

  static torch::autograd::variable_list backward(
      torch::autograd::AutogradContext *ctx,
      torch::autograd::variable_list grad_output) {
    const auto& saved_variables = ctx->get_saved_variables();
    assert(saved_variables.size() == 1);
    torch::Tensor x = saved_variables[0];
    torch::Tensor z = ctx->saved_data["dynamic"].toTensor();

    torch::autograd::variable_list grad_inputs(1);
    grad_inputs[0] = x + torch::sum(z);
    return grad_inputs;
  }
};

torch::Tensor custom_op_backed_by_autograd_fn(const torch::Tensor& x) {
  return CustomOpAutogradFunction::apply(x);
}

TORCH_LIBRARY(test_autograd_cpp_node_saved_dynamic, m) {
    m.def("custom_op_backed_by_autograd_fn", custom_op_backed_by_autograd_fn);
}
        """

        module = torch.utils.cpp_extension.load_inline(
            name="test_autograd_cpp_node_saved_dynamic",
            cpp_sources=cpp_source,
            functions="custom_op_backed_by_autograd_fn",
            verbose=True,
        )

        def fn():
            for i in [10, 100, 10, 20, 10]:
                x = torch.ones(i, i, requires_grad=True)
                out = torch.ops.test_autograd_cpp_node_saved_dynamic.custom_op_backed_by_autograd_fn(
                    x
                )
                loss = out.sum()
                loss.backward()
                yield x.grad

        # compiles for 10 (static) and 100 (dynamic)
        self.check_output_and_recompiles(fn, 2)

    def test_autograd_cpp_node_saved_int(self):
        cpp_source = """
struct CustomOpAutogradFunction : public torch::autograd::Function<CustomOpAutogradFunction> {
  static constexpr bool is_traceable = true;

  static torch::Tensor forward(
      torch::autograd::AutogradContext* ctx,
      const torch::Tensor& x,
      int64_t y) {
    ctx->save_for_backward({x});
    ctx->saved_data["int"] = y;
    ctx->saved_data["symint"] = c10::SymInt(y);
    return x;
  }

  static torch::autograd::variable_list backward(
      torch::autograd::AutogradContext *ctx,
      torch::autograd::variable_list grad_output) {
    const auto& saved_variables = ctx->get_saved_variables();
    assert(saved_variables.size() == 1);
    torch::Tensor x = saved_variables[0];
    c10::SymInt y = ctx->saved_data["int"].toSymInt();
    c10::SymInt ys = ctx->saved_data["symint"].toSymInt();

    torch::autograd::variable_list grad_inputs(2);
    grad_inputs[0] = x + y + ys;
    return grad_inputs;
  }
};

torch::Tensor custom_op_backed_by_autograd_fn(const torch::Tensor& x, int64_t y) {
  return CustomOpAutogradFunction::apply(x, y);
}

TORCH_LIBRARY(test_autograd_cpp_node_saved_int, m) {
    m.def("custom_op_backed_by_autograd_fn", custom_op_backed_by_autograd_fn);
}
        """

        module = torch.utils.cpp_extension.load_inline(
            name="test_autograd_cpp_node_saved_int",
            cpp_sources=cpp_source,
            functions="custom_op_backed_by_autograd_fn",
            verbose=True,
        )

        def fn():
            for y in [1, 2, 3, 1]:
                x = torch.ones(10, 10, requires_grad=True)
                out = torch.ops.test_autograd_cpp_node_saved_int.custom_op_backed_by_autograd_fn(
                    x, y
                )
                loss = out.sum()
                loss.backward()
                yield x.grad

        self.check_output_and_recompiles(fn, 1)

    def test_autograd_cpp_node_saved_float(self):
        cpp_source = """
struct CustomOpAutogradFunction : public torch::autograd::Function<CustomOpAutogradFunction> {
  static constexpr bool is_traceable = true;

  static torch::Tensor forward(
      torch::autograd::AutogradContext* ctx,
      const torch::Tensor& x,
      double z) {
    ctx->save_for_backward({x});
    ctx->saved_data["float"] = z;
    ctx->saved_data["symfloat"] = c10::SymFloat(z);
    return x;
  }

  static torch::autograd::variable_list backward(
      torch::autograd::AutogradContext *ctx,
      torch::autograd::variable_list grad_output) {
    const auto& saved_variables = ctx->get_saved_variables();
    assert(saved_variables.size() == 1);
    torch::Tensor x = saved_variables[0];
    c10::SymFloat z = ctx->saved_data["float"].toSymFloat();
    c10::SymFloat zs = ctx->saved_data["symfloat"].toSymFloat();

    torch::autograd::variable_list grad_inputs(2);
    grad_inputs[0] = x + z + zs;
    return grad_inputs;
  }
};

torch::Tensor custom_op_backed_by_autograd_fn(const torch::Tensor& x, double z) {
  return CustomOpAutogradFunction::apply(x, z);
}

TORCH_LIBRARY(test_autograd_cpp_node_saved_float, m) {
    m.def("custom_op_backed_by_autograd_fn", custom_op_backed_by_autograd_fn);
}
        """

        module = torch.utils.cpp_extension.load_inline(
            name="test_autograd_cpp_node_saved_float",
            cpp_sources=cpp_source,
            functions="custom_op_backed_by_autograd_fn",
            verbose=True,
        )

        def fn():
            for z in [1.1, 2.2, 3.3, 1.1]:
                x = torch.ones(10, 10, requires_grad=True)
                out = torch.ops.test_autograd_cpp_node_saved_float.custom_op_backed_by_autograd_fn(
                    x, z
                )
                loss = out.sum()
                loss.backward()
                yield x.grad

        # compiled autograd and dynamo both support symfloat, but not backend
        self.check_output_and_recompiles(fn, [1, 3])

    def test_autograd_cpp_node_data_dependent(self):
        cpp_source = """
struct CustomOpAutogradFunction : public torch::autograd::Function<CustomOpAutogradFunction> {
  static constexpr bool is_traceable = true;
  static int iteration;

  static torch::autograd::variable_list forward(
      torch::autograd::AutogradContext* ctx,
      const torch::Tensor& x,
      const torch::Tensor& y) {
    ctx->save_for_backward({x, y});
    ctx->saved_data["bool"] = true;
    ctx->saved_data["int"] = 1;

    switch (iteration) {
        case 0: {
            break;
        }
        case 1: {
            // recompile
            ctx->saved_data["forces_recompile"] = iteration;
            break;
        }
        case 2: {
            // recompile
            ctx->set_materialize_grads(false);
            break;
        }
        case 3: {
            // reuse
            break;
        }
        default: {
            throw std::runtime_error("unexpected iteration");
        }
    }
    iteration++;
    return {x, y};
  }

  static torch::autograd::variable_list backward(
      torch::autograd::AutogradContext *ctx,
      torch::autograd::variable_list grad_output) {
    const auto& saved_variables = ctx->get_saved_variables();
    assert(saved_variables.size() == 2);
    torch::Tensor x = saved_variables[0];
    torch::Tensor y = saved_variables[1];
    c10::SymInt i = ctx->saved_data["int"].toSymInt();

    torch::autograd::variable_list grad_inputs(2);
    grad_inputs[0] = x + y + i;
    return grad_inputs;
  }
};

int CustomOpAutogradFunction::iteration = 0;

torch::autograd::variable_list custom_op_backed_by_autograd_fn(const torch::Tensor& x, const torch::Tensor& y) {
  return CustomOpAutogradFunction::apply(x, y);
}

void reset() {
    CustomOpAutogradFunction::iteration = 0;
}

TORCH_LIBRARY(test_autograd_cpp_node_data_dependent, m) {
    m.def("custom_op_backed_by_autograd_fn", custom_op_backed_by_autograd_fn);
    m.def("reset", reset);
}
        """

        module = torch.utils.cpp_extension.load_inline(
            name="test_autograd_cpp_node_data_dependent",
            cpp_sources=cpp_source,
            functions="custom_op_backed_by_autograd_fn",
            verbose=True,
        )

        def fn():
            torch.ops.test_autograd_cpp_node_data_dependent.reset()
            for i in [10, 10, 10, 10]:
                x = torch.ones(i, i, requires_grad=True)
                y = torch.randn(i, i)
                (
                    out1,
                    out2,
                ) = torch.ops.test_autograd_cpp_node_data_dependent.custom_op_backed_by_autograd_fn(
                    x, y
                )
                loss = (out1 + out2).sum()
                loss.backward()
                yield x.grad

        self.check_output_and_recompiles(fn, 3)

    @unittest.skipIf(not HAS_GPU, "requires gpu")
    def test_free_activation_memory(self):
        script = """
import torch
from torch._dynamo.device_interface import get_interface_for_device
from torch.testing._internal.inductor_utils import GPU_TYPE

def main():
    device_interface = get_interface_for_device(GPU_TYPE)
    assert(device_interface.memory_allocated() == 0)

    # Use an op to check that the memory is freed by the time the op is executed
    def assertion_impl(to_clone):
        mem_allocated = device_interface.memory_allocated()
        assert mem_allocated < 4000000  # some activations should be freed
        return to_clone.clone()

    with torch.library._scoped_library("test_compiled_autograd", "FRAGMENT") as lib:
        lib.define(
            "assertion_op(Tensor x) -> Tensor", tags=(torch.Tag.pt2_compliant_tag,)
        )
        lib.impl("assertion_op", assertion_impl, "CPU")
        lib.impl("assertion_op", lambda x: x.clone(), "Meta")

        # Create a graph that allows inputs stealing
        def forward(activations):
            add = activations[0] + 1
            out = add.cpu()
            cloned_out = torch.ops.test_compiled_autograd.assertion_op(out)
            return (cloned_out,)

        gm = torch.fx.symbolic_trace(forward)
        torch._dynamo.utils.set_locals_to_steal(gm, ["activations"])
        compiled_fn = torch.compile(gm)

        # allocate at least 4,000,000 bytes (1,000,000 * 4 bytes)
        activations = [torch.ones(1000000, dtype=torch.float32, device=GPU_TYPE)]
        assert device_interface.memory_allocated() > 4000000

        out = compiled_fn(activations)
        assert len(activations) == 0

main()
        """
        self.run_as_subprocess(script)

    @unittest.skipIf(not HAS_GPU, "requires gpu")
    def test_free_activation_memory_subclass(self):
        # cover the case when aot inputs have subclasses, resulting in a different runtime wrapper

        script = """
import torch
from torch._dynamo.device_interface import get_interface_for_device
from torch.testing._internal.inductor_utils import GPU_TYPE

def main():
    device_interface = get_interface_for_device(GPU_TYPE)
    assert device_interface.memory_allocated() == 0

    # Use an op to check that the memory is freed by the time the op is executed
    def assertion_impl(to_clone):
        mem_allocated = device_interface.memory_allocated()
        assert mem_allocated < 1200000  # some activations should be freed
        assert mem_allocated > 800000  # currently subclasses don't seem to be freed in inductor
        return to_clone.clone()

    with torch.library._scoped_library("test_compiled_autograd", "FRAGMENT") as lib:
        lib.define(
            "assertion_op(Tensor x) -> Tensor", tags=(torch.Tag.pt2_compliant_tag,)
        )
        lib.impl("assertion_op", assertion_impl, "CPU")
        lib.impl("assertion_op", lambda x: x.clone(), "Meta")
        lib.impl("assertion_op", lambda x: x.clone(), "NestedTensor")

        def fn(inputs):
            _, y = inputs
            out = y.cpu()
            cloned_out = torch.ops.test_compiled_autograd.assertion_op(out)
            return cloned_out

        gm = torch.fx.symbolic_trace(fn)
        torch._dynamo.utils.set_locals_to_steal(gm, ["inputs"])
        compiled_fn = torch.compile(gm)

        from torch.nested._internal.nested_tensor import jagged_from_list

        activations = [
            jagged_from_list(
                [
                    torch.ones((1, 100000), device=GPU_TYPE),  # 400,000 bytes
                    torch.ones((1, 100000), device=GPU_TYPE),  # 400,000 bytes
                ],
                None,
            )[
                0
            ],  # NestedTensor
            torch.ones((1, 100000), device=GPU_TYPE),  # 400,000 bytes
        ]
        # 1,200,000 bytes (3 * 4 * 100,000 bytes)
        assert device_interface.memory_allocated() > 1200000

        out = compiled_fn(activations)
        assert len(activations) == 0

main()
        """
        self.run_as_subprocess(script)

    def test_callback_graph_break_throws_error(self):
        called = [0]

        def callback_final():
            called[0] += 1

        class MyFunc(torch.autograd.Function):
            @staticmethod
            def forward(ctx, input):
                return input

            @staticmethod
            @torch.autograd.function.once_differentiable
            def backward(ctx, grad):
                torch.autograd.Variable._execution_engine.queue_callback(callback_final)
                torch._dynamo.graph_break()
                return grad

        a = torch.rand((3, 3), requires_grad=True)
        with self.assertRaisesRegex(
            AssertionError,
            "only supported when Compiled Autograd is enabled with fullgraph=True",
        ):
            with compiled_autograd.enable(make_compiler_fn(fullgraph=False)):
                b = MyFunc.apply(a)
                b.sum().backward()

    @unittest.skipIf(not HAS_CUDA, "requires cuda")
    def test_cudagraphs_cpu_division(self):
        from torch._dynamo.testing import reduce_to_scalar_loss

        model = torch.nn.Linear(10, 10, dtype=torch.float16).cuda()
        inputs = torch.randn(10, 10, dtype=torch.float16).cuda()
        out = model(inputs)
        loss = reduce_to_scalar_loss(out)

        stderr_msgs = io.StringIO()
        with mock.patch("sys.stderr", stderr_msgs), compiled_autograd.enable(
            compiler_fn
        ):
            torch._inductor.config.triton.cudagraphs = True
            loss.backward()
            torch._inductor.config.triton.cudagraphs = False

        self.assertFalse("skipping cudagraphs" in stderr_msgs.getvalue())

    def test_cudagraphs_cpu_graph(self):
        from torch._dynamo.testing import reduce_to_scalar_loss

        model = torch.nn.Linear(10, 10, dtype=torch.float16)
        inputs = torch.randn(10, 10, dtype=torch.float16)
        out = model(inputs)
        loss = reduce_to_scalar_loss(out)

        with compiled_autograd.enable(compiler_fn):
            torch._inductor.config.triton.cudagraphs = True
            loss.backward()
            torch._inductor.config.triton.cudagraphs = False

        self.assertEqual(counters["inductor"]["cudagraph_skips"], 1)

    @unittest.skipIf(not HAS_CUDA, "requires cuda")
    def test_cudagraphs_sdpa(self):
        query = torch.rand(
            32, 8, 128, 64, dtype=torch.float16, device="cuda", requires_grad=True
        )
        key = torch.rand(32, 8, 128, 64, dtype=torch.float16, device="cuda")
        value = torch.rand(32, 8, 128, 64, dtype=torch.float16, device="cuda")
        out = torch.nn.functional.scaled_dot_product_attention(query, key, value)

        with config.patch(compiled_autograd=True), inductor_config.patch(
            "triton.cudagraphs", True
        ):
            opt_bwd = torch.compile(lambda: out.sum().backward())
            opt_bwd()

        self.assertEqual(counters["compiled_autograd"]["captures"], 1)
        self.assertEqual(counters["inductor"]["cudagraph_skips"], 0)

    @unittest.skipIf(not HAS_CUDA, "requires cuda")
    def test_cudagraphs_cpu_scalar_used_in_python_custom_op(self):
        class MyFn(torch.autograd.Function):
            @staticmethod
            def forward(ctx, x):
                cpu_tensor = torch.tensor(5)
                ctx.save_for_backward(x, cpu_tensor)  # visible to c++/autograd
                ctx.cpu_scalar = 5  # opaque to c++/autograd
                return x.sum()

            @staticmethod
            def backward(ctx, gO):
                x, cpu_tensor = ctx.saved_tensors
                expand = gO * torch.ones_like(x)
                return expand * cpu_tensor * ctx.cpu_scalar

        x = torch.randn(10, requires_grad=True, device="cuda")
        out = MyFn.apply(x)
        with config.patch(compiled_autograd=True), inductor_config.patch(
            "triton.cudagraphs", True
        ):
            opt_bwd = torch.compile(lambda: out.backward())
            opt_bwd()

        self.assertEqual(counters["compiled_autograd"]["captures"], 1)
        # Compiled autograd lifts custom autograd.Function bwd instead of tracing it.
        # Must skip since we do not know if the cpu scalar will be used only in ATen/prim ops.
        self.assertEqual(counters["inductor"]["cudagraph_skips"], 1)

    @unittest.skipIf(not HAS_CUDA, "requires cuda")
    def test_cudagraphs_cpu_scalar_used_in_cpp_custom_op(self):
        cpp_source = """
struct CustomOpAutogradFunction : public torch::autograd::Function<CustomOpAutogradFunction> {
  static constexpr bool is_traceable = true;

  static torch::Tensor forward(
      torch::autograd::AutogradContext* ctx,
      const torch::Tensor& x) {
    const auto& cpu_tensor = torch::tensor(1);
    ctx->save_for_backward({x, cpu_tensor});
    ctx->saved_data["cpu_scalar"] = 1;
    return x;
  }

  static torch::autograd::variable_list backward(
      torch::autograd::AutogradContext *ctx,
      torch::autograd::variable_list grad_output) {
    const auto& saved_variables = ctx->get_saved_variables();
    assert(saved_variables.size() == 2);
    torch::Tensor x = saved_variables[0];
    torch::Tensor cpu_tensor = saved_variables[1];
    int cpu_scalar = ctx->saved_data["cpu_scalar"].toInt();
    auto expand = grad_output[0] * torch::ones_like(x);
    torch::autograd::variable_list grad_inputs(1);
    grad_inputs[0] = expand * cpu_tensor * cpu_scalar;  // autograd engine asserts that tensors are on same device
    return grad_inputs;
  }
};

torch::Tensor custom_op_backed_by_autograd_fn(const torch::Tensor& x) {
  return CustomOpAutogradFunction::apply(x);
}

TORCH_LIBRARY(test_cudagraphs_cpu_scalar_used_in_cpp_custom_op, m) {
    m.def("custom_op_backed_by_autograd_fn", custom_op_backed_by_autograd_fn);
}
        """

        module = torch.utils.cpp_extension.load_inline(
            name="test_cudagraphs_cpu_scalar_used_in_cpp_custom_op",
            cpp_sources=cpp_source,
            functions="custom_op_backed_by_autograd_fn",
            verbose=True,
        )

        x = torch.randn(2, 2, requires_grad=True, device="cuda")
        with config.patch(compiled_autograd=True), inductor_config.patch(
            "triton.cudagraphs", True
        ):
            out = torch.ops.test_cudagraphs_cpu_scalar_used_in_cpp_custom_op.custom_op_backed_by_autograd_fn(
                x
            )
            opt_bwd = torch.compile(lambda: out.sum().backward())
            opt_bwd()

        self.assertEqual(counters["compiled_autograd"]["captures"], 1)
        # always safe to move, since we trace into the autograd::function bwd and can see if it's only used by aten ops
        self.assertEqual(counters["inductor"]["cudagraph_skips"], 0)

    def test_logs(self):
        logs, ctx = logs_to_string(
            torch._dynamo.compiled_autograd.__name__, "compiled_autograd"
        )
        with compiled_autograd.enable(compiler_fn), ctx():
            torch.randn(4, 4, requires_grad=True).sum().backward()
<<<<<<< HEAD

        self.assertEqual(counters["compiled_autograd"]["captures"], 1)
        self.assertEqual(counters["compiled_autograd"]["compiles"], 1)
        assert "torch::autograd::AccumulateGrad (NodeCall" in logs.getvalue()
        assert (
            "Cache miss due to new autograd node: torch::autograd::GraphRoot"
            not in logs.getvalue()
        )

=======

        self.assertEqual(counters["compiled_autograd"]["captures"], 1)
        self.assertEqual(counters["compiled_autograd"]["compiles"], 1)
        assert "torch::autograd::AccumulateGrad (NodeCall" in logs.getvalue()
        assert (
            "Cache miss due to new autograd node: torch::autograd::GraphRoot"
            not in logs.getvalue()
        )

>>>>>>> 9b2e453e
    def test_verbose_logs_graph(self):
        def fn():
            model = torch.nn.Sequential(
                torch.nn.Linear(4, 4),
                torch.nn.ReLU(),
                torch.nn.Linear(4, 4),
                torch.nn.ReLU(),
            )
            x = torch.randn([2, 4])
            result = model(x).sum()
            result.backward()
            yield model[0].weight.grad
            yield model[0].bias.grad
            yield model[2].weight.grad
            yield model[2].bias.grad

        logs, ctx = logs_to_string(
            torch._dynamo.compiled_autograd.__name__, "compiled_autograd_verbose"
        )
        with ctx():
            self.check_output_and_recompiles(fn)

        expected_logs = [
            "torch::autograd::GraphRoot (NodeCall 0)",
            "ReluBackward0 (NodeCall 2)",
            "AddmmBackward0 (NodeCall 3)",
            "ReluBackward0 (NodeCall 5)",
            "TBackward0 (NodeCall 6)",
            "torch::autograd::AccumulateGrad (NodeCall 7)",
            "torch::autograd::AccumulateGrad (NodeCall 9)",
            "TBackward0 (NodeCall 10)",
            "torch::autograd::AccumulateGrad (NodeCall 11)",
            "SumBackward0 (NodeCall 1)",
            "ReluBackward0 (NodeCall 2)",
            "AddmmBackward0 (NodeCall 3)",
            "torch::autograd::AccumulateGrad (NodeCall 11)",
            "TBackward0 (NodeCall 4)",
            "torch::autograd::AccumulateGrad (NodeCall 5)",
            "ReluBackward0 (NodeCall 6)",
            "AddmmBackward0 (NodeCall 7)",
            "torch::autograd::AccumulateGrad (NodeCall 10)",
            "TBackward0 (NodeCall 8)",
            "torch::autograd::AccumulateGrad (NodeCall 9)",
            "torch::autograd::AccumulateGrad (NodeCall 11)",
        ]

        found = 0
        for line in logs.getvalue().split("\n"):
            if found == len(expected_logs):
                break
            if expected_logs[found] in line:
                found += 1

        self.assertEqual(found, len(expected_logs))

    @mock.patch(
        "torch._functorch.aot_autograd.AOT_COUNTER", new_callable=itertools.count
    )
    @mock.patch("torch._dynamo.config.inline_inbuilt_nn_modules", True)
    def test_verbose_logs_aot_id(self, _):
        def fn():
            model = torch.nn.Sequential(
                torch.nn.Linear(4, 4),
                torch.nn.ReLU(),
                torch.nn.Linear(4, 4),
                torch.nn.ReLU(),
            )
            x = torch.randn([2, 4])

            @torch.compile
            def forward(model, x):
                return model(x)

            result = forward(model, x).sum()
            result.backward()
            yield model[0].weight.grad
            yield model[0].bias.grad
            yield model[2].weight.grad
            yield model[2].bias.grad

        logs, ctx = logs_to_string(
            torch._dynamo.compiled_autograd.__name__, "compiled_autograd_verbose"
        )
        with ctx():
            self.check_output_and_recompiles(fn)

        expected_logs = [
            "code: CompiledFunctionBackward (NodeCall 2)",
            "aot0_primals_3",
            "aot0_relu",
            "aot0_le",
            "aot0_permute_2",
            "code: CompiledFunctionBackward0 (NodeCall 2)",
            "aot0_tangents_1",
            "aot0_full_default",
            "aot0_where",
            "aot0_mm",
            "aot0_permute_3",
            "aot0_mm_1",
            "aot0_permute_4",
            "aot0_sum_1",
            "aot0_view",
            "aot0_permute_5",
            "aot0_le_1",
            "aot0_where_1",
            "aot0_permute_6",
            "aot0_mm_2",
            "aot0_permute_7",
            "aot0_sum_2",
            "aot0_view_1",
            "aot0_permute_8",
        ]

        found = 0
        for line in logs.getvalue().split("\n"):
            if found == len(expected_logs):
                break
            if expected_logs[found] in line:
                found += 1

        self.assertEqual(found, len(expected_logs))

    @mock.patch(
        "torch._functorch.aot_autograd.AOT_COUNTER", new_callable=itertools.count
    )
    def test_verbose_logs_aot_dispatcher_nodes(self, _):
        def fn():
            @torch.compile
            def f(x):
                tmp1 = x.sin()
                tmp2 = x.cos()
                torch._dynamo.graph_break()
                return tmp1.sin() + tmp2.cos()

            x = torch.randn(4, requires_grad=True)
            out = f(x)
            out.sum().backward()
            yield x.grad

        logs, ctx = logs_to_string(
            torch._dynamo.compiled_autograd.__name__, "compiled_autograd_verbose"
        )
        with ctx():
            self.check_output_and_recompiles(fn)

        expected_logs = [
            "CompiledFunctionBackward1",
            "aot1_tangents_1",
            "aot1_sin_1",
            "aot1_primals_2",
            "aot1_neg",
            "aot0_tangents_2",
            "aot1_cos_1",
            "aot1_primals_1",
            "aot0_tangents_1",
            "CompiledFunctionBackward0",
            "aot0_neg",
            "aot0_sin",
            "aot0_mul",
            "aot0_mul_1",
            "aot0_cos",
            "aot0_add",
        ]

        self.assertEqual(
            sum(1 for e in expected_logs if e in logs.getvalue()), len(expected_logs)
        )

    @mock.patch(
        "torch._functorch.aot_autograd.AOT_COUNTER", new_callable=itertools.count
    )
    def test_verbose_logs_aot_dispatcher_nodes_hop(self, _):
        @dataclasses.dataclass
        class CustomObj:
            val: torch.Tensor

        def fn(x, obj):
            y = x.sin()
            closure_var = y + 1
            y.register_hook(lambda grad: grad + obj.val + closure_var)
            z = y.sin()
            return z

        opt_fn = torch.compile(fn)

        x = torch.ones(4, requires_grad=True)
        y = torch.ones(4, requires_grad=True)
        obj = CustomObj(torch.tensor(88))
        fn(x, obj).sum().backward()

        logs, ctx = logs_to_string(
            torch._dynamo.compiled_autograd.__name__, "compiled_autograd_verbose"
        )
        with ctx(), compiled_autograd.enable(compiler_fn):
            opt_fn(y, obj).sum().backward()
        self.assertEqual(x.grad, y.grad)

        expected_logs = [
            "CompiledFunctionBackward0",
            "aot0_primals_2",
            "aot0_tangents_2",
            "aot0_tangents_1",
            "aot0_sin",
            "aot0_cos",
            "aot0_mul",
            "aot0_add_1",
            "aot0_trace_wrapped",
            "aot0_cos_1",
            "aot0_mul_1",
        ]

        self.assertEqual(
            sum(1 for e in expected_logs if e in logs.getvalue()), len(expected_logs)
        )

<<<<<<< HEAD
    @mock.patch(
        "torch._functorch.aot_autograd.AOT_COUNTER", new_callable=itertools.count
    )
    @mock.patch("torch._dynamo.config.inline_inbuilt_nn_modules", True)
    def test_verbose_logs_aot_id(self, _):
        def fn():
            model = torch.nn.Sequential(
                torch.nn.Linear(4, 4),
                torch.nn.ReLU(),
                torch.nn.Linear(4, 4),
                torch.nn.ReLU(),
            )
            x = torch.randn([2, 4])

            @torch.compile
            def forward(model, x):
                return model(x)

            result = forward(model, x).sum()
            result.backward()
            yield model[0].weight.grad
            yield model[0].bias.grad
            yield model[2].weight.grad
            yield model[2].bias.grad

        logs, ctx = logs_to_string(
            torch._dynamo.compiled_autograd.__name__, "compiled_autograd_verbose"
        )
        with ctx():
            self.check_output_and_recompiles(fn)

        self.assertTrue("CompiledFunctionBackward0" in logs.getvalue())

    @mock.patch(
        "torch._functorch.aot_autograd.AOT_COUNTER", new_callable=itertools.count
    )
    def test_verbose_logs_aot_dispatcher_nodes(self, _):
        def fn():
            @torch.compile
            def f(x):
                tmp1 = x.sin()
                tmp2 = x.cos()
                torch._dynamo.graph_break()
                return tmp1.sin() + tmp2.cos()

            x = torch.randn(4, requires_grad=True)
            out = f(x)
            out.sum().backward()
            yield x.grad

        logs, ctx = logs_to_string(
            torch._dynamo.compiled_autograd.__name__, "compiled_autograd_verbose"
        )
        with ctx():
            self.check_output_and_recompiles(fn)

        expected_logs = [
            "CompiledFunctionBackward1",
            "aot1_tangents_1",
            "aot1_sin_1",
            "aot1_primals_2",
            "aot1_neg",
            "aot0_tangents_2",
            "aot1_cos_1",
            "aot1_primals_1",
            "aot0_tangents_1",
            "CompiledFunctionBackward0",
            "aot0_neg",
            "aot0_sin",
            "aot0_mul",
            "aot0_mul_1",
            "aot0_cos",
            "aot0_add",
        ]

        self.assertEqual(
            sum(1 for e in expected_logs if e in logs.getvalue()), len(expected_logs)
        )

    @mock.patch(
        "torch._functorch.aot_autograd.AOT_COUNTER", new_callable=itertools.count
    )
    def test_verbose_logs_aot_dispatcher_nodes_hop(self, _):
        @dataclasses.dataclass
        class CustomObj:
            val: torch.Tensor

        def fn(x, obj):
            y = x.sin()
            closure_var = y + 1
            y.register_hook(lambda grad: grad + obj.val + closure_var)
            z = y.sin()
            return z

        opt_fn = torch.compile(fn)

        x = torch.ones(4, requires_grad=True)
        y = torch.ones(4, requires_grad=True)
        obj = CustomObj(torch.tensor(88))
        fn(x, obj).sum().backward()

        logs, ctx = logs_to_string(
            torch._dynamo.compiled_autograd.__name__, "compiled_autograd_verbose"
        )
        with ctx(), compiled_autograd.enable(compiler_fn):
            opt_fn(y, obj).sum().backward()
        self.assertEqual(x.grad, y.grad)

        expected_logs = [
            "CompiledFunctionBackward0",
            "aot0_primals_2",
            "aot0_tangents_2",
            "aot0_tangents_1",
            "aot0_sin",
            "aot0_cos",
            "aot0_mul",
            "aot0_add_1",
            "aot0_trace_wrapped",
            "aot0_cos_1",
            "aot0_mul_1",
        ]

        self.assertEqual(
            sum(1 for e in expected_logs if e in logs.getvalue()), len(expected_logs)
        )

=======
>>>>>>> 9b2e453e
    @skipIfWindows(msg="AssertionError: Scalars are not equal!")
    def test_verbose_logs_cpp(self):
        torch._logging.set_logs(compiled_autograd_verbose=True)

        def fn():
            model = torch.nn.Sequential(
                torch.nn.Linear(4, 4),
                torch.nn.ReLU(),
                torch.nn.Linear(4, 4),
                torch.nn.ReLU(),
            )
            for i in [10, 11, 12]:
                model.zero_grad()
                x = torch.randn([i, 4])
                result = model(x).sum()
                result.backward()
                yield model[0].weight.grad
                yield model[0].bias.grad
                yield model[2].weight.grad
                yield model[2].bias.grad

        logs, ctx = logs_to_string(
            torch._dynamo.compiled_autograd.__name__, "compiled_autograd_verbose"
        )
        with ctx():
            self.check_output_and_recompiles(fn, count=2)

        patterns1 = [
            r".*Cache miss due to new autograd node: torch::autograd::GraphRoot \(NodeCall 0\) with key size (\d+), "
            r"previous key sizes=\[\]\n",
        ]

        # recompile
        patterns2 = [
            r".*Cache miss due to changed shapes: marking size idx (\d+) of torch::autograd::GraphRoot \(NodeCall 0\) as dynamic\n",
            r".*Cache miss due to changed shapes: marking size idx (\d+) of SumBackward0 \(NodeCall 1\) as dynamic\n",
            r".*Cache miss due to changed shapes: marking size idx (\d+) of SumBackward0 \(NodeCall 1\) as dynamic\n",
            r".*Cache miss due to changed shapes: marking size idx (\d+) of ReluBackward0 \(NodeCall 2\) as dynamic\n",
            r".*Cache miss due to changed shapes: marking size idx (\d+) of AddmmBackward0 \(NodeCall 3\) as dynamic\n",
            r".*Cache miss due to changed shapes: marking size idx (\d+) of torch::autograd::AccumulateGrad "
            r"\(NodeCall 5\) as dynamic\n",
            r".*Cache miss due to changed shapes: marking size idx (\d+) of ReluBackward0 \(NodeCall 6\) as dynamic\n",
        ]

        all_logs = logs.getvalue()

        pattern1 = r"".join(patterns1)
        matches1 = re.findall(pattern1, all_logs)
        self.assertEqual(len(matches1), 1)
        assert isinstance(
            matches1[0], str
        )  # for a single match: matches1=['match'], for multiple matches: matches1=[('match1', 'match2')]...
        self.assertEqual(len(matches1), len(patterns1))

        pattern2 = r"".join(patterns2)
        matches2 = re.findall(pattern2, all_logs)
        self.assertEqual(len(matches2), 1)
        self.assertEqual(len(matches2[0]), len(patterns2))

    def test_verbose_logs_snapshot(self):
        def fn():
            model = torch.nn.Sequential(
                torch.nn.Linear(4, 4),
                torch.nn.ReLU(),
                torch.nn.Linear(4, 4),
                torch.nn.ReLU(),
            )
            x = torch.randn([2, 4])
            result = model(x).sum()
            result.backward()
            yield model[0].weight.grad
            yield model[0].bias.grad
            yield model[2].weight.grad
            yield model[2].bias.grad

        logs, ctx = logs_to_string(
            torch._dynamo.compiled_autograd.__name__, "compiled_autograd_verbose"
        )
        with ctx():
            with compiled_autograd.enable(compiler_fn):
                # unused, verbose level already snapshot with contextmanager
                torch._logging.set_logs(compiled_autograd_verbose=True)
                fn()

        unexpected_logs = [
            "Cache miss due to new autograd node: torch::autograd::GraphRoot (NodeCall 0)"
        ]

        self.assertEqual(sum(1 for e in unexpected_logs if e in logs.getvalue()), 0)

    @unittest.expectedFailure
    def test_saved_tensor_unpack_hook_ordering(self):
        # not the correct behaviour, I'm just preventing this from changing silently
        def f(x, y):
            return x * y

        pack_count = 0
        unpack_count = 0

        def pack_hook(x):
            nonlocal pack_count
            pack_count += 1
            return x

        def unpack_hook(x):
            nonlocal unpack_count
            unpack_count += 1
            return x

        def tensor_hook(_):
            # in eager, tensor_hook is fired before unpack_hook
            # but in compiled autograd, tensor_hook is lifted whereas unpack_hook is not
            self.assertEqual(unpack_count, 0)

        x = torch.ones(4, requires_grad=True)
        y = torch.ones(4, requires_grad=False)
        with torch.autograd.graph.saved_tensors_hooks(
            pack_hook, unpack_hook
        ), compiled_autograd.enable(make_compiler_fn(fullgraph=False)):
            out_test = f(x, y)
            self.assertEqual(pack_count, 1)
            self.assertEqual(unpack_count, 0)
            loss = out_test.sum()
            loss.register_hook(tensor_hook)
            loss.backward()
            self.assertEqual(pack_count, 1)
            self.assertEqual(unpack_count, 1)

    def test_reentrant_checkpointing(self):
        def fn(x):
            y = x.sin()
            z = y.cos()
            return (y * z).sum()

        inp = torch.rand(10, 10, requires_grad=True)
        out = torch.utils.checkpoint.checkpoint(fn, inp, use_reentrant=True)
        with torch._dynamo.compiled_autograd.enable(torch.compile):
            out.backward()


def load_test_module(name):
    testdir = Path(__file__).absolute().parent.parent
    with mock.patch("sys.path", [*sys.path, str(testdir)]):
        return SourceFileLoader(
            name, str(testdir / f"{name.replace('.', '/')}.py")
        ).load_module()


def make_wrapped(fn, ctxs):
    @functools.wraps(fn)
    def wrapped(self):
        torch._dynamo.reset()
        stack = contextlib.ExitStack()
        for ctx in ctxs:
            stack.enter_context(ctx)
        out = fn(self)
        stack.close()
        return out

    return wrapped


def wrap_test_class(orig_cls):
    dct = orig_cls.__dict__.copy()
    for name in list(dct.keys()):
        fn = dct[name]
        if not callable(fn) or name in skipped_tests:
            continue
        elif known_failures_re.match(name) or name in known_failing_tests:
            dct[name] = unittest.expectedFailure
        elif name.startswith("test_"):
            fullgraph = name not in known_graph_breaks_tests
            ctxs = [
                compiled_autograd.enable(make_compiler_fn(fullgraph=fullgraph)),
                test_contexts.get(name, contextlib.nullcontext()),
            ]
            dct[name] = make_wrapped(fn, ctxs)

    cls = type(
        orig_cls.__name__ + "WithCompiledAutograd",
        orig_cls.__bases__,
        dct,
    )
    cls.__file__ = __file__
    return cls


known_graph_breaks_tests = {
    "test_hook_none",  # uses assert in hook
    "test_post_accumulate_grad_hook_e2e",  # optim.Adam manually graph breaks
    "test_tensor_hooks_inplace",  # uses assert in hook
    "test_tensor_hooks_inplace_over_view",  # uses assert in hook
    "test_grad_fn_prehooks",  # uses assert in hook
    "test_grad_fn_prehooks_multiple_outputs",  # uses assert in hook
    "test_grad_fn_prehooks_remove_hooks",  # uses handle.remove() in hook
    "test_tensor_hooks_inplace_multiple_outputs",  # uses assert in hook
    "test_hooks",  # uses assert in hook
    "test_accumulate_grad_posthooks_can_observe_tensor_prehook",  # allclose
    "test_saved_tensors_hook_version_counter_not_shared",  # assertEqual
    "test_post_accumulate_grad_hook_returns_not_None",  # throws
    "test_custom_function_cycle",  # assertEqual
    "test_mark_non_differentiable_mixed",  # assertTrue
    "test_materialize_grads",  # assertEqual
    "test_return_leaf",  # assertEqual
    "test_save_none_for_backward",  # assertIsNone
    "test_saved_variables_deprecated",  # warnings.warn
    "test_autograd_node_isinstance",  # assertIsInstance
    "test_set_materialize_non_diff_grads",  # assertIsNone
    "test_backward_dict_grad_for_nontensor",  # torch/_custom_op/autograd.py in skip files
    "test_backward_dict_invalid_keys",  # torch/_custom_op/autograd.py in skip files
    "test_backward_dict_requires_keys_for_input_optional_tensors",  # torch/_custom_op/autograd.py in skip files
    "test_backward_dict_requires_keys_for_input_tensors",  # torch/_custom_op/autograd.py in skip files
    "test_backward_grads_are_tensor_or_none",  # torch/_custom_op/autograd.py in skip files
    "test_backward_impl_on_existing_op",  # torch/_custom_op/autograd.py in skip files
    "test_backward_returns_dict",  # torch/_custom_op/autograd.py in skip files
    "test_backward_tensorlist_input_requires_list_grads",  # torch/_custom_op/autograd.py in skip files
    "test_backward_tensorlist_input_requires_list_grads_none_or_Tensor",  # torch/_custom_op/autograd.py in skip files
    "test_backward_tensorlist_input_requires_list_grads_with_same_numel",  # torch/_custom_op/autograd.py in skip files
    "test_save_for_backward_inputs_are_namedtuple",  # torch/_custom_op/autograd.py in skip files
}

test_contexts = {
    "test_setitem_mask": config.patch(capture_dynamic_output_shape_ops=True),
    "test_index_backward_does_not_save_tensor": config.patch(
        capture_dynamic_output_shape_ops=True
    ),
}

# These groups of tests aren't supported yet
known_failures_re = re.compile(
    r"^test_(sparse|profiler|gradcheck|checkpoint|named_tensor)"
)

# Bugs needing investigation:
skipped_tests = {
    "test_callback_propagates_errors_from_device_thread",  # fullgraph for queue_callback, but graph break for RuntimeError
}

known_failing_tests = {
    # Category: Compiled autograd
    "test_current_graph_task_execution_order",  # nodes are already freed by the time dynamo traces the lifted hook
    "test_reentrant_with_leaf_variable_hook",  # hangs when enabled with graph breaks
    "test_reentrant_with_non_leaf_variable_hook",  # hangs when enabled with graph breaks
    "test_anomaly_grad_warnings",  # does not support anomaly mode
    "test_autograd_inplace_views_cross_dtype",  # view_fn not supported by compiled autograd
    "test_current_node",  # TorchDispatchMode not yet implemented for compiled autograd
    "test_post_accumulate_grad_hook_ordering",  # accuracy error
    "test_retain_grad_cycle",  # retains_grad_hooks
    "test_retain_grad_inplace",  # retains_grad_hooks
    "test_retain_grad_inplace_over_view",  # retains_grad_hooks
    "test_retains_grad_can_always_observe_tensor_prehook",  # retains_grad_hooks
    "test_retains_grad_inplace_multiple_outputs",  # retains_grad_hooks
    "test_reentrant_child_error",  # hangs when enabled with graph breaks
    "test_accumulate_grad",  # create_graph
    "test_anomaly_assign_parent_cleanup",  # create_graph
    "test_anomaly_mode_no_check_nan",  # anomaly mode
    "test_backward_create_graph_warns",  # create_graph
    "test_backward_with_nonleaf_inputs",  # create_graph
    "test_create_graph_and_full_backward_hook_cycle",  # create_graph
    "test_current_graph_task_id",  # autograd state already cleared once dynamo is called
    "test_custom_autograd_repeated_grad_grad",  # create_graph
    "test_custom_function_forward_mode_forward_is_no_op",  # forward AD
    "test_custom_function_forward_mode_inplace_checks",  # forward AD
    "test_custom_function_forward_mode_view_checks",  # forward AD
    "test_custom_function_forward_mode_wrong_formula",  # forward AD
    "test_default_saved_tensors_hooks_double_backward",  # create_graph
    "test_node_post_hook_registered_during_unpack_hook",  # 'NoneType' object has no attribute 'register_hook'
    "test_full_backward_hook_double_backward",  # create_graph
    "test_function",  # create_graph
    "test_grad",  # create_graph
    "test_grad_materialize_grads",  # create_graph
    "test_grad_nonleaf",  # create_graph
    "test_grad_nonleaf_many_outputs",  # create_graph
    "test_hessian_vector",  # create_graph
    "test_hook_edge_case_when_called_with_grad",  # retains_grad_hooks
    "test_inplace_on_view_backward",  # create_graph
    "test_multi_grad_any_hooks",  # register_multi_grad_hook
    "test_multi_grad_all_hooks",  # retains_grad_hooks
    "test_nested_anomaly_detect_nan",  # create_graph
    "test_nested_anomaly_printstack_cleanup",  # create_graph
    "test_once_differentiable",  # create_graph
    "test_prehook_ordering",  # retains_grad_hooks
    "test_retain_grad",  # retains_grad_hooks
    "test_saved_variable_packing_unpacking_saved_original_with_hooks",  # create_graph
    "test_select_sum",  # create_graph, also needs graph breaks
    "test_will_engine_execute_node",  # retains_grad_hooks
    "test_backward_to_node",  # retains_grad_hooks NYI
    "test_anomaly_detect_nan",  # anomaly mode
    "test_custom_autograd_no_early_free",  # create_graph
    "test_custom_function_error",  # vjp
    "test_custom_function_save_for_forward",  # vjp
    "test_deep_reentrant",  # hangs with graph breaks
    "test_dont_materialize_grads",  # undefined grad
    "test_grad_mode_restored_reentrant",  # hangs with graph breaks
    "test_no_grad_copy",  # setting static member in lifted backward
    "test_no_grad_copy_sparse",  # setting static member in lifted backward
<<<<<<< HEAD
=======
    "test_node_ordering_when_none_returned",  # torch._dynamo.exc.Unsupported: TypeError <built-in method clone
>>>>>>> 9b2e453e
    "test_reentrant_priority",  # hangs with graph breaks
    "test_reentrant_with_callbacks_both_depths",  # hangs with graph breaks
    "test_reentrant_with_callbacks_depth_0",  # probably hangs with graph breaks
    "test_reentrant_with_callbacks_depth_1",  # probably hangs with graph breaks
    "test_save_output_nr",  # output_nr grad passed as None
    "test_setup_context_when_forward_has_default_args",  # autograd.Function with class methods
    "test_simple_reentrant",  # hangs with graph breaks
    "test_lobpcg",  # create_graph
    "test_grad_nonleaf_register_hook",  # IndexError: list index out of range (NB: x.grad = y where both x and y are input tensors)
    "test_backward_twice_without_saved_values",  # https://github.com/pytorch/pytorch/issues/129938
    # Category: Dynamo
    "test_accumulate_grad_tensor_reference",  # Out of bounds: frame_state_entry.stride[i] is None
    "test_custom_function_exception",  # torch.no_grad(), torch._dynamo.exc.Unsupported: missing: WITH_EXCEPT_START
    "test_to_sparse_backward",  # Out of bounds: frame_state_entry.stride[i] is None
    "test_autograd_simple_views_python",  # gradient is None
    "test_function_returns_undefined_tensor",  # gradient is None
    "test_naughty_autograd_function_stashing_ctx",  # bytecode issue
    "test_unrelated_inputs",  # gradient batching rule not implemented for aten::sym_size.int
    "test_custom_function_non_tensor_inputs_outputs",  # gradient batching rule not implemented for aten::sym_size.int
    "test_return_duplicate",  # gradient batching rule not implemented for aten::sym_size.int
    "test_return_duplicate_inplace",  # gradient batching rule not implemented for aten::sym_size.int
    "test_setitem",  # CopySlices accuracy error
    # Category: Inductor
    "test_input_buffer_accum",  # does not support sparse_grad=True: https://github.com/pytorch/pytorch/issues/120267
    "test_graph_save_on_cpu",  # does not support pin_memory: https://github.com/pytorch/pytorch/issues/134173
    # Category: FakeTensor
    "test_saving_variable_to_disk",  # torch.save should no-op and be recorded in the graph
    "test_wrapped_number_saved_tensors_hooks",  # Proxy tensor should carryover is_wrapped_number_ of its original
    "test_grad_batched_grad",  # torch._subclasses.fake_tensor.UnsupportedFakeTensorException: meta converter nyi
    "test_scalar_grad_mixed_device",  # Fake Tensors aren't propagating device properly for 0-dim grads
    # Category: Divergence from eager
    "test_invalid_gradients",  # can't give autograd error due to inaccurate output metadata of lifted backward
    "test_autograd_node_isinstance",  # backward ctx is a fake cls and not directly a Node instance
    # Uncategorized
}

if not HAS_CUDA:
    # Found Tesla M60 which is too old to be supported by the triton GPU compiler
    known_failing_tests.add("test_type_conversions")

test_autograd = load_test_module("test_autograd")
test_custom_ops = load_test_module("test_custom_ops")

TestAutogradWithCompiledAutograd = wrap_test_class(test_autograd.TestAutograd)
TestCustomOpWithCompiledAutograd = wrap_test_class(test_custom_ops.TestCustomOp)

if __name__ == "__main__":
    if HAS_CPU:
        run_tests(needs="filelock")<|MERGE_RESOLUTION|>--- conflicted
+++ resolved
@@ -1441,131 +1441,6 @@
                 f, compiler_fn=compiler_fn_with_op_check, compile_fn=False
             )
 
-<<<<<<< HEAD
-    def test_trace_auto_functionalized(self):
-        torch.library.define(
-            "testlib::foo",
-            "(Tensor(a!) x) -> (Tensor)",
-            tags=torch.Tag.pt2_compliant_tag,
-        )
-        torch.library.define(
-            "testlib::foo_mutated",
-            "(Tensor(a!) x) -> (Tensor)",
-            tags=torch.Tag.pt2_compliant_tag,
-        )
-
-        @torch.library.impl("testlib::foo", "cpu")
-        def foo(x):
-            x.add_(5)
-            return x
-
-        @torch.library.impl("testlib::foo", "Meta")
-        def foo_meta(x):
-            return x
-
-        @torch.library.impl("testlib::foo_mutated", "CompositeImplicitAutograd")
-        def foo_mutated(x):
-            return torch.ops.testlib.foo(x)
-
-        def _get_custom_policy(must_recompute_list=None):
-            def _custom_policy(ctx, func, *args, **kwargs):
-                if must_recompute_list is not None and func in must_recompute_list:
-                    return torch.utils.checkpoint.CheckpointPolicy.MUST_RECOMPUTE
-                else:
-                    return torch.utils.checkpoint.CheckpointPolicy.PREFER_RECOMPUTE
-
-            return _custom_policy
-
-        def context_fn():
-            must_recompute_list = [
-                torch.ops.higher_order.auto_functionalized,
-            ]
-            return torch.utils.checkpoint.create_selective_checkpoint_contexts(
-                _get_custom_policy(
-                    must_recompute_list=must_recompute_list,
-                ),
-            )
-
-        def g(x):
-            x = torch.matmul(x, x)
-            torch.ops.testlib.foo_mutated(x)
-            return torch.matmul(x, x)
-
-        def g_cp(x):
-            return torch.utils.checkpoint.checkpoint(
-                g, x, use_reentrant=False, context_fn=context_fn
-            )
-
-        def f():
-            inps = (torch.randn(4, 4, requires_grad=True),)
-            output = torch.compile(g_cp, backend="aot_eager", fullgraph=True)(*inps)
-            output.sum().backward()
-            return output, inps[0].grad
-
-        """
-        Walkthrough of what happens with `auto_functionalized`:
-        1. `auto_functionalized` op is inserted into the graph during AOTAutograd functionalization.
-           We force the op to be recomputed (by using SAC), so it appears in the backward graph.
-        2. The AOT backward graph looks like:
-        ```
-        ===== Backward graph 0 =====
-        def forward(self, primals_1: "f32[4, 4][4, 1]cpu", tangents_1: "f32[4, 4][4, 1]cpu"):
-            ...
-            X = torch.ops.higher_order.auto_functionalized(torch.ops.testlib.foo.default, x = mm)
-            ...
-            return (add_1,)
-        ```
-        3. The Compiled Autograd graph looks like:
-        ```
-        ===== Compiled autograd graph =====
-        def forward(self, inputs, sizes, scalars, hooks):
-            ...
-            X = torch.ops.higher_order.auto_functionalized(torch.ops.testlib.foo.default, x = aot0_mm)
-            ...
-            return []
-        ```
-        4. The Dynamo graph captured by Compiled Autograd looks like:
-        ```
-        ===== __compiled_fn_3 =====
-        def forward(self, L_inputs_ : list):
-            ...
-            X = torch.ops.higher_order.auto_functionalized(torch.ops.testlib.foo.default, x = aot0_mm)
-            ...
-            return (new_grad,)
-        ```
-        5. The Compiled Autograd's AOT "forward-only" graph looks like:
-        ```
-        ===== Forward graph 1 =====
-        def forward(self, arg0_1: "f32[][]cpu", arg1_1: "f32[4, 4][4, 1]cpu"):
-            ...
-            X = torch.ops.higher_order.auto_functionalized(torch.ops.testlib.foo.default, x = mm)
-            ...
-            return (clone_1,)
-        ```
-        6. The `auto_functionalized` op should then be lowered using the normal lowering path in Inductor.
-        """
-
-        compiler_fn = make_compiler_fn(fullgraph=True, backend="aot_eager")
-
-        def make_compiler_fn_with_op_check():
-            def _compiler_fn(gm):
-                # Checks that `auto_functionalized` op exists in Compiled Autograd's Dynamo graph.
-                self.assertTrue(
-                    any(
-                        node.target is torch.ops.higher_order.auto_functionalized
-                        for node in gm.graph.nodes
-                    ),
-                    f"`torch.ops.higher_order.auto_functionalized` op not found in {gm.graph}",
-                )
-                return compiler_fn(gm)
-
-            return _compiler_fn
-
-        compiler_fn_with_op_check = make_compiler_fn_with_op_check()
-        self.check_output_and_recompiles(
-            f, compiler_fn=compiler_fn_with_op_check, compile_fn=False
-        )
-=======
     @torch._inductor.config.patch(enable_auto_functionalized_v2=True)
     def test_trace_auto_functionalized_v2(self):
         self.trace_auto_functionalized_base()
@@ -1708,7 +1583,6 @@
             self.check_output_and_recompiles(
                 f, compiler_fn=compiler_fn_with_op_check, compile_fn=False
             )
->>>>>>> 9b2e453e
 
     def test_non_traceable_autograd_cpp_node(self):
         cpp_source = """
@@ -2522,7 +2396,6 @@
         )
         with compiled_autograd.enable(compiler_fn), ctx():
             torch.randn(4, 4, requires_grad=True).sum().backward()
-<<<<<<< HEAD
 
         self.assertEqual(counters["compiled_autograd"]["captures"], 1)
         self.assertEqual(counters["compiled_autograd"]["compiles"], 1)
@@ -2532,17 +2405,6 @@
             not in logs.getvalue()
         )
 
-=======
-
-        self.assertEqual(counters["compiled_autograd"]["captures"], 1)
-        self.assertEqual(counters["compiled_autograd"]["compiles"], 1)
-        assert "torch::autograd::AccumulateGrad (NodeCall" in logs.getvalue()
-        assert (
-            "Cache miss due to new autograd node: torch::autograd::GraphRoot"
-            not in logs.getvalue()
-        )
-
->>>>>>> 9b2e453e
     def test_verbose_logs_graph(self):
         def fn():
             model = torch.nn.Sequential(
@@ -2758,135 +2620,6 @@
             sum(1 for e in expected_logs if e in logs.getvalue()), len(expected_logs)
         )
 
-<<<<<<< HEAD
-    @mock.patch(
-        "torch._functorch.aot_autograd.AOT_COUNTER", new_callable=itertools.count
-    )
-    @mock.patch("torch._dynamo.config.inline_inbuilt_nn_modules", True)
-    def test_verbose_logs_aot_id(self, _):
-        def fn():
-            model = torch.nn.Sequential(
-                torch.nn.Linear(4, 4),
-                torch.nn.ReLU(),
-                torch.nn.Linear(4, 4),
-                torch.nn.ReLU(),
-            )
-            x = torch.randn([2, 4])
-
-            @torch.compile
-            def forward(model, x):
-                return model(x)
-
-            result = forward(model, x).sum()
-            result.backward()
-            yield model[0].weight.grad
-            yield model[0].bias.grad
-            yield model[2].weight.grad
-            yield model[2].bias.grad
-
-        logs, ctx = logs_to_string(
-            torch._dynamo.compiled_autograd.__name__, "compiled_autograd_verbose"
-        )
-        with ctx():
-            self.check_output_and_recompiles(fn)
-
-        self.assertTrue("CompiledFunctionBackward0" in logs.getvalue())
-
-    @mock.patch(
-        "torch._functorch.aot_autograd.AOT_COUNTER", new_callable=itertools.count
-    )
-    def test_verbose_logs_aot_dispatcher_nodes(self, _):
-        def fn():
-            @torch.compile
-            def f(x):
-                tmp1 = x.sin()
-                tmp2 = x.cos()
-                torch._dynamo.graph_break()
-                return tmp1.sin() + tmp2.cos()
-
-            x = torch.randn(4, requires_grad=True)
-            out = f(x)
-            out.sum().backward()
-            yield x.grad
-
-        logs, ctx = logs_to_string(
-            torch._dynamo.compiled_autograd.__name__, "compiled_autograd_verbose"
-        )
-        with ctx():
-            self.check_output_and_recompiles(fn)
-
-        expected_logs = [
-            "CompiledFunctionBackward1",
-            "aot1_tangents_1",
-            "aot1_sin_1",
-            "aot1_primals_2",
-            "aot1_neg",
-            "aot0_tangents_2",
-            "aot1_cos_1",
-            "aot1_primals_1",
-            "aot0_tangents_1",
-            "CompiledFunctionBackward0",
-            "aot0_neg",
-            "aot0_sin",
-            "aot0_mul",
-            "aot0_mul_1",
-            "aot0_cos",
-            "aot0_add",
-        ]
-
-        self.assertEqual(
-            sum(1 for e in expected_logs if e in logs.getvalue()), len(expected_logs)
-        )
-
-    @mock.patch(
-        "torch._functorch.aot_autograd.AOT_COUNTER", new_callable=itertools.count
-    )
-    def test_verbose_logs_aot_dispatcher_nodes_hop(self, _):
-        @dataclasses.dataclass
-        class CustomObj:
-            val: torch.Tensor
-
-        def fn(x, obj):
-            y = x.sin()
-            closure_var = y + 1
-            y.register_hook(lambda grad: grad + obj.val + closure_var)
-            z = y.sin()
-            return z
-
-        opt_fn = torch.compile(fn)
-
-        x = torch.ones(4, requires_grad=True)
-        y = torch.ones(4, requires_grad=True)
-        obj = CustomObj(torch.tensor(88))
-        fn(x, obj).sum().backward()
-
-        logs, ctx = logs_to_string(
-            torch._dynamo.compiled_autograd.__name__, "compiled_autograd_verbose"
-        )
-        with ctx(), compiled_autograd.enable(compiler_fn):
-            opt_fn(y, obj).sum().backward()
-        self.assertEqual(x.grad, y.grad)
-
-        expected_logs = [
-            "CompiledFunctionBackward0",
-            "aot0_primals_2",
-            "aot0_tangents_2",
-            "aot0_tangents_1",
-            "aot0_sin",
-            "aot0_cos",
-            "aot0_mul",
-            "aot0_add_1",
-            "aot0_trace_wrapped",
-            "aot0_cos_1",
-            "aot0_mul_1",
-        ]
-
-        self.assertEqual(
-            sum(1 for e in expected_logs if e in logs.getvalue()), len(expected_logs)
-        )
-
-=======
->>>>>>> 9b2e453e
     @skipIfWindows(msg="AssertionError: Scalars are not equal!")
     def test_verbose_logs_cpp(self):
         torch._logging.set_logs(compiled_autograd_verbose=True)
@@ -3183,10 +2916,7 @@
     "test_grad_mode_restored_reentrant",  # hangs with graph breaks
     "test_no_grad_copy",  # setting static member in lifted backward
     "test_no_grad_copy_sparse",  # setting static member in lifted backward
-<<<<<<< HEAD
-=======
     "test_node_ordering_when_none_returned",  # torch._dynamo.exc.Unsupported: TypeError <built-in method clone
->>>>>>> 9b2e453e
     "test_reentrant_priority",  # hangs with graph breaks
     "test_reentrant_with_callbacks_both_depths",  # hangs with graph breaks
     "test_reentrant_with_callbacks_depth_0",  # probably hangs with graph breaks
