# Owner(s): ["oncall: distributed"]


import contextlib
import copy
import functools
import itertools
import logging
import unittest
from collections import defaultdict
from unittest import mock

import torch
import torch._dynamo.testing
import torch.distributed._composable.fsdp._fsdp_param
import torch.nn.functional as F
from torch import nn
from torch._dynamo import compiled_autograd
from torch._inductor import comms
from torch._inductor.utils import is_fallback_op, run_and_get_code
from torch.distributed._composable.fsdp import fully_shard
from torch.distributed._composable.fsdp._fsdp_common import TrainingState
from torch.distributed._composable.fsdp._fsdp_param_group import FSDPParamGroup
from torch.distributed._tensor import init_device_mesh
from torch.testing import FileCheck
from torch.testing._internal.common_distributed import at_least_x_gpu, skip_if_lt_x_gpu
from torch.testing._internal.common_fsdp import FSDPTest, MLP
from torch.testing._internal.common_utils import run_tests, skipIfRocm
from torch.testing._internal.distributed._tensor.common_dtensor import (
    ModelArgs,
    Transformer,
)
from torch.utils._triton import has_triton


log = logging.getLogger(__name__)


def _count_op_in_graph(graph, op):
    return sum(1 for node in graph.nodes if node.target is op)


def _is_fallback_op_in_snodes(snodes, op):
    return any(is_fallback_op(snode.node, op) for snode in snodes)


class TestFullyShardCompileCompute(FSDPTest):
    @unittest.skipIf(not has_triton(), "Inductor+gpu needs triton and recent GPU arch")
    @skip_if_lt_x_gpu(2)
    def test_disable_compiling_hooks(self):
        self.run_subtests(
            {
                "skip_fsdp_hooks": [False, True],
            },
            self._test_disable_compiling_hooks,
        )

    def _test_disable_compiling_hooks(
        self,
        skip_fsdp_hooks: bool,
    ):
        torch._dynamo.reset()
        trace_rules_check_count = 0
        HOOKS_FILE_NAME = "torch/distributed/_composable/fsdp/_fsdp_state.py"
        HOOK_WRAPPER_NAME = "fsdp_hook_wrapper"

        def patched_trace_rules_check(*args, **kwargs):
            nonlocal trace_rules_check_count
            f_code = args[0]
            if (
                hasattr(f_code, "co_filename")
                and f_code.co_filename.endswith(HOOKS_FILE_NAME)
                and f_code.co_name != HOOK_WRAPPER_NAME
            ):
                trace_rules_check_count += 1
            return orig_trace_rules_check(*args, **kwargs)

        original_skip_fsdp_hooks = torch._dynamo.config.skip_fsdp_hooks
        orig_trace_rules_check = torch._dynamo.trace_rules.check
        torch.distributed.barrier()
        torch._dynamo.config.skip_fsdp_hooks = skip_fsdp_hooks
        torch._dynamo.trace_rules.check = patched_trace_rules_check
        model = MLP(4)
        fully_shard(model)
        model.compile()
        model(torch.randn((4, 4), device="cuda"))
        torch.distributed.barrier()
        torch._dynamo.config.skip_fsdp_hooks = original_skip_fsdp_hooks
        torch._dynamo.trace_rules.check = orig_trace_rules_check
        if skip_fsdp_hooks:
            self.assertEqual(trace_rules_check_count, 0)
        else:
            self.assertTrue(trace_rules_check_count > 0)


class TestFullyShardCompile(FSDPTest):
    fake_pg = not at_least_x_gpu(2)

    @property
    def world_size(self) -> int:
        return 2

    def test_dynamo_trace_use_training_state(self):
        torch._dynamo.reset()
        # Construct a dummy FSDPParamGroup, since we just want to test the `use_training_state` ctx manager.
        param_group = FSDPParamGroup(
            [],  # params: List[nn.Parameter],
            (torch.nn.Linear(1, 1),),  # module: Tuple[nn.Module, ...],
            None,  # mesh_info: FSDPMeshInfo,
            None,  # post_forward_mesh_info: Optional[FSDPMeshInfo],
            None,  # device: torch.device,
            None,  # mp_policy: MixedPrecisionPolicy,
            None,  # offload_policy: OffloadPolicy,
        )

        def f(x):
            param_group._training_state = TrainingState.IDLE
            with param_group.use_training_state(TrainingState.FORWARD):
                if param_group._training_state == TrainingState.FORWARD:
                    return x + 1
                else:
                    return x

        inp = torch.zeros(1)
        self.assertEqual(param_group._training_state, TrainingState.IDLE)

        eager_out = f(inp)
        self.assertEqual(param_group._training_state, TrainingState.IDLE)
        self.assertEqual(eager_out, inp + 1)

        cnt = torch._dynamo.testing.CompileCounterWithBackend("aot_eager")
        compiled_out = torch.compile(f, backend=cnt, fullgraph=True)(inp)
        self.assertEqual(param_group._training_state, TrainingState.IDLE)
        self.assertEqual(eager_out, compiled_out)
        self.assertEqual(cnt.frame_count, 1)
        self.assertEqual(cnt.op_count, 1)
        self.assertEqual(len(cnt.graphs), 1)

    def test_trace_fsdp_copy_(self):
        @torch.library.custom_op("mylib::add_one_out", mutates_args={"out"})
        def add_one_out(x: torch.Tensor, out: torch.Tensor) -> None:
            torch.add(x, 1, out=out)

        def f(x):
            buf = torch.zeros(2)
            buf_view = buf.view(-1)
            torch.ops.mylib.add_one_out(x, out=buf_view)
            buf_view2 = buf.view(-1)
            torch.ops.fsdp.copy_(x, buf_view2)

        ref_x = torch.zeros(2)
        x = copy.deepcopy(ref_x)
        f(ref_x)
        torch.compile(f, backend="aot_eager")(x)
        self.assertEqual(x, ref_x)

    def _assert_no_aliased_unsharded_params_in_graph_inputs(
        self, model, graph: torch.fx.Graph
    ) -> None:
        # FSDP2 unsharded params are mutated in the graph without going through functionalization.
        # Therefore, we want to make sure they don't have aliases in the graph inputs, to make it easier
        # for us to do the replacement of unsharded params with the all-gathered temporary buffer directly
        # in downstream users in the graph.
        storage_id_to_graph_inputs = defaultdict(list)
        unsharded_param_graph_inputs = set()
        for node in graph.nodes:
            if (
                node.op == "call_function"
                and node.target
                in [
                    torch.ops.inductor.resize_storage_bytes_.default,
                    torch.ops.fsdp.copy_.default,
                ]
                and node.args[0].op == "placeholder"
            ):
                unsharded_param_graph_inputs.add(node.args[0])
        assert len(unsharded_param_graph_inputs) > 0
        assert len(unsharded_param_graph_inputs) == len(
            list(model.parameters())
        ), """\
Expected all model parameters to be wrapped by FSDP2 and
have their unsharded version as graph input, but it's not true!
"""
        no_aliased_unsharded_params_in_graph_inputs = True
        err_msg = ""
        for aliased_graph_inputs in storage_id_to_graph_inputs.values():
            if len(aliased_graph_inputs) > 1 and any(
                x in unsharded_param_graph_inputs for x in aliased_graph_inputs
            ):
                no_aliased_unsharded_params_in_graph_inputs = False
                err_msg += f"""\n
Found aliased unsharded param in graph inputs: {aliased_graph_inputs},
val.shape: {[node.meta['val'].shape for node in aliased_graph_inputs]},
"""
        self.assertTrue(no_aliased_unsharded_params_in_graph_inputs, err_msg)

    def _remove_fsdp2_unsharded_param_graph_input_usage_with_optional_checks(
        self, model, fullgraph
    ):
        def _run_with_checks(graph, orig_fn):
            self._assert_no_aliased_unsharded_params_in_graph_inputs(model, graph)
            orig_fn(graph)

        if fullgraph:
            return mock.patch.object(
                comms,
                "remove_fsdp2_unsharded_param_graph_input_usage",
                functools.partial(
                    _run_with_checks,
                    orig_fn=comms.remove_fsdp2_unsharded_param_graph_input_usage,
                ),
            )
        else:
            return contextlib.nullcontext()

    def _check_fsdp_copy_and_resize_ops_count_in_graph(
        self,
        graph,
        *,
        fwd_copy_count,
        fwd_resize_count,
        bwd_copy_count,
        bwd_resize_count,
    ):
        def _check_count(copy_count, resize_count):
            actual_copy_count = _count_op_in_graph(graph, torch.ops.fsdp.copy_.default)
            self.assertEqual(
                actual_copy_count,
                copy_count,
                f"Unexpected number of `fsdp.copy_` ops (expected {copy_count}, got {actual_copy_count}) in graph: {graph}",
            )

            actual_resize_count = _count_op_in_graph(
                graph, torch.ops.inductor.resize_storage_bytes_.default
            )
            self.assertEqual(
                actual_resize_count,
                resize_count,
                f"Unexpected number of `inductor.resize_storage_bytes_` ops (expected {resize_count}, got {actual_resize_count}) in graph: {graph}",  # noqa: B950
            )

        if not torch._dynamo.compiled_autograd.in_compiled_autograd_region:
            _check_count(fwd_copy_count, fwd_resize_count)  # fwd graph
        else:
            _check_count(bwd_copy_count, bwd_resize_count)  # bwd graph

    def _reinplace_all_gather_with_optional_checks(self, fullgraph):
        def _run_with_checks(graph, orig_fn):
            self.assertGreater(
                _count_op_in_graph(
                    graph, torch.ops._c10d_functional.all_gather_into_tensor.default
                ),
                0,
            )

            orig_fn(graph)

            self.assertEqual(
                _count_op_in_graph(
                    graph, torch.ops._c10d_functional.all_gather_into_tensor.default
                ),
                0,
            )

            self.assertGreater(
                _count_op_in_graph(
                    graph, torch.ops._c10d_functional.all_gather_into_tensor_out.default
                ),
                0,
            )

        if fullgraph:
            return mock.patch.object(
                comms,
                "reinplace_fsdp_all_gather",
                functools.partial(
                    _run_with_checks,
                    orig_fn=comms.reinplace_fsdp_all_gather,
                ),
            )
        else:
            return contextlib.nullcontext()

    def _is_fwd_graph(self, snodes):
        ag_copy_in_snode = None
        for snode in snodes:
            if is_fallback_op(snode.node, torch.ops.fsdp.all_gather_copy_in.default):
                ag_copy_in_snode = snode
                break
        self.assertTrue(ag_copy_in_snode is not None)
        if any(
            dep.name.startswith("primals_")
            for dep in ag_copy_in_snode.read_writes.reads
        ):
            return True
        else:
            return False

    def _maybe_run_decide_global_ordering_of_comms_with_checks(self, fullgraph):
        def _check_fsdp_ops_in_snodes(snodes, is_fwd_graph, expect=True):
            assert_method = self.assertTrue if expect else self.assertFalse
            common_ops = {
                torch.ops.fsdp.all_gather_copy_in.default,
                torch.ops._c10d_functional.all_gather_into_tensor_out.default,
                torch.ops.fsdp.split_with_sizes_copy.default,
            }
            bwd_only_ops = {
                torch.ops.fsdp.chunk_cat.default,
                torch.ops._c10d_functional.reduce_scatter_tensor.default,
            }
            for op in common_ops:
                assert_method(
                    _is_fallback_op_in_snodes(
                        snodes,
                        op,
                    ),
                    msg=f"{op}",
                )
            if not is_fwd_graph:
                for op in bwd_only_ops:
                    assert_method(
                        _is_fallback_op_in_snodes(
                            snodes,
                            op,
                        ),
                        msg=f"{op}",
                    )

        def _decide_global_ordering_of_comms_with_checks(
            snodes, name_to_buf, name_to_fused_node, orig_fn
        ):
            is_fwd_graph = self._is_fwd_graph(snodes)
            _check_fsdp_ops_in_snodes(snodes, is_fwd_graph, expect=True)
            new_snodes = orig_fn(snodes, name_to_buf, name_to_fused_node)
            _check_fsdp_ops_in_snodes(new_snodes, is_fwd_graph, expect=False)
            return new_snodes

        if fullgraph:
            return mock.patch.object(
                comms,
                "decide_global_ordering_of_comms",
                functools.partial(
                    _decide_global_ordering_of_comms_with_checks,
                    orig_fn=comms.decide_global_ordering_of_comms,
                ),
            )
        else:
            return contextlib.nullcontext()

    def inductor_code_check_no_compute_op(self, file_check):
        return (
            file_check.check_not(" = aten.")
            .check_not(" = extern_kernels.")
            .check_not(" = triton_")
            .check_not(" = torch.ops.")
            .check_not(" = inductor_ops.")
            .check_not("    aten.")
            .check_not("    extern_kernels.")
            .check_not("    triton_")
            .check_not("    torch.ops.")
            .check_not("    inductor_ops.")
        )

    def inductor_code_check_fsdp_all_gather(
        self,
        file_check,
        overlapped_compute_op_str,
        last_all_gather=False,
    ):
        file_check = file_check.check("torch.ops.fsdp.all_gather_copy_in.")
        file_check = self.inductor_code_check_no_compute_op(file_check)
        file_check = file_check.check(
            "torch.ops._c10d_functional.all_gather_into_tensor_out."
        )
        # Checks that AGWait is delayed, making the AG overlap with some compute op.
        if overlapped_compute_op_str is not None:
            file_check = file_check.check(f"{overlapped_compute_op_str}")
        file_check = file_check.check("torch.ops._c10d_functional.wait_tensor.")
        file_check = self.inductor_code_check_no_compute_op(file_check)
        file_check = file_check.check("torch.ops.fsdp.split_with_sizes_copy.")
        if not last_all_gather:
            # Checks that there is no compute op between this AGWait and next AG.
            file_check = self.inductor_code_check_no_compute_op(file_check)
        return file_check

    def inductor_code_check_fsdp_reduce_scatter(
        self, file_check, overlapped_compute_op_str
    ):
        file_check = file_check.check("torch.ops.fsdp.chunk_cat.")
        file_check = self.inductor_code_check_no_compute_op(file_check)
        file_check = file_check.check(
            "torch.ops._c10d_functional.reduce_scatter_tensor."
        )
        # Checks that RSWait is delayed, making the RS overlap with some compute op.
        if overlapped_compute_op_str is not None:
            file_check = file_check.check(f"{overlapped_compute_op_str}")
        file_check = file_check.check("torch.ops._c10d_functional.wait_tensor.")
        return file_check

    def _test_traceable_fsdp(
        self,
        model_init_fn,
        input_creation_fn,
        backend,
        fullgraph,
    ):
        def compiler_fn(compiled_autograd_backend):
            def _fn(gm):
                # fullgraph=True because graph-break in Compiled Autograd BWD graph is not supported by Traceable FSDP2 yet
                # (main difficulty comes from queue_callback not working well when BWD has graph break).
                return torch.compile(
                    gm, backend=compiled_autograd_backend, fullgraph=True
                )

            return _fn

        def run_iters(
            model,
            optim,
            n_iter=10,
            compiled_autograd_backend=None,
        ):
            torch.manual_seed(42)
            losses = []
            if compiled_autograd_backend is not None:
                # Compiled autograd context must be reused across iterations
                # in order to track # of warmup runs.
                maybe_compiled_autograd_ctx = compiled_autograd.enable(
                    compiler_fn(compiled_autograd_backend)
                )
            else:
                maybe_compiled_autograd_ctx = contextlib.nullcontext()
            for i in range(n_iter):
                inp = input_creation_fn()
                with maybe_compiled_autograd_ctx:
                    out = model(inp)
                    loss = out.sum()
                    losses.append(loss.item())
                    loss.backward()
                optim.step()
                optim.zero_grad(set_to_none=True)
            return losses

        def test_compiled():
            model, optim = model_init_fn()
<<<<<<< HEAD
            model_compiled = torch.compile(model, backend=backend, fullgraph=fullgraph)
            res = run_iters(
                model_compiled,
                optim,
                compiled_autograd_backend=backend,
            )
            return res
=======
            # FSDP2 does lazy init using 1st run, so run it once to init using eager mode
            run_iters(model, optim, n_iter=1)

            with self._remove_fsdp2_unsharded_param_graph_input_usage_with_optional_checks(
                model, fullgraph
            ):
                model_compiled = torch.compile(
                    model, backend=backend, fullgraph=fullgraph
                )
                res = run_iters(
                    model_compiled,
                    optim,
                    compiled_autograd_backend=backend,
                )
                return res
>>>>>>> 87eed325

        def test_eager():
            model, optim = model_init_fn()
            res = run_iters(model, optim)
            return res

        torch._dynamo.reset()
        torch._dynamo.compiled_autograd.reset()
        losses_eager = test_eager()
        with torch._dynamo.config.patch(
            inline_inbuilt_nn_modules=True,
            skip_fsdp_hooks=False,
            warmup_runs=1,
        ), torch._functorch.config.patch(
            recompute_views=True,
            cse=False,
        ), torch._inductor.config.patch(
            reorder_for_compute_comm_overlap=True,
            reorder_for_compute_comm_overlap_passes=[
                "sink_waits",
                "raise_comms",
                "reorder_compute_for_overlap",
            ],
        ):
            losses_compiled = test_compiled()
        if not self.fake_pg:
            for loss_compiled, loss_eager in zip(losses_compiled, losses_eager):
                self.assertTrue(
                    torch.allclose(
                        torch.tensor(loss_compiled),
                        torch.tensor(loss_eager),
                        rtol=1e-5,
                        atol=1e-8,
                    ),
                    f"{loss_compiled} vs {loss_eager}",
                )

    def _create_simple_mlp_factory_fns(self):
        hidden_dim = 16

        def model_init_fn():
            torch.manual_seed(self.rank)
            fsdp_config = {}
            model = nn.Sequential(
                nn.Linear(hidden_dim, hidden_dim, device="cuda"),
                nn.ReLU(),
                nn.Linear(hidden_dim, hidden_dim, device="cuda"),
                nn.ReLU(),
                nn.Linear(hidden_dim, hidden_dim, device="cuda"),
            )
            fully_shard(model, reshard_after_forward=True, **fsdp_config)
            optim = torch.optim.SGD(model.parameters(), lr=1e-4)
            return model, optim

        def input_creation_fn():
            torch.manual_seed(self.rank)
            inp = torch.randn((2, hidden_dim), device="cuda", requires_grad=False)
            return inp

        return model_init_fn, input_creation_fn

    @skipIfRocm
    @unittest.skipIf(not has_triton(), "Inductor+gpu needs triton and recent GPU arch")
    def test_simple_mlp_fullgraph_backend_aot_eager(self):
        self._test_traceable_fsdp(
            *self._create_simple_mlp_factory_fns(), "aot_eager", fullgraph=True
        )

    @skipIfRocm
    @unittest.skipIf(not has_triton(), "Inductor+gpu needs triton and recent GPU arch")
    def test_simple_mlp_fullgraph_backend_aot_eager_decomp_partition(self):
        self._test_traceable_fsdp(
            *self._create_simple_mlp_factory_fns(),
            "aot_eager_decomp_partition",
            fullgraph=True,
        )

    @skipIfRocm
    @unittest.skipIf(not has_triton(), "Inductor+gpu needs triton and recent GPU arch")
    def test_simple_mlp_fullgraph_backend_inductor(self):
        self._test_traceable_fsdp(
            *self._create_simple_mlp_factory_fns(), "inductor", fullgraph=True
        )

    def _create_nested_fully_shard_factory_fns(self, fullgraph):
        hidden_dim = 16

        class TestSubmodule(nn.Module):
            def __init__(self, hidden_dim):
                super().__init__()
                self.param1 = nn.Parameter(
                    torch.zeros(
                        hidden_dim, hidden_dim, dtype=torch.float, device="cuda"
                    )
                )
                self.param2 = nn.Parameter(
                    torch.zeros(hidden_dim, dtype=torch.float, device="cuda")
                )

            def forward(self, x):
                ret = torch.matmul(x, self.param1)
                if not fullgraph:
                    torch._dynamo.graph_break()
                ret = ret * self.param2
                ret = torch.relu(ret)
                return ret

        class TestModule(nn.Module):
            def __init__(self, n_layers):
                super().__init__()
                self.layers = torch.nn.ModuleList()
                for layer_id in range(n_layers):
                    self.layers.append(TestSubmodule(hidden_dim))

            def forward(self, x):
                # Intentionally reusing all layers a few times,
                # to test "multiple all-gathers for the same parameter" case.
                for layer in self.layers:
                    x = layer(x)
                for layer in self.layers:
                    x = layer(x)
                for layer in self.layers:
                    x = layer(x)
                return x

        def model_init_fn():
            torch.manual_seed(self.rank)
            fsdp_config = {}
            mesh = init_device_mesh("cuda", (self.world_size,))
            model = TestModule(n_layers=3)
            for layer_id, mod in enumerate(model.layers):
                fully_shard(mod, mesh=mesh, reshard_after_forward=True, **fsdp_config)
            model = fully_shard(
                model, mesh=mesh, reshard_after_forward=True, **fsdp_config
            )
            optim = torch.optim.SGD(model.parameters(), lr=1e-4)
            return model, optim

        def input_creation_fn():
            torch.manual_seed(self.rank)
            inp = torch.randn((2, hidden_dim), device="cuda", requires_grad=False)
            return inp

        return model_init_fn, input_creation_fn

    @skipIfRocm
    @unittest.skipIf(not has_triton(), "Inductor+gpu needs triton and recent GPU arch")
    def test_nested_fully_shard_backend_aot_eager(self):
        for fullgraph in [True, False]:
            self._test_traceable_fsdp(
                *self._create_nested_fully_shard_factory_fns(fullgraph=fullgraph),
                "aot_eager",
                fullgraph=fullgraph,
            )

    @skipIfRocm
    @unittest.skipIf(not has_triton(), "Inductor+gpu needs triton and recent GPU arch")
    def test_nested_fully_shard_backend_aot_eager_decomp_partition(self):
        for fullgraph in [True, False]:
            self._test_traceable_fsdp(
                *self._create_nested_fully_shard_factory_fns(fullgraph=fullgraph),
                "aot_eager_decomp_partition",
                fullgraph=fullgraph,
            )

    @skipIfRocm
    @unittest.skipIf(not has_triton(), "Inductor+gpu needs triton and recent GPU arch")
    def test_nested_fully_shard_backend_inductor(self):
        for fullgraph in [True, False]:
            with self._reinplace_all_gather_with_optional_checks(
                fullgraph
            ), self._maybe_run_decide_global_ordering_of_comms_with_checks(
                fullgraph
            ), torch._inductor.config.patch(
                post_grad_custom_post_pass=functools.partial(
                    self._check_fsdp_copy_and_resize_ops_count_in_graph,
                    fwd_copy_count=0,
                    fwd_resize_count=0,
                    bwd_copy_count=0,
                    bwd_resize_count=0,
                )
                if fullgraph
                else None
            ):
                _, triton_codes = run_and_get_code(
                    lambda: self._test_traceable_fsdp(
                        *self._create_nested_fully_shard_factory_fns(
                            fullgraph=fullgraph
                        ),
                        "inductor",
                        fullgraph=fullgraph,
                    )
                )
            if fullgraph:
                self.assertTrue(
                    len(triton_codes) == 2,
                    "Expected two separate lowerings to Triton code, one from FWD graph and one from Compiled Autograd BWD graph",
                )
                fwd_code = triton_codes[0]
                file_check = FileCheck().check("def call(args):")
                for fwd_ag_block_info in [
                    dict(overlapped_compute_op_str=None),
                    dict(
                        overlapped_compute_op_str="extern_kernels.mm(",
                    ),
                    dict(
                        overlapped_compute_op_str="extern_kernels.mm(",
                    ),
                    dict(
                        overlapped_compute_op_str="extern_kernels.mm(",
                    ),
                    dict(
                        overlapped_compute_op_str="extern_kernels.mm(",
                    ),
                    dict(
                        overlapped_compute_op_str="extern_kernels.mm(",
                    ),
                    dict(
                        overlapped_compute_op_str="extern_kernels.mm(",
                    ),
                    dict(
                        overlapped_compute_op_str="extern_kernels.mm(",
                    ),
                    dict(
                        overlapped_compute_op_str="extern_kernels.mm(",
                        last_all_gather=True,
                    ),
                ]:
                    file_check = self.inductor_code_check_fsdp_all_gather(
                        file_check, **fwd_ag_block_info
                    )
                file_check.run(fwd_code)

                bwd_code = triton_codes[1]
                file_check = FileCheck().check("def call(args):")
                for bwd_ag_block_info in [
                    dict(overlapped_compute_op_str=None),
                    dict(
                        overlapped_compute_op_str="extern_kernels.mm(",
                    ),
                    dict(
                        overlapped_compute_op_str="extern_kernels.mm(",
                        last_all_gather=True,
                    ),
                ]:
                    file_check = self.inductor_code_check_fsdp_all_gather(
                        file_check, **bwd_ag_block_info
                    )
                for bwd_rs_block_info in [
                    dict(overlapped_compute_op_str="extern_kernels.addmm("),
                    dict(
                        overlapped_compute_op_str=None
                    ),  # TODO: improve compute/comm overlap, so that `overlapped_compute_op_str` is not None
                    dict(overlapped_compute_op_str=None),
                ]:
                    file_check = self.inductor_code_check_fsdp_reduce_scatter(
                        file_check, **bwd_rs_block_info
                    )
                file_check.run(bwd_code)
            else:
                # TODO: when fullgraph=False and there is graph break in FWD graph,
                # there are several recompiles, need to figure out why.
                self.assertTrue(
                    len(triton_codes) > 2,
                    "Expected at least 3 separate lowerings to Triton code, which means at least 1 graph break in FWD graph",
                )

    def _create_transformer_factory_fns(
        self, all_requires_grad, *, activation_checkpoint=False
    ):
        seq_len = 16
        vocab_size = 8
        n_layers = 3

        def model_init_fn():
            torch.manual_seed(self.rank)
            fsdp_config = {}
            mesh = init_device_mesh("cuda", (self.world_size,))
            model_args = ModelArgs(
                vocab_size=vocab_size,
                n_layers=n_layers,
                checkpoint_activations=activation_checkpoint,
            )
            model = Transformer(model_args)
            if not all_requires_grad:
                requires_grad_params = ["attention.wq", "attention.wv"]
                requires_grad_param_count = 0
                for k, v in model.named_parameters():
                    for substring in requires_grad_params:
                        if substring in k:
                            v.requires_grad_(True)
                            requires_grad_param_count += 1
                        else:
                            v.requires_grad_(False)
                assert requires_grad_param_count == n_layers * len(requires_grad_params)
            for layer_id, mod in enumerate(model.layers):
                fully_shard(mod, mesh=mesh, reshard_after_forward=True, **fsdp_config)
            model = fully_shard(
                model, mesh=mesh, reshard_after_forward=True, **fsdp_config
            )
            optim = torch.optim.SGD(model.parameters(), lr=1e-4)
            return model, optim

        def input_creation_fn():
            torch.manual_seed(self.rank)
            inp = torch.randint(
                0, vocab_size, (2, seq_len), device="cuda", requires_grad=False
            )
            return inp

        return model_init_fn, input_creation_fn

    def _maybe_add_graph_break_to_sdpa(self, fullgraph):
        def _sdpa_with_graph_break(orig_fn, fullgraph, *args, **kwargs):
            if not fullgraph:
                torch._dynamo.graph_break()
            return orig_fn(*args, **kwargs)

        return mock.patch.object(
            F,
            "scaled_dot_product_attention",
            functools.partial(
                _sdpa_with_graph_break,
                F.scaled_dot_product_attention,
                fullgraph,
            ),
        )

    @skipIfRocm
    @unittest.skipIf(not has_triton(), "Inductor+gpu needs triton and recent GPU arch")
    def test_transformer_backend_aot_eager(self):
        for fullgraph, all_requires_grad in itertools.product(
            [True, False], [True, False]
        ):
            with self._maybe_add_graph_break_to_sdpa(
                fullgraph
            ), self._reinplace_all_gather_with_optional_checks(fullgraph):
                self._test_traceable_fsdp(
                    *self._create_transformer_factory_fns(
                        all_requires_grad=all_requires_grad
                    ),
                    "aot_eager",
                    fullgraph=fullgraph,
                )

    @skipIfRocm
    @unittest.skipIf(not has_triton(), "Inductor+gpu needs triton and recent GPU arch")
    # TODO: native_dropout has worse accuracy after decomp, need to figure out why
    @torch._inductor.config.patch(fallback_random=True)
    def test_transformer_backend_aot_eager_decomp_partition(self):
        for fullgraph, all_requires_grad in itertools.product(
            [True, False], [True, False]
        ):
            with self._maybe_add_graph_break_to_sdpa(fullgraph):
                self._test_traceable_fsdp(
                    *self._create_transformer_factory_fns(
                        all_requires_grad=all_requires_grad
                    ),
                    "aot_eager_decomp_partition",
                    fullgraph=fullgraph,
                )

    @skipIfRocm
    @unittest.skipIf(not has_triton(), "Inductor+gpu needs triton and recent GPU arch")
    # TODO: native_dropout causes CUDA IMA error, need to figure out why
    @torch._inductor.config.patch(fallback_random=True)
    def test_transformer_backend_inductor(self):
        # TODO: enable fullgraph=False case
        for fullgraph, all_requires_grad, activation_checkpoint in itertools.product(
            [True], [True, False], [True, False]
        ):
            log.warning(
                f"fullgraph={fullgraph}, all_requires_grad={all_requires_grad}, activation_checkpoint={activation_checkpoint}"  # noqa: G004, G001
            )
            with self._maybe_add_graph_break_to_sdpa(
                fullgraph
            ), self._reinplace_all_gather_with_optional_checks(
                fullgraph
            ), self._maybe_run_decide_global_ordering_of_comms_with_checks(
                fullgraph
            ), torch._inductor.config.patch(
                post_grad_custom_post_pass=functools.partial(
                    self._check_fsdp_copy_and_resize_ops_count_in_graph,
                    # NOTE: For the root unsharded params, we don't reshard after forward since for training,
                    # the parameters would be freed and all-gathered immediately. Hence we still have
                    # their resize and copy ops in the graph.
                    fwd_copy_count=4,
                    fwd_resize_count=4,
                    bwd_copy_count=0,
                    bwd_resize_count=4,
                )
                if fullgraph
                else None
            ):
                _, triton_codes = run_and_get_code(
                    lambda: self._test_traceable_fsdp(
                        *self._create_transformer_factory_fns(
                            all_requires_grad=all_requires_grad,
                            activation_checkpoint=activation_checkpoint,
                        ),
                        "inductor",
                        fullgraph=fullgraph,
                    )
                )
            if fullgraph:
                self.assertTrue(
                    len(triton_codes) == 2,
                    "Expected two separate lowerings to Triton code, one from FWD graph and one from Compiled Autograd BWD graph",
                )
                fwd_code = triton_codes[0]
                file_check = FileCheck().check("def call(args):")
                for fwd_ag_block_info in [
                    dict(
                        overlapped_compute_op_str="triton_"
                        if all_requires_grad
                        else None,
                    ),
                    dict(
                        overlapped_compute_op_str="aten.native_dropout.",
                    ),
                    dict(
                        overlapped_compute_op_str="aten._scaled_dot_product_efficient_attention.",
                    ),
                    dict(
                        overlapped_compute_op_str="aten._scaled_dot_product_efficient_attention.",
                        last_all_gather=True,
                    ),
                ]:
                    file_check = self.inductor_code_check_fsdp_all_gather(
                        file_check, **fwd_ag_block_info
                    )
                file_check.run(fwd_code)

                bwd_code = triton_codes[1]
                file_check = FileCheck().check("def call(args):")
                for bwd_ag_block_info in [
                    dict(
                        overlapped_compute_op_str="extern_kernels.mm(",
                    ),
                    dict(
                        overlapped_compute_op_str="aten._scaled_dot_product_efficient_attention_backward.",
                    ),
                    dict(
                        overlapped_compute_op_str="aten._scaled_dot_product_efficient_attention_backward.",
                        last_all_gather=True,
                    ),
                ]:
                    if bwd_ag_block_info is not None:
                        file_check = self.inductor_code_check_fsdp_all_gather(
                            file_check, **bwd_ag_block_info
                        )
                for bwd_rs_block_info in [
                    dict(overlapped_compute_op_str="extern_kernels.mm(")
                    if all_requires_grad
                    else None,
                    dict(
                        overlapped_compute_op_str=None
                    ),  # TODO: improve compute/comm overlap, so that `overlapped_compute_op_str` is not None
                    dict(overlapped_compute_op_str=None),
                    dict(overlapped_compute_op_str=None) if all_requires_grad else None,
                ]:
                    if bwd_rs_block_info is not None:
                        file_check = self.inductor_code_check_fsdp_reduce_scatter(
                            file_check, **bwd_rs_block_info
                        )
                file_check.run(bwd_code)
            else:
                # TODO: when fullgraph=False and there is graph break in FWD graph,
                # there are several recompiles, need to figure out why.
                self.assertTrue(
                    len(triton_codes) > 2,
                    "Expected at least 3 separate lowerings to Triton code, which means at least 1 graph break in FWD graph",
                )


if __name__ == "__main__":
    run_tests()<|MERGE_RESOLUTION|>--- conflicted
+++ resolved
@@ -443,18 +443,6 @@
 
         def test_compiled():
             model, optim = model_init_fn()
-<<<<<<< HEAD
-            model_compiled = torch.compile(model, backend=backend, fullgraph=fullgraph)
-            res = run_iters(
-                model_compiled,
-                optim,
-                compiled_autograd_backend=backend,
-            )
-            return res
-=======
-            # FSDP2 does lazy init using 1st run, so run it once to init using eager mode
-            run_iters(model, optim, n_iter=1)
-
             with self._remove_fsdp2_unsharded_param_graph_input_usage_with_optional_checks(
                 model, fullgraph
             ):
@@ -467,7 +455,6 @@
                     compiled_autograd_backend=backend,
                 )
                 return res
->>>>>>> 87eed325
 
         def test_eager():
             model, optim = model_init_fn()
