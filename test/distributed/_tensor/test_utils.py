--- conflicted
+++ resolved
@@ -24,15 +24,12 @@
     def world_size(self):
         return 8
 
-<<<<<<< HEAD
-=======
     def _compute_start_end_offsets(self, global_offset, local_size, n_dim):
         offset = []
         for i in range(n_dim):
             offset.append(((global_offset[i]), (global_offset[i] + local_size[i])))
         return offset
 
->>>>>>> 9b2e453e
     @with_comms
     def test_compute_local_shape_and_global_offset_1D(self):
         one_d_placements = [[Shard(0)], [Replicate()]]
