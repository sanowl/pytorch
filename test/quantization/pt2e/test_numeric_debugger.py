# Owner(s): ["oncall: quantization"]

import copy
import unittest
from collections import Counter
from typing import Dict

import torch
from torch.ao.quantization import (
    compare_results,
    CUSTOM_KEY,
    extract_results_from_loggers,
    generate_numeric_debug_handle,
    NUMERIC_DEBUG_HANDLE_KEY,
    prepare_for_propagation_comparison,
)
from torch.ao.quantization.quantize_pt2e import convert_pt2e, prepare_pt2e
from torch.ao.quantization.quantizer.xnnpack_quantizer import (
    get_symmetric_quantization_config,
    XNNPACKQuantizer,
)
from torch.export import export_for_training
from torch.testing._internal.common_quantization import TestHelperModules
from torch.testing._internal.common_utils import IS_WINDOWS, skipIfCrossRef, TestCase


def _extract_debug_handles(model) -> Dict[str, int]:
    debug_handle_map: Dict[str, int] = {}

    for node in model.graph.nodes:
        if (
            CUSTOM_KEY in node.meta
            and NUMERIC_DEBUG_HANDLE_KEY in node.meta[CUSTOM_KEY]
        ):
            debug_handle_map[str(node)] = node.meta[CUSTOM_KEY][
                NUMERIC_DEBUG_HANDLE_KEY
            ]

    return debug_handle_map


@unittest.skipIf(IS_WINDOWS, "Windows not yet supported for torch.compile")
class TestNumericDebugger(TestCase):
    def test_simple(self):
        m = TestHelperModules.Conv2dThenConv1d()
        example_inputs = m.example_inputs()
        m = torch.export.export(m, example_inputs)
        generate_numeric_debug_handle(m)
        unique_ids = set()
        count = 0
        for n in m.graph.nodes:
            if CUSTOM_KEY in n.meta and NUMERIC_DEBUG_HANDLE_KEY in n.meta[CUSTOM_KEY]:
                unique_ids.add(n.meta[CUSTOM_KEY][NUMERIC_DEBUG_HANDLE_KEY])
                count += 1
        self.assertEqual(len(unique_ids), count)

    def test_quantize_pt2e_preserve_handle(self):
        m = TestHelperModules.Conv2dThenConv1d()
        example_inputs = m.example_inputs()
        m = export_for_training(m, example_inputs).module()
        generate_numeric_debug_handle(m)

        quantizer = XNNPACKQuantizer().set_global(
            get_symmetric_quantization_config(is_per_channel=False)
        )
        m = prepare_pt2e(m, quantizer)
        debug_handle_map = _extract_debug_handles(m)
        res_counter = Counter(debug_handle_map.values())
        repeated_debug_handle_ids = [4, 5, 6]
        # 3 ids were repeated because we copy over the id from node to its output observer
        # torch.ops.aten.conv2d.default, torch.ops.aten.squeeze.dim and torch.ops.aten.conv1d.default
        for dh_id in repeated_debug_handle_ids:
            self.assertEqual(res_counter[dh_id], 2)

        m(*example_inputs)
        m = convert_pt2e(m)
        debug_handle_map = _extract_debug_handles(m)
        res_counter = Counter(debug_handle_map.values())
        # same set of ids where repeated, because we copy over the id from observer/fake_quant to
        # dequantize node
        repeated_debug_handle_ids = [4, 5, 6]
        for dh_id in repeated_debug_handle_ids:
            self.assertEqual(res_counter[dh_id], 2)

    def test_copy_preserve_handle(self):
        m = TestHelperModules.Conv2dThenConv1d()
        example_inputs = m.example_inputs()
        m = torch.export.export(m, example_inputs)
        generate_numeric_debug_handle(m)

        debug_handle_map_ref = _extract_debug_handles(m)

        m_copy = copy.copy(m)
        debug_handle_map = _extract_debug_handles(m_copy)

        self.assertEqual(debug_handle_map, debug_handle_map_ref)

    def test_deepcopy_preserve_handle(self):
        m = TestHelperModules.Conv2dThenConv1d()
        example_inputs = m.example_inputs()
        m = torch.export.export(m, example_inputs)
        generate_numeric_debug_handle(m)

        debug_handle_map_ref = _extract_debug_handles(m)
        m_copy = copy.deepcopy(m)
        debug_handle_map = _extract_debug_handles(m_copy)

        self.assertEqual(debug_handle_map, debug_handle_map_ref)

    @skipIfCrossRef  # mlazos: retracing FX graph with torch function mode doesn't propagate metadata, because the stack
    # trace of the mode torch function impl doesn't match the traced graph stored lineno.
    def test_re_export_preserve_handle(self):
        m = TestHelperModules.Conv2dThenConv1d()
        example_inputs = m.example_inputs()
        m = export_for_training(m, example_inputs).module()
        generate_numeric_debug_handle(m)

        debug_handle_map_ref = _extract_debug_handles(m)
        m_export = export_for_training(m, example_inputs).module()
        debug_handle_map = _extract_debug_handles(m_export)

        self.assertEqual(debug_handle_map, debug_handle_map_ref)

    def test_run_decompositions_preserve_handle(self):
        m = TestHelperModules.Conv2dThenConv1d()
        example_inputs = m.example_inputs()
        m = torch.export.export(m, example_inputs)
        generate_numeric_debug_handle(m)

        debug_handle_map_ref = _extract_debug_handles(m)

        m_copy = copy.copy(m)
        m_copy = m_copy.run_decompositions()
        debug_handle_map = _extract_debug_handles(m_copy)

        # checking the map still has the same ids, the node may change
        self.assertEqual(
            set(debug_handle_map.values()), set(debug_handle_map_ref.values())
        )

    def test_prepare_for_propagation_comparison(self):
        m = TestHelperModules.Conv2dThenConv1d()
        example_inputs = m.example_inputs()
        m = export_for_training(m, example_inputs).module()
        generate_numeric_debug_handle(m)
        m_logger = prepare_for_propagation_comparison(m)
        ref = m(*example_inputs)
        res = m_logger(*example_inputs)

        from torch.ao.quantization.pt2e._numeric_debugger import OutputLogger

        loggers = [m for m in m_logger.modules() if isinstance(m, OutputLogger)]
        self.assertEqual(len(loggers), 7)
        self.assertTrue("conv2d" in [logger.node_name for logger in loggers])
        self.assertEqual(res, ref)

    def test_extract_results_from_loggers(self):
        m = TestHelperModules.Conv2dThenConv1d()
        example_inputs = m.example_inputs()
        m = export_for_training(m, example_inputs).module()
        generate_numeric_debug_handle(m)
        m_ref_logger = prepare_for_propagation_comparison(m)

        quantizer = XNNPACKQuantizer().set_global(
            get_symmetric_quantization_config(is_per_channel=False)
        )
        m = prepare_pt2e(m, quantizer)
        m(*example_inputs)
        m = convert_pt2e(m)
        m_quant_logger = prepare_for_propagation_comparison(m)

        m_ref_logger(*example_inputs)
        m_quant_logger(*example_inputs)
        ref_results = extract_results_from_loggers(m_ref_logger)
        quant_results = extract_results_from_loggers(m_quant_logger)
        comparison_results = compare_results(ref_results, quant_results)
        for node_summary in comparison_results.values():
            if len(node_summary.results) > 0:
                self.assertGreaterEqual(node_summary.results[0].sqnr, 35)

    def test_added_node_gets_unique_id(self) -> None:
        m = TestHelperModules.Conv2dThenConv1d()
        example_inputs = m.example_inputs()
<<<<<<< HEAD
        m = capture_pre_autograd_graph(m, example_inputs)
=======
        m = export_for_training(m, example_inputs).module()
>>>>>>> 9b2e453e
        assert isinstance(m, torch.fx.GraphModule)
        generate_numeric_debug_handle(m)
        ref_handles = _extract_debug_handles(m)
        ref_counter = Counter(ref_handles.values())
        for k, v in ref_counter.items():
            self.assertEqual(
                v,
                1,
                msg=f"For handle {k}, there were {v} nodes with that handle, but expected only 1",
            )

        # Now that we have unique ids, add a new node into the graph and re-generate
        # to make sure that the new node gets a unique id.
        last_node = next(iter(reversed(m.graph.nodes)))
        with m.graph.inserting_before(last_node):
            arg = last_node.args[0]
            self.assertIsInstance(arg, (list, tuple))
            arg = arg[0]
            # Add a function that only requires a single tensor input.
            n = m.graph.call_function(torch.ops.aten.relu.default, args=(arg,))
            arg.replace_all_uses_with(n, lambda x: x != n)
        m.recompile()

        # Regenerate handles, make sure only the new relu node has a new id, and
        # it doesn't clash with any of the existing ids.
        generate_numeric_debug_handle(m)
        handles_after_modification = _extract_debug_handles(m)
        handles_counter = Counter(handles_after_modification.values())
        for name, handle in ref_handles.items():
            self.assertIn(name, handles_after_modification)
            # Check that handle was unchanged.
            self.assertEqual(handles_after_modification[name], handle)
            # Check that total count was unchanged.
            ref_count = ref_counter[handle]
            after_count = handles_counter[handle]
            self.assertEqual(
                after_count,
                ref_count,
                msg=f"For handle {handle}, there were {after_count} nodes with that handle, but expected only {ref_count}",
            )

        # Check for relu specifically. Avoid hardcoding the handle id since it
        # may change with future node ordering changes.
        self.assertNotEqual(handles_after_modification["relu_default"], 0)
        self.assertEqual(handles_counter[handles_after_modification["relu_default"]], 1)<|MERGE_RESOLUTION|>--- conflicted
+++ resolved
@@ -181,11 +181,7 @@
     def test_added_node_gets_unique_id(self) -> None:
         m = TestHelperModules.Conv2dThenConv1d()
         example_inputs = m.example_inputs()
-<<<<<<< HEAD
-        m = capture_pre_autograd_graph(m, example_inputs)
-=======
-        m = export_for_training(m, example_inputs).module()
->>>>>>> 9b2e453e
+        m = export_for_training(m, example_inputs).module()
         assert isinstance(m, torch.fx.GraphModule)
         generate_numeric_debug_handle(m)
         ref_handles = _extract_debug_handles(m)
