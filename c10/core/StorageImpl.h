--- conflicted
+++ resolved
@@ -16,12 +16,7 @@
 
 namespace c10 {
 
-<<<<<<< HEAD
 [[noreturn]] C10_API void throwNullDataPtrError();
-C10_API void warnDeprecatedDataPtr();
-=======
-C10_API void throwNullDataPtrError();
->>>>>>> 188f4dcd
 
 // Used in StorageImpl to store extra metadata.
 // Currently used only for storing a custom error message
@@ -307,12 +302,8 @@
 
  private:
   void refresh_has_data_ptr_check() {
-<<<<<<< HEAD
     has_mutable_data_ptr_check_ = is_cow() || throw_on_mutable_data_ptr_ ||
-        warn_deprecated_on_mutable_data_ptr_ || throw_on_immutable_data_ptr_;
-=======
-    has_data_ptr_check_ = is_cow() || throw_on_mutable_data_ptr_;
->>>>>>> 188f4dcd
+      throw_on_immutable_data_ptr_;
   }
 
   inline bool is_cow() const {
@@ -339,13 +330,8 @@
   bool has_mutable_data_ptr_check_ = false;
   // If we should throw when mutable_data_ptr() or mutable_data() is called.
   bool throw_on_mutable_data_ptr_ = false;
-<<<<<<< HEAD
   // If we should throw when data_ptr() or data() is called.
   bool throw_on_immutable_data_ptr_ = false;
-  // If we warn when mutable_data_ptr() or mutable_data() is called.
-  bool warn_deprecated_on_mutable_data_ptr_ = false;
-=======
->>>>>>> 188f4dcd
   Allocator* allocator_;
   impl::PyObjectSlot pyobj_slot_;
   std::unique_ptr<StorageExtraMeta> extra_meta_ = nullptr;
