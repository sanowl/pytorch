#include <c10/cuda/CUDACachingAllocator.h>

#include <c10/core/impl/GPUTrace.h>
#include <c10/cuda/CUDAAllocatorConfig.h>
#include <c10/cuda/CUDAException.h>
#include <c10/cuda/CUDAFunctions.h>
#include <c10/cuda/CUDAGuard.h>
#include <c10/util/CallOnce.h>
#include <c10/util/Gauge.h>
#include <c10/util/ScopeExit.h>
#include <c10/util/UniqueVoidPtr.h>
#include <c10/util/flat_hash_map.h>
#include <c10/util/hash.h>
#include <c10/util/llvmMathExtras.h>
#include <c10/util/static_tracepoint.h>

#if !defined(USE_ROCM) && defined(PYTORCH_C10_DRIVER_API_SUPPORTED)
#include <c10/cuda/driver_api.h>
#include <sys/syscall.h>
#include <sys/types.h>
#include <unistd.h>
#endif

#include <c10/util/Exception.h>
#include <cuda_runtime_api.h>
#include <algorithm>
#include <cstddef>
#include <cstdint>
#include <deque>
#include <memory>
#include <mutex>
#include <regex>
#include <set>
#include <utility>
#include <vector>

TORCH_SDT_DEFINE_SEMAPHORE(malloc)
TORCH_SDT_DEFINE_SEMAPHORE(free)

namespace c10 {

C10_DEFINE_REGISTRY(FreeCudaMemoryCallbacksRegistry, FreeMemoryCallback);

namespace cuda::CUDACachingAllocator {

using namespace c10::CachingDeviceAllocator;

// Included here as this is externally used in CUDAAllocatorConfig
const size_t kLargeBuffer =
    20971520; // "large" allocations may be packed in 20 MiB blocks

namespace Native {

//
// Yet another caching allocator for CUDA device allocations.
//
// - Allocations are associated with a stream. Once freed, blocks can be
//   re-allocated on the same stream, but not on any other stream.
// - The allocator attempts to find the smallest cached block that will fit the
//   requested size. If the block is larger than the requested size, it may be
//   split. If no block is found, the allocator will delegate to cudaMalloc.
// - If the cudaMalloc fails, the allocator will attempt to free one cached
//   block of sufficient size that is not split and retry the allocation.
//   If this also fails, the allocator will attempt to free all cached blocks
//   that are not split and retry the allocation.
// - Large (>1MB) and small allocations are stored in separate pools.
//   Small requests are packed into 2MB buffers. Large requests will use the
//   smallest available free block or allocate a new block using cudaMalloc.
// - To reduce fragmentation, requests between 1MB and 10MB will allocate and
//   split a 20MB block, if no free block of sufficient size is available.
// - To further reduce fragmentation, blocks >= max_split_size are not allowed
//   to be split. These oversize cached blocks will still satisfy requests
//   within 1MB of the oversize cached block size.
//
// With this allocator, allocations and frees should logically be considered
// "usages" of the memory segment associated with streams, just like kernel
// launches. The programmer must insert the proper synchronization if memory
// segments are used from multiple streams.
//
// The library provides a recordStream() function to help insert the correct
// synchronization when allocations are used on multiple streams. This will
// ensure that the block is not reused before each recorded stream completes
// work.
//

/**
 * Note [Interaction with CUDA graph capture]
 * ~~~~~~~~~~~~~~~~~~~~~~~~~~~~~~~~~~~~~~~~~~
 * Graph capture performs a dry run of a region of execution, freezing all CUDA
 * work (and virtual addresses used during that work) into a "graph." The graph
 * may be "replayed" like a single giant kernel, with greatly reduced CPU
 * overhead as well as modestly improved GPU performance.
 *
 * Because capture bakes in memory addresses, the memory used during capture
 * must be available for the graph to use during replay. DeviceCachingAllocator
 * assigns and frees memory eagerly and dynamically, so if we're not careful
 * about managing graphs' memory, at replay time those memory addresses could be
 * used by other tensors.
 *
 * To guarantee a graph's baked in addresses are safe to reuse in replay,
 * DeviceAllocator satisfies allocations from a graph-private memory pool during
 * capture, and doesn't begin cudaFreeing those addresses until the graph is
 * destroyed.
 *
 * Within the private pool, allocations are freed and reassigned as usual during
 * capture. Memory regions will be used in a consistent order during replay. So
 * a private pool doesn't use memory more wastefully than the default pools
 * during capture, but it does reserve its high-water mark of used memory away
 * from the default pools as long as the capture(s) it served survive
 * (regardless whether those captures are idle or replaying).
 *
 * CUDAGraph's requests for private pools are mediated by
 * DeviceAllocator::notifyCaptureBegin,
 *                  notifyCaptureAboutToEnd,
 *                  notifyCaptureEnded,
 *                  notifyCaptureDestroy.
 */

constexpr size_t kMinBlockSize =
    512; // all sizes are rounded to at least 512 bytes
constexpr size_t kSmallSize = 1048576; // largest "small" allocation is 1 MiB
constexpr size_t kSmallBuffer =
    2097152; // "small" allocations are packed in 2 MiB blocks
constexpr size_t kMinLargeAlloc =
    10485760; // allocations between 1 and 10 MiB may use kLargeBuffer
constexpr size_t kRoundLarge = 2097152; // round up large allocations to 2 MiB

char SHAREABLE_HANDLE_VERSION = 1;
enum ShareableHandleType : char {
  SHAREABLE_CUDA_MALLOC = 'c',
  SHAREABLE_CUDA_EXPANDABLE_SEGMENT = 'e'
};

namespace {

using stream_set = ska::flat_hash_set<cuda::CUDAStream>;

void decrease_stat_array(
    StatArray& stat_array,
    size_t amount,
    const StatTypes& stat_types) {
  for_each_selected_stat_type(
      stat_types, [&stat_array, amount](size_t stat_type) {
        stat_array[stat_type].decrease(amount);
      });
}

struct Block;
struct PrivatePool;
typedef bool (*Comparison)(const Block*, const Block*);
static bool BlockComparatorSize(const Block* a, const Block* b);
static bool BlockComparatorAddress(const Block* a, const Block* b);

struct BlockPool {
  BlockPool(bool small, PrivatePool* private_pool = nullptr)
      : blocks(BlockComparatorSize),
        unmapped(BlockComparatorAddress),
        is_small(small),
        owner_PrivatePool(private_pool) {}

  // Do not insert a Block to blocks directly; use insert_into_blocks(),
  // instead.
  std::set<Block*, Comparison> blocks;
  std::set<Block*, Comparison> unmapped;
  // NOLINTNEXTLINE(cppcoreguidelines-avoid-const-or-ref-data-members)
  const bool is_small;
  PrivatePool* owner_PrivatePool;
  int64_t get_free_blocks_call_count{0};

  // Add a Block into blocks set with updating gc counter.
  std::pair<std::set<Block*, Comparison>::iterator, bool> insert_into_blocks(
      Block* block);
};

struct ExpandableSegment;

struct Block {
  c10::DeviceIndex device; // gpu
  cudaStream_t stream; // allocation stream
  stream_set stream_uses; // streams on which the block was used
  size_t size; // block size in bytes
  size_t requested_size; // memory originally requested
  BlockPool* pool{nullptr}; // owning memory pool
  void* ptr{nullptr}; // memory address
  bool allocated{false}; // in-use flag
  bool mapped{true}; // is the virtual address range this Block references
                     // backed by physical pages. Always true when
                     // expandable_segment_ is null. When false
                     // This Block will be aligned to the segment size
                     // of its expandable_segment_.
  Block* prev{nullptr}; // prev block if split from a larger allocation
  Block* next{nullptr}; // next block if split from a larger allocation
  int event_count{0}; // number of outstanding CUDA events
  int64_t gc_count_base{0}; // get_free_blocks_call_count when Block is inserted
  std::shared_ptr<GatheredContext> context_when_allocated;
  // only set for the first block in the segment (when prev == null)
  // this records the frame information when cudaMalloc was called
  // whereas context_when_allocated records the last time we handed this
  // memory out from our cache.
  std::shared_ptr<GatheredContext> context_when_segment_allocated;

  ExpandableSegment* expandable_segment_{nullptr};

  Block(
      c10::DeviceIndex device,
      cudaStream_t stream,
      size_t size,
      BlockPool* pool,
      void* ptr)
      : device(device),
        stream(stream),
        stream_uses(),
        size(size),
        requested_size(0),
        pool(pool),
        ptr(ptr) {}

  // constructor for search key
  Block(c10::DeviceIndex device, cudaStream_t stream, size_t size)
      : device(device),
        stream(stream),
        stream_uses(),
        size(size),
        requested_size(0) {}

  size_t gc_count() {
    TORCH_INTERNAL_ASSERT(pool);
    return static_cast<int>(pool->get_free_blocks_call_count - gc_count_base);
  }

  bool is_split() const {
    return (prev != nullptr) || (next != nullptr);
  }
  void splice(Block* before, Block* after) {
    if (before) {
      TORCH_INTERNAL_ASSERT(before->next == after);
      before->next = this;
    }
    prev = before;
    if (after) {
      TORCH_INTERNAL_ASSERT(after->prev == before);
      after->prev = this;
    }
    next = after;
  }
};

std::pair<std::set<Block*, Comparison>::iterator, bool> BlockPool::
    insert_into_blocks(Block* block) {
  block->gc_count_base = get_free_blocks_call_count;
  return blocks.insert(block);
}

struct SegmentRange {
  char* ptr;
  size_t size;
  SegmentRange(void* p, size_t s) : ptr(static_cast<char*>(p)), size(s) {}
};

#if !defined(USE_ROCM) && defined(PYTORCH_C10_DRIVER_API_SUPPORTED)

/*
Note [Expandable Segments]

Rationale

For large (>2MB) allocations, the allocator calls cudaMalloc to get allocations
that are the same size as what the user requests. In the future, parts of these
allocations can be reused for other requests if they are free. This works well
when the program makes many requests of exactly the same size or of sizes that
even multiples of that size. Many deep learning models follow this behavior.
However, one common exception is when the batch size changes slightly from one
iteration to the next, e.g. in batched inference. When the program runs
initially with batch size N, it will make allocations appropriate for that size.
If in the future, it runs at size N - 1, the existing allocations will still be
big enough. However, if it runs at size N + 1, then it will have to make new
allocations that are slightly larger. Not all the tensors are the same size.
Some might be (N + 1)*A and others (N + 1)*A*B where A and B are some non-batch
dimensions in the model. Because the allocator reuses existing allocations when
they are big enough, some number of (N + 1)*A allocations will actually fit in
the already existing N*B*A segments, though not perfectly. As the model runs it
will partially fill up all of these segments leaving unusable free slices of
memory at the end of these segments. The allocator at some point will need to
cudaMalloc a new (N + 1)*A*B segment. If there is not enough memory, there is
now no way to recover the slices of memory that are free at the end of existing
segments. With models 50+ layers deep, this pattern might repeat 50+ times
creating many slivers.

Approach

Expandable segments allows the allocator to create a segment initially and then
expand its size later when more memory is needed. Instead of making one segment
per allocation, it tries to make one segment (per stream) that grows as
necessary. Now when the N + 1 case runs, the allocations will tile nicely into
the one large segment until it fills up. Then more memory is requested and
appended to the end of the segment. This process does not create as many slivers
of unusable memory, so it is more likely to succeed at finding this memory.

Implementation

The expandable_segments:True option is used to enable/disable this behavior. We
use cuda's low-level memory APIs, which are similar to mmap, to extend the
memory segments. These APIs separate the allocation of physical memory
(cuMemCreate) from the allocation of virtual address space (cuMemAddressReserve)
and the associate between them cuMemMap/cuMemSetAccess.

When we allocate a new segment, we allocate enough address space to map
basically the entire physical memory of the GPU (there is 256TiB of address
space), but we only map enough physical memory to handle the current amount of
memory needed by the program. As more is requested, we add more physical memory
to the segment. This can work at the granularity of GPU pages which are 2MiB
currently.

If we end up out of memory, we can unmap all the memory in our segment
corresponding to empty physical pages, and return it to CUDA for use at another
address in the segment or in a segment for a different stream.

A current limitation of CUDA's API is that physical memory
(CUmemGenericAllocationHandle) cannot be split up after it is mapped even if the
handle holds multiple GPU pages. The cost to map/unmap memory is proportional to
the number of physical memory chunks that were allocated (mapping 10 separately
allocated 2MiB pages takes 10x time compared to mapping one 20MiB physical
allocation of 10 pages).  Changing memory mappings also appears to involve at
least some synchronous actions with the GPU and so should be considered an
expensive operation. To limit overhead, we use 2MiB pages for our small pool and
20MiB pages for our large pool. Initially allocation using expandable_blocks
will be slower than cudaMalloc, though still in the milliseconds range for
mapping the entire memory.

When mapping new memory to expand the segment, we look for the lowest address at
which we can fit a new allocation by adding new pages. Normally this will be at
the end of the block. But if have previously unmapped blocks earlier in the
segment during an OOM, it will first try to fill in those gaps to keep the
segment as a single block. By allocating at the lowest address we encourage
the split up parts of the block to merge into a single block again, reducing
fragmentation potential.

Allocation of blocks in the segment uses the same best-fit heuristics of the
rest of the allocator.

Expandable blocks can be enabled/disabled throughout the run of a program. When
disabled, the allocator will not put new allocations in an expandable block.

Limitations

* Slightly slower initial memory allocation speed.
* IPC of cuda tensors (e.g. for multiprocess dataloaders) is not supported.
However, it is possible to temporarily disable (expandable_segments:False) the
bevhavior for allocator tensors that need to be used cross-process.
* CUDA runtime APIs related to sharing memory across process
(cudaDeviceEnablePeerAccess) do not work for memory allocated with cuMemMap.
Instead these mapping have to be done manually. The allocator now has an
`enablePeerAccess` method to do this.
*/

struct ExpandableSegment {
  ExpandableSegment(
      c10::DeviceIndex device,
      std::optional<cudaStream_t> stream,
      size_t address_space_size,
      size_t segment_size,
      std::vector<c10::DeviceIndex> peers)
      : device_(device),
        stream_(stream),
        // 2MB for small pool, 20MB for large pool
        segment_size_(segment_size),
        max_handles_(numSegments(address_space_size)),
        peers_(std::move(peers)) {
    cudaDeviceProp prop{};
    C10_CUDA_CHECK(cudaGetDeviceProperties(&prop, device_));
    // we allocate enough address space for 1 1/8 the total memory on the GPU.
    // This allows for some cases where we have to unmap pages earlier in the
    // segment to put them at the end.
    max_handles_ = numSegments(prop.totalGlobalMem + prop.totalGlobalMem / 8);
    C10_CUDA_DRIVER_CHECK(DriverAPI::get()->cuMemAddressReserve_(
        &ptr_, segment_size_ * max_handles_, 0ULL, 0, 0ULL));
  }
  // begin must be aligned to segment_size_.
  // returns the actual range mapped, which may be
  // greater than requested if size is not aligned to segment_size_.
  // return size of 0 indicates OOM
  SegmentRange map(SegmentRange range) {
    auto begin = segmentLeft(range.ptr);
    auto end = segmentRight(range.ptr + range.size);
    TORCH_INTERNAL_ASSERT(ptr() + begin * segment_size_ == range.ptr);
    if (begin == end) {
      return rangeFromHandles(begin, end);
    }
    while (end > handles_.size()) {
      handles_.emplace_back(std::nullopt);
    }
    for (auto i : c10::irange(begin, end)) {
      TORCH_INTERNAL_ASSERT(!handles_.at(i));
      CUmemGenericAllocationHandle handle = 0;
      CUmemAllocationProp prop = {};
      prop.type = CU_MEM_ALLOCATION_TYPE_PINNED;
#ifndef FBCODE_CAFFE2
      prop.requestedHandleTypes = CU_MEM_HANDLE_TYPE_POSIX_FILE_DESCRIPTOR;
#endif
      prop.location.type = CU_MEM_LOCATION_TYPE_DEVICE;
      // NOLINTNEXTLINE(bugprone-signed-char-misuse)
      prop.location.id = static_cast<int>(device_);
      auto status =
          DriverAPI::get()->cuMemCreate_(&handle, segment_size_, &prop, 0);
      if (status == CUDA_ERROR_OUT_OF_MEMORY) {
        for (auto j : c10::irange(begin, i)) {
          auto h = handles_.at(j).value();
          handles_.at(j) = std::nullopt;
          C10_CUDA_DRIVER_CHECK(DriverAPI::get()->cuMemRelease_(h.handle));
        }
        trimHandles();
        return rangeFromHandles(begin, begin);
      }
      C10_CUDA_DRIVER_CHECK(status);
      handles_.at(i) = Handle{handle, std::nullopt};
    }
    mapAndSetAccess(begin, end);
    return rangeFromHandles(begin, end);
  }

  // unmaps all the completely empty segment_size_ segments between
  // [begin, begin + size), returns the offset where the range begin,
  // and the actual size unmapped (multiple of segment_size_)
  SegmentRange unmap(SegmentRange range) {
    auto begin = segmentRight(range.ptr);
    auto end = segmentLeft(range.ptr + range.size);
    if (begin >= end) {
      return SegmentRange{range.ptr, 0};
    }
    unmapHandles(begin, end);
    return rangeFromHandles(begin, end);
  }

  // Setup IPC sharing for range.
  // Returns the (larger) range that was actually shared.
  // Serializes data to std::ostream that can be passed to the
  // other process, and then restored as an exapandable segment
  // via ExpandableSegment::fromShared(istream);
  SegmentRange share(SegmentRange range, std::ostream& buf) {
    auto begin = segmentLeft(range.ptr);
    auto end = segmentRight(range.ptr + range.size);
    ShareHeader header{getpid(), segment_size_, end - begin};
    buf.write((const char*)&header, sizeof(ShareHeader));
    for (auto i : c10::irange(begin, end)) {
      auto& handle = handles_.at(i).value();
      if (!handle.fd) {
        int fd = 0;
        C10_CUDA_DRIVER_CHECK(DriverAPI::get()->cuMemExportToShareableHandle_(
            &fd, handle.handle, CU_MEM_HANDLE_TYPE_POSIX_FILE_DESCRIPTOR, 0));
        handle.fd = fd;
      }
      int fd = *handle.fd;
      buf.write((const char*)&fd, sizeof(int));
    }
    return rangeFromHandles(begin, end);
  }

  static std::unique_ptr<ExpandableSegment> fromShared(
      c10::DeviceIndex device,
      std::vector<c10::DeviceIndex> peers,
      std::istream& buf) {
    ShareHeader header{};
    buf.read((char*)&header, sizeof(ShareHeader));
    auto segment = std::make_unique<ExpandableSegment>(
        device,
        std::nullopt,
        header.num_handles * header.segment_size,
        header.segment_size,
        std::move(peers));
// older build setups (e.g. multiwheels) do not have this syscall, added 2020
// but the kernel on the system might still support it.
#ifndef SYS_pidfd_open
#define SYS_pidfd_open 434
#endif
#ifndef SYS_pidfd_getfd
#define SYS_pidfd_getfd 438
#endif
    auto pidfd = syscall(SYS_pidfd_open, header.pid, 0);
    TORCH_CHECK(
        pidfd != -1 || errno != ENOSYS,
        "The kernel on this machine does not support the pidfd_open syscall needed to use IPC for CUDA tensors when expandable_segments:True is set. "
        "Consider using expandable_segments:False via torch.cuda.memory._set_allocator_settings('expandable_segments:False') for this allocation.");
    TORCH_CHECK(pidfd != -1, "pidfd_open:", std::strerror(errno));
    for (auto i : c10::irange(header.num_handles)) {
      (void)i;
      int fd = 0;
      buf.read((char*)&fd, sizeof(int));
      auto myfd = syscall(SYS_pidfd_getfd, pidfd, fd, 0);
      if (myfd == -1) {
        auto err = errno;
        close((int)pidfd);
        for (auto& h : segment->handles_) {
          C10_CUDA_DRIVER_CHECK(
              DriverAPI::get()->cuMemRelease_(h.value().handle));
          h = std::nullopt;
        }
        TORCH_CHECK(
            err != ENOSYS,
            "The kernel on this machine does not support the pidfd_getfd syscall needed to use IPC for CUDA tensors when expandable_segments:True is set. "
            "Consider using expandable_segments:False via torch.cuda.memory._set_allocator_settings('expandable_segments:False') for this allocation.");
        TORCH_CHECK(false, "pidfd_getfd: ", std::strerror(err));
      }
      CUmemGenericAllocationHandle handle = 0;
      C10_CUDA_DRIVER_CHECK(DriverAPI::get()->cuMemImportFromShareableHandle_(
          &handle,
          // NOLINTNEXTLINE(performance-no-int-to-ptr)
          (void*)(uintptr_t)myfd,
          CU_MEM_HANDLE_TYPE_POSIX_FILE_DESCRIPTOR));
      close((int)myfd);
      segment->handles_.emplace_back(Handle{handle, std::nullopt});
    }
    close((int)pidfd);
    segment->mapAndSetAccess(0, header.num_handles);
    return segment;
  }

  char* ptr() const {
    // NOLINTNEXTLINE(performance-no-int-to-ptr)
    return reinterpret_cast<char*>(ptr_);
  }

  size_t size() const {
    return max_handles_ * segment_size_;
  }

  void addPeer(c10::DeviceIndex device) {
    peers_.push_back(device);
    forEachAllocatedRange(
        [&](size_t begin, size_t end) { setAccess(device, begin, end); });
  }

  ~ExpandableSegment() {
    forEachAllocatedRange(
        [&](size_t begin, size_t end) { unmapHandles(begin, end); });
    C10_CUDA_DRIVER_CHECK(DriverAPI::get()->cuMemAddressFree_(
        ptr_, segment_size_ * max_handles_));
  }

 private:
  void setAccess(c10::DeviceIndex device, size_t begin, size_t end) {
    CUmemAccessDesc desc;
    desc.location.type = CU_MEM_LOCATION_TYPE_DEVICE;
    // NOLINTNEXTLINE(bugprone-signed-char-misuse)
    desc.location.id = static_cast<int>(device);
    desc.flags = CU_MEM_ACCESS_FLAGS_PROT_READWRITE;
    C10_CUDA_DRIVER_CHECK(DriverAPI::get()->cuMemSetAccess_(
        ptr_ + begin * segment_size_, (end - begin) * segment_size_, &desc, 1));
  }

  void mapAndSetAccess(size_t begin, size_t end) {
    for (auto i : c10::irange(begin, end)) {
      C10_CUDA_DRIVER_CHECK(DriverAPI::get()->cuMemMap_(
          ptr_ + i * segment_size_,
          segment_size_,
          0,
          handles_.at(i).value().handle,
          0ULL));
    }
    setAccess(device_, begin, end);
    for (auto p : peers_) {
      setAccess(p, begin, end);
    }
  }

  void unmapHandles(size_t begin, size_t end) {
    // note: unlike cudaFree, MemUnmap and MemRelease do
    // not appear to synchronize in all cases, so we have to wait for the
    // stream to finish before this memory is truly free.

    // cannot call c10::cuda::stream_synchronize because
    // it might grab the GIL which can lead to a deadlock
    // Locking order must be GIL -> Allocator Lock
    if (stream_) {
      C10_CUDA_CHECK(cudaStreamSynchronize(*stream_));
    } else {
      cuda::CUDAGuard device_guard(device_);
      C10_CUDA_CHECK(cudaDeviceSynchronize());
    }
    for (auto i : c10::irange(begin, end)) {
      Handle h = handles_.at(i).value();
      handles_.at(i) = std::nullopt;
      C10_CUDA_DRIVER_CHECK(DriverAPI::get()->cuMemUnmap_(
          ptr_ + segment_size_ * i, segment_size_));
      if (h.fd) {
        close(*h.fd);
      }
      C10_CUDA_DRIVER_CHECK(DriverAPI::get()->cuMemRelease_(h.handle));
    }
    trimHandles();
  }
  void trimHandles() {
    while (!handles_.empty() && !handles_.back()) {
      handles_.pop_back();
    }
  }
  void forEachAllocatedRange(const std::function<void(size_t, size_t)>& fn) {
    size_t start = 0;
    for (auto i : c10::irange(handles_.size())) {
      if (handles_.at(i) && (i == 0 || !handles_.at(i - 1))) {
        start = i;
      }
      if (handles_.at(i) && (i + 1 == handles_.size() || !handles_.at(i + 1))) {
        fn(start, i + 1);
      }
    }
  }
  size_t numSegments(size_t size) {
    return (size + segment_size_ - 1) / segment_size_;
  }
  size_t segmentLeft(char* p) {
    auto size = p - ptr();
    return size / segment_size_;
  }
  size_t segmentRight(char* p) {
    auto size = p - ptr();
    return numSegments(size);
  }
  SegmentRange rangeFromHandles(size_t begin, size_t end) {
    return SegmentRange(
        ptr() + segment_size_ * begin, segment_size_ * (end - begin));
  }
  c10::DeviceIndex device_;
  std::optional<cudaStream_t> stream_;
  CUdeviceptr ptr_{};
  size_t segment_size_;
  size_t max_handles_;
  struct Handle {
    CUmemGenericAllocationHandle handle;
    std::optional<int> fd;
  };
  struct ShareHeader {
    pid_t pid;
    size_t segment_size;
    size_t num_handles;
  };
  std::vector<std::optional<Handle>> handles_;
  // devices on which this memory should be mapped in addition
  // to the device where the physical memory lives (device_).
  std::vector<c10::DeviceIndex> peers_;
};
#else
struct ExpandableSegment {
  ExpandableSegment(
      c10::DeviceIndex device,
      std::optional<cudaStream_t> stream,
      size_t address_space_size,
      size_t segment_size,
      std::vector<c10::DeviceIndex> peers) {
    TORCH_INTERNAL_ASSERT(false, "expandable segment not supported");
  }
  SegmentRange map(SegmentRange range) {
    return SegmentRange(nullptr, 0);
  }
  SegmentRange unmap(SegmentRange range) {
    return SegmentRange(nullptr, 0);
  }
  SegmentRange share(SegmentRange range, std::ostream& ss) {
    return SegmentRange(nullptr, 0);
  }
  static std::unique_ptr<ExpandableSegment> fromShared(
      c10::DeviceIndex device,
      std::vector<c10::DeviceIndex> peers,
      std::istream& buf) {
    return {};
  }
  char* ptr() const {
    return nullptr;
  }
  size_t size() const {
    return 0;
  }
  void addPeer(c10::DeviceIndex device) {}
};
#endif

// BlockState, BlockPoolState, and PrivatePoolState contain the information
// needed to reconstruct a private pool to a previous state. See note
// [Checkpointing PrivatePoolState]
struct BlockState {
  c10::DeviceIndex device = 0;
  cudaStream_t stream = nullptr;
  stream_set stream_uses = {};
  size_t size = 0;
  void* ptr = nullptr;
  bool allocated = false;
  int64_t gc_count_base = 0;
  // maintain invariant that event_count == 0 ;
  // history will be left alone in checkpoint

  BlockState(Block* block);
};

struct SegmentState {
  std::vector<BlockState> blocks;
  bool is_small = false;

  SegmentState(Block* head);
};

struct PrivatePoolState : AllocatorState {
  // omitting use_count, and cudaMalloc_count as they remain the same
  MempoolId_t owner_id = {0, 0};

  std::vector<SegmentState> segments;

  PrivatePoolState(
      MempoolId_t pool_id,
      const std::vector<Block*>& private_pool_head_blocks);
};

struct RestoreResult {
  std::vector<void*> allocations_freed;
  std::vector<Block*> allocations_created;
};

static bool BlockComparatorSize(const Block* a, const Block* b) {
  if (a->stream != b->stream) {
    return (uintptr_t)a->stream < (uintptr_t)b->stream;
  }
  if (a->size != b->size) {
    return a->size < b->size;
  }
  return (uintptr_t)a->ptr < (uintptr_t)b->ptr;
}
static bool BlockComparatorAddress(const Block* a, const Block* b) {
  if (a->stream != b->stream) {
    return (uintptr_t)a->stream < (uintptr_t)b->stream;
  }
  return (uintptr_t)a->ptr < (uintptr_t)b->ptr;
}

struct AllocParams {
  AllocParams(
      c10::DeviceIndex device,
      size_t size,
      cudaStream_t stream,
      BlockPool* pool,
      size_t alloc_size,
      DeviceStats& stats)
      : search_key(device, stream, size), pool(pool), alloc_size(alloc_size) {}

  c10::DeviceIndex device() const {
    return search_key.device;
  }
  cudaStream_t stream() const {
    return search_key.stream;
  }
  size_t size() const {
    return search_key.size;
  }

  Block search_key;
  BlockPool* pool;
  size_t alloc_size;
  Block* block{nullptr};
  StatTypes stat_types = {false};
  cudaError_t err{cudaSuccess};
};

// Note: cudaEventCreate when concurrently invoked from multiple threads can be
// very expensive (at least on certain device/driver combinations). Thus, we a)
// serialize event creation at a per-device level, and b) pool the events to
// avoid constantly calling cudaEventCreate/cudaEventDestroy. This results in
// significant improvements in multithreaded workloads with high allocation
// rates.
class EventPool {
 public:
  using Event = std::unique_ptr<cudaEvent_t, std::function<void(cudaEvent_t*)>>;
  // TODO: Explicit device count
  EventPool() : pools_(at::cuda::device_count()) {}

  Event get(c10::DeviceIndex device) {
    TORCH_INTERNAL_ASSERT(0 <= device);
    TORCH_INTERNAL_ASSERT(device < static_cast<int>(pools_.size()));
    auto& pool = pools_[device];
    auto destructor = [&pool](cudaEvent_t* event) {
      std::lock_guard<std::mutex> g(pool.mutex_);
      pool.event_pool_.push_back(std::unique_ptr<cudaEvent_t>(event));
    };

    // Try to acquire an event from the per-device pool.
    {
      std::lock_guard<std::mutex> g(pool.mutex_);
      if (!pool.event_pool_.empty()) {
        auto* event = pool.event_pool_.back().release();
        pool.event_pool_.pop_back();
        return Event(event, destructor);
      }
    }
    // otherwise, allocate a new event that will be returned to the pool on
    // destruction.
    auto new_ptr = std::make_unique<cudaEvent_t>();
    C10_CUDA_CHECK(
        cudaEventCreateWithFlags(new_ptr.get(), cudaEventDisableTiming));

    return Event(new_ptr.release(), destructor);
  }

  void empty_cache() {
    for (auto& pool : pools_) {
      std::lock_guard<std::mutex> g(pool.mutex_);
      pool.event_pool_.clear();
    }
  }

 private:
  struct PerDevicePool {
    alignas(64) std::mutex mutex_;
    std::vector<std::unique_ptr<cudaEvent_t>> event_pool_;
  };
  std::vector<PerDevicePool> pools_;
};

// CUDA graphs helper
struct PrivatePool {
  PrivatePool()
      : large_blocks(/*small=*/false, this),
        small_blocks(/*small=*/true, this) {}
  PrivatePool(const PrivatePool&) = delete;
  PrivatePool(PrivatePool&&) = delete;
  PrivatePool& operator=(const PrivatePool&) = delete;
  // Number of live graphs using this pool
  int use_count{0};
  // Number of unfreed cudaMallocs made for this pool. When use_count and
  // cudaMalloc_count drop to zero, we can delete this PrivatePool from
  // graph_pools.
  int cudaMalloc_count{0};
  // Instead of maintaining private BlockPools here, I could stuff all blocks
  // (private or no) into the top-level large_blocks and small_blocks, and
  // distinguish private blocks by adding a "pool id" check above the stream
  // check in BlockComparator. BlockComparator is performance- critical though,
  // I'd rather not add more logic to it.
  BlockPool large_blocks;
  BlockPool small_blocks;
};

BlockState::BlockState(Block* block)
    : device(block->device),
      stream(block->stream),
      stream_uses(block->stream_uses),
      size(block->size),
      ptr(block->ptr),
      allocated(block->allocated),
      gc_count_base(block->gc_count_base) {
  TORCH_CHECK(
      block->event_count == 0,
      "Events should have synchronized when checkpointing block");
};

SegmentState::SegmentState(Block* head) {
  TORCH_INTERNAL_ASSERT(head->prev == nullptr && head->pool != nullptr);
  is_small = head->pool->is_small;

  for (Block* curr = head; curr != nullptr; curr = curr->next) {
    blocks.emplace_back(curr);
  }
}

PrivatePoolState::PrivatePoolState(
    MempoolId_t pool_id,
    const std::vector<Block*>& private_pool_head_blocks)
    : owner_id(std::move(pool_id)) {
  for (Block* head : private_pool_head_blocks) {
    segments.emplace_back(head);
  }
}

struct MempoolIdHash {
  std::size_t operator()(const MempoolId_t& mempool_id) const noexcept {
    return mempool_id.first != 0 ? mempool_id.first : mempool_id.second;
  }
};

cudaError_t cudaMallocMaybeCapturing(void** p, size_t size) {
  if (at::cuda::currentStreamCaptureStatusMayInitCtx() ==
      at::cuda::CaptureStatus::None) {
    return C10_CUDA_ERROR_HANDLED(cudaMalloc(p, size));
  } else {
    // It's ok to capture cudaMallocs, as long as we never cudaFree those
    // addresses before replay.
    // Capturing cudaMalloc behaves nicely: it gives the graph new VA,
    // but is ignored (won't leakily allocate new memory) in replays.
    at::cuda::CUDAStreamCaptureModeGuard g{cudaStreamCaptureModeRelaxed};
    return C10_CUDA_ERROR_HANDLED(cudaMalloc(p, size));
  }
}

template <class T>
class RingBuffer {
 public:
  RingBuffer() {
    // alloc_trace is a pointer because we need to intentionally
    // leak this on deallocation it can hold references to Python
    // state which will already be destroyed when we are in exit handlers
    // NOLINTNEXTLINE(cppcoreguidelines-prefer-member-initializer)
    alloc_trace = new std::vector<T>();
  }

  void setMaxEntries(size_t size) {
    std::lock_guard<std::mutex> lk(alloc_trace_lock);
    alloc_trace_max_entries_ = std::max(size_t(1), size);
  }

  void insertEntries(const T& entry) {
    std::lock_guard<std::mutex> lk(alloc_trace_lock);
    if (alloc_trace->size() < alloc_trace_max_entries_) {
      alloc_trace->emplace_back(entry);
    } else {
      (*alloc_trace)[alloc_trace_next++] = entry;
      if (alloc_trace_next == alloc_trace_max_entries_) {
        alloc_trace_next = 0;
      }
    }
  }

  void getEntries(std::vector<T>& result) {
    std::lock_guard<std::mutex> lk(alloc_trace_lock);
    result.reserve(alloc_trace->size());
    result.insert(
        result.end(),
        alloc_trace->begin() +
            static_cast<typename std::vector<T>::difference_type>(
                alloc_trace_next),
        alloc_trace->end());
    result.insert(
        result.end(),
        alloc_trace->begin(),
        alloc_trace->begin() +
            static_cast<typename std::vector<T>::difference_type>(
                alloc_trace_next));
  }

  void clear() {
    std::lock_guard<std::mutex> lk(alloc_trace_lock);
    alloc_trace_next = 0;
    alloc_trace->clear();
  }

 private:
  size_t alloc_trace_max_entries_ = 1;

  // Both alloc_trace and alloc_trace_next needs to be used
  // under alloc_trace_lock.
  std::mutex alloc_trace_lock;
  size_t alloc_trace_next = 0;
  std::vector<T>*
      alloc_trace; // pointer because we need to intentionally leak this on
                   // deallocation it can hold references to Python state which
                   // will already be destroyed when we are in exit handlers
};

} // anonymous namespace
} // namespace Native

static std::string reportProcessMemoryInfo(c10::DeviceIndex device) {
#ifdef PYTORCH_C10_DRIVER_API_SUPPORTED
  void* nvml_handle = DriverAPI::get_nvml_handle();
  if (!nvml_handle) {
    return "";
  }
  static c10::once_flag nvml_init;
  c10::call_once(nvml_init, [] {
    TORCH_INTERNAL_ASSERT(NVML_SUCCESS == DriverAPI::get()->nvmlInit_v2_());
  });

  cudaDeviceProp prop{};
  C10_CUDA_CHECK(cudaGetDeviceProperties(&prop, device));

  // NOLINTNEXTLINE(*-c-arrays)
  char pci_id[80];
  snprintf(
      pci_id,
      sizeof(pci_id),
      NVML_DEVICE_PCI_BUS_ID_FMT,
      prop.pciDomainID,
      prop.pciBusID,
      prop.pciDeviceID);

  nvmlDevice_t nvml_device = nullptr;
  TORCH_INTERNAL_ASSERT(
      NVML_SUCCESS ==
      DriverAPI::get()->nvmlDeviceGetHandleByPciBusId_v2_(
          pci_id, &nvml_device));

  std::vector<nvmlProcessInfo_v1_t> procs(8);
  unsigned int size = procs.size();
  nvmlReturn_t r{};
  while ((r = DriverAPI::get()->nvmlDeviceGetComputeRunningProcesses_(
              nvml_device, &size, procs.data())) ==
         NVML_ERROR_INSUFFICIENT_SIZE) {
    procs.resize(size);
  }
  unsigned int self_pid = getpid();
  std::stringstream ss;
  TORCH_INTERNAL_ASSERT(NVML_SUCCESS == r);
  ss << "";
  for (auto i : c10::irange(size)) {
    auto& proc = procs[i];
    if (self_pid == proc.pid) {
      ss << "Including non-PyTorch memory, this process";
    } else {
      ss << "Process " << proc.pid;
    }
    ss << " has " << format_size(proc.usedGpuMemory) << " memory in use. ";
  }
  return ss.str();
#else
  return "";
#endif
}

namespace Native {

class DeviceCachingAllocator {
 private:
  // lock around all operations
  mutable std::recursive_mutex mutex;

  // device statistics
  DeviceStats stats;

  // unallocated cached blocks larger than 1 MB
  BlockPool large_blocks;

  // unallocated cached blocks 1 MB or smaller
  BlockPool small_blocks;

  // allocated or in use by a stream. Holds all active allocations,
  // whether they came from graph_pools or one of the BlockPools above.
  ska::flat_hash_set<Block*> active_blocks;

  // captures_underway tracks if we are diverting some
  // allocations to a specific pool.
  // Most of the time it's empty, in which case malloc can avoid calling
  // cudaStreamGetCaptureInfo in the hot path.
  std::vector<std::pair<MempoolId_t, std::function<bool(cudaStream_t)>>>
      captures_underway;

  // See free() for this thing's purpose
  std::vector<Block*> needs_events_deferred_until_no_capture;
  // outstanding cuda events
  ska::flat_hash_map<
      cuda::CUDAStream,
      std::deque<std::pair<EventPool::Event, Block*>>>
      cuda_events;

  // record used memory.
  size_t total_allocated_memory = 0;

  size_t allowed_memory_maximum = 0;

  // all live expandable segments
  std::vector<ExpandableSegment*> expandable_segments_;
  std::vector<c10::DeviceIndex> devices_with_peer_access_;

  bool set_fraction = false;

  bool record_history = false;

  std::atomic<CreateContextFn> context_recorder_;
  RecordContext record_context_ = RecordContext::NEVER;

  // Ring buffer for memory snapshot TraceEntry's
  RingBuffer<TraceEntry> alloc_buffer;

  // Members specific to CUDA graphs

  // Private pools for CUDA graphs
  ska::flat_hash_map<MempoolId_t, std::unique_ptr<PrivatePool>, MempoolIdHash>
      graph_pools;
  // Pools no longer referenced by any graph. Their BlockPools are eligible for
  // free_blocks. Can't be a vector or deque because we might erase entries in
  // any order. Could be an std::list, but we don't care much, access and
  // insert/erase are rare.
  ska::flat_hash_map<MempoolId_t, PrivatePool*, MempoolIdHash>
      graph_pools_freeable;

  // XXX - maybe we should generalize and have multiple events
  std::vector<OutOfMemoryObserver> oom_observers_;

  std::vector<AllocatorTraceTracker> trace_trackers_;

  // mapping from block to a stream_set, containing streams on which the block
  // was used while cudagraph capturing
  std::unordered_map<Block*, stream_set> block_to_cudagraph_stream_uses;

 public:
  // NOLINTNEXTLINE(cppcoreguidelines-pro-type-member-init)
  DeviceCachingAllocator()
      : large_blocks(/*small=*/false), small_blocks(/*small=*/true) {
    stats.max_split_size =
        static_cast<int64_t>(CUDAAllocatorConfig::max_split_size());
    context_recorder_.store(nullptr);
  }

  void recordHistory(
      bool enabled,
      CreateContextFn context_recorder,
      size_t alloc_buffer_max_entries,
      RecordContext when) {
    std::unique_lock<std::recursive_mutex> lock(mutex);
    TORCH_CHECK(when == RecordContext::NEVER || context_recorder);
    record_history = enabled;
    context_recorder_.store(record_history ? context_recorder : nullptr);
    alloc_buffer.setMaxEntries(alloc_buffer_max_entries);
    record_context_ = enabled ? when : RecordContext::NEVER;
    if (!enabled) {
      alloc_buffer.clear();
    }
  }

  bool isHistoryEnabled() {
    return record_history;
  }

  bool checkPoolLiveAllocations(
      MempoolId_t mempool_id,
      const std::unordered_set<void*>& expected_live_allocations) {
    std::unique_lock<std::recursive_mutex> lock(mutex);

    PrivatePool* pool = nullptr;
    auto pool_it = graph_pools.find(mempool_id);
    TORCH_CHECK(pool_it != graph_pools.end(), "Could not find pool of id");
    pool = pool_it->second.get();

    TORCH_INTERNAL_ASSERT(pool != nullptr);

    size_t allocated_pool_blocks = 0;

    for (Block* b : active_blocks) {
      TORCH_INTERNAL_ASSERT(b != nullptr);
      TORCH_INTERNAL_ASSERT(b->pool != nullptr);
      if (b->allocated && b->pool->owner_PrivatePool == pool) {
        if (!expected_live_allocations.count(b->ptr)) {
          return false;
        }

        allocated_pool_blocks += 1;
      }
    }

    return allocated_pool_blocks == expected_live_allocations.size();
  }

  void attachOutOfMemoryObserver(OutOfMemoryObserver observer) {
    oom_observers_.emplace_back(std::move(observer));
  }

  void attachAllocatorTraceTracker(AllocatorTraceTracker tracker) {
    std::unique_lock<std::recursive_mutex> lock(mutex);
    trace_trackers_.emplace_back(std::move(tracker));
  }

  // Must be called outside of `mutex` or deadlocks are possible with Python
  std::shared_ptr<GatheredContext> maybeGatherContext(RecordContext level) {
    if (record_context_ < level) {
      return nullptr;
    }
    return context_recorder_.load()();
  }

  // All public methods (except the above) acquire the allocator mutex.
  // Thus, do not call a public method from another public method.

  Block* malloc(
      c10::DeviceIndex device,
      size_t orig_size,
      cudaStream_t stream) {
    // done outside the lock because we don't know what locks the recorder needs
    // to have...
    auto context = maybeGatherContext(RecordContext::STATE);

    std::unique_lock<std::recursive_mutex> lock(mutex);

    if (C10_LIKELY(captures_underway.empty())) {
      // Processes end-of-life events for outstanding allocations used on
      // multiple streams (checks if their GPU-side uses are complete and
      // recycles their memory if so)
      //
      // Q. Why skip process_events if a capture might be underway?
      // A. process_events involves cudaEventQueries, illegal during CUDA graph
      //    capture.
      //    Dumb simple solution: defer reclaiming these allocations until after
      //    capture. Cross-stream memory use is uncommon, so the deferral's
      //    effect on memory use during capture should be small.
      process_events(context);
    }
    size_t size = round_size(orig_size);
    auto& pool = get_pool(size, stream);
    const size_t alloc_size = get_allocation_size(size);
    AllocParams params(device, size, stream, &pool, alloc_size, stats);
    params.stat_types = get_stat_types_for_pool(pool);

    // First, try to get a block from the existing pool.
    bool block_found =
        // Search pool
        get_free_block(params)
        // Trigger callbacks and retry search
        || (trigger_free_memory_callbacks(params) && get_free_block(params));

    // Can't reuse an existing block; try to get a new one.
    if (!block_found) {
      // Do garbage collection if the flag is set.
      if (C10_UNLIKELY(
              set_fraction &&
              CUDAAllocatorConfig::garbage_collection_threshold() > 0.0)) {
        garbage_collect_cached_blocks(context);
      }
      // Attempt allocate
      // WARNING: alloc_block may release the allocator lock when calling
      // cudaMalloc. So far this function has not modified allocator state, but
      // keep in mind that any observed allocator state may change across calls
      // to alloc_block since it may release the lock.
      block_found = alloc_block(params, false, context, lock)
          // Free enough available cached blocks to satisfy alloc and retry
          // alloc.
          || (release_available_cached_blocks(params, context) &&
              alloc_block(params, false, context, lock))
          // Free all non-split cached blocks and retry alloc.
          || (C10_LIKELY(captures_underway.empty()) &&
              release_cached_blocks(context) &&
              alloc_block(params, true, context, lock));
    }

    if (!block_found) {
      // For any error code other than cudaErrorMemoryAllocation,
      // alloc_block should have thrown an exception already.
      TORCH_INTERNAL_ASSERT(params.err == cudaErrorMemoryAllocation);

      size_t device_free = 0;
      size_t device_total = 0;
      C10_CUDA_CHECK(cudaMemGetInfo(&device_free, &device_total));
      std::string allowed_info;

      if (set_fraction) {
        allowed_info = format_size(allowed_memory_maximum) + " allowed; ";
      }

      std::string proc_info = reportProcessMemoryInfo(device);

      record_trace(
          TraceEntry::OOM,
          device_free,
          params.size(),
          params.stream(),
          params.device(),
          std::move(context));
      stats.num_ooms += 1;

      c10::reportOutOfMemoryToProfiler(
          static_cast<int64_t>(size),
          stats.allocated_bytes[static_cast<int64_t>(StatType::AGGREGATE)]
              .current,
          stats.reserved_bytes[static_cast<int64_t>(StatType::AGGREGATE)]
              .current,
          c10::Device(c10::DeviceType::CUDA, device));

      auto allocated_bytes =
          stats.allocated_bytes[static_cast<size_t>(StatType::AGGREGATE)]
              .current;
      auto reserved_bytes =
          stats.reserved_bytes[static_cast<size_t>(StatType::AGGREGATE)]
              .current;
      auto observers_local = oom_observers_;

      size_t allocated_in_private_pools = 0;
      auto get_size_block = [](const BlockPool& pool) {
        size_t res = 0;
        for (const auto& block : pool.blocks) {
          res += block->size;
        }
        return res;
      };
      for (const auto& p : graph_pools) {
        allocated_in_private_pools += get_size_block(p.second->large_blocks);
        allocated_in_private_pools += get_size_block(p.second->small_blocks);
      }

      std::string private_pool_msg;

      if (allocated_in_private_pools > 0) {
        private_pool_msg = "with " + format_size(allocated_in_private_pools) +
            " allocated in private pools (e.g., CUDA Graphs), ";
      }

      // Make sure we do not have the device lock before calling our
      // observers which might need hold the GIL
      // It is safe to release at this point because will no longer
      // be reading any allocator state.

      lock.unlock();

      for (const auto& obs : observers_local) {
        obs(device,
            alloc_size,
            set_fraction ? allowed_memory_maximum : device_total,
            device_free);
      }

      // "total capacity": total global memory on GPU
      // "allowed": memory is allowed to use, which set by fraction.
      // "already allocated": memory allocated by the program using the
      //                      caching allocator
      // "free": free memory as reported by the CUDA API
      // "cached": memory held by the allocator but not used by the program
      //
      // The "allocated" amount  does not include memory allocated outside
      // of the caching allocator, such as memory allocated by other programs
      // or memory held by the driver.
      //
      // The sum of "allocated" + "free" + "cached" may be less than the
      // total capacity due to memory held by the driver and usage by other
      // programs.
      //
      // Note that at this point free_cached_blocks has already returned all
      // possible "cached" memory to the driver. The only remaining "cached"
      // memory is split from a larger block that is partially in-use.
      TORCH_CHECK_WITH(
          OutOfMemoryError,
          false,
          "CUDA out of memory. Tried to allocate ",
          format_size(alloc_size),
          ". GPU ",
          static_cast<int>(device),
          " has a total capacity of ",
          format_size(device_total),
          " of which ",
          format_size(device_free),
          " is free. ",
          proc_info,
          allowed_info,
          "Of the allocated memory ",
          format_size(allocated_bytes + allocated_in_private_pools),
          " is allocated by PyTorch, ",
          private_pool_msg,
          "and ",
          format_size(
              reserved_bytes - allocated_bytes - allocated_in_private_pools),
          " is reserved by PyTorch but unallocated.",
          " If reserved but unallocated memory is large try setting",
          " PYTORCH_CUDA_ALLOC_CONF=expandable_segments:True to avoid"
          " fragmentation.  See documentation for Memory Management "
          " (https://pytorch.org/docs/stable/notes/cuda.html#environment-variables)");
    }

    bool split_remainder = should_split(params.block, params.size());
    return alloc_found_block(
        params, orig_size, std::move(context), split_remainder);
  }

  Block* alloc_found_block(
      const AllocParams& params,
      size_t orig_size,
      std::shared_ptr<GatheredContext> context,
      bool split_remainder) {
    auto size = params.size();
    auto device = params.device();
    auto pool = params.pool;
    auto stream = params.stream();

    TORCH_INTERNAL_ASSERT(
        params.err == cudaSuccess && params.block != nullptr &&
        params.block->ptr != nullptr);
    Block* block = params.block;
    Block* remaining = nullptr;

    const bool already_split = block->is_split();
    if (split_remainder) {
      remaining = block;

      block = new Block(device, stream, size, pool, block->ptr);
      block->expandable_segment_ = remaining->expandable_segment_;
      block->prev = remaining->prev;
      if (block->prev) {
        block->prev->next = block;
      }
      block->next = remaining;

      remaining->prev = block;
      remaining->ptr = static_cast<char*>(remaining->ptr) + size;
      remaining->size -= size;
      // NOLINTNEXTLINE(clang-analyzer-deadcode.DeadStores)
      bool inserted = pool->insert_into_blocks(remaining).second;
      TORCH_INTERNAL_ASSERT_DEBUG_ONLY(inserted);

      if (already_split && !block->expandable_segment_) {
        // An already-split inactive block is being shrunk by size bytes.
        decrease_stat_array(
            stats.inactive_split_bytes, block->size, params.stat_types);
      } else if (!block->expandable_segment_) {
        // A new split inactive block is being created from a previously unsplit
        // block, size remaining->size bytes.
        for_each_selected_stat_type(params.stat_types, [&](size_t stat_type) {
          stats.inactive_split_bytes[stat_type].increase(remaining->size);
          stats.inactive_split[stat_type].increase(1);
        });
      }

    } else if (already_split && !block->expandable_segment_) {
      // An already-split block is becoming active
      for_each_selected_stat_type(params.stat_types, [&](size_t stat_type) {
        stats.inactive_split_bytes[stat_type].decrease(block->size);
        stats.inactive_split[stat_type].decrease(1);
      });
    }

    block->allocated = true;
    block->requested_size = orig_size;

    block->context_when_allocated = std::move(context);
    record_trace(
        TraceEntry::ALLOC,
        int64_t(block->ptr),
        orig_size,
        block->stream,
        block->device,
        block->context_when_allocated);

    // NOLINTNEXTLINE(clang-analyzer-deadcode.DeadStores)
    bool inserted = active_blocks.insert(block).second;
    TORCH_INTERNAL_ASSERT_DEBUG_ONLY(inserted);

    for_each_selected_stat_type(params.stat_types, [&](size_t stat_type) {
      stats.allocation[stat_type].increase(1);
      stats.allocated_bytes[stat_type].increase(block->size);
      stats.active[stat_type].increase(1);
      stats.active_bytes[stat_type].increase(block->size);
      stats.requested_bytes[stat_type].increase(block->requested_size);
    });
    if (block->size >= CUDAAllocatorConfig::max_split_size())
      stats.oversize_allocations.increase(1);

    auto allocated_bytes_gauge =
        STATIC_GAUGE(pytorch.CUDACachingAllocator.allocated_bytes);
    allocated_bytes_gauge.record(
        stats.allocated_bytes[static_cast<int64_t>(StatType::AGGREGATE)]
            .current);

    c10::reportMemoryUsageToProfiler(
        block->ptr,
        static_cast<int64_t>(block->size),
        stats.allocated_bytes[static_cast<size_t>(StatType::AGGREGATE)].current,
        stats.reserved_bytes[static_cast<size_t>(StatType::AGGREGATE)].current,
        c10::Device(c10::DeviceType::CUDA, device));

    return block;
  }

  void free(Block* block) {
    std::shared_ptr<GatheredContext> context =
        maybeGatherContext(RecordContext::ALL);
    std::lock_guard<std::recursive_mutex> lock(mutex);

    block->allocated = false;

    // following logic might modifying underlaying Block, causing the size
    // changed. We store ahead for reporting
    auto orig_block_ptr = block->ptr;
    auto orig_block_size = block->size;

    StatTypes stat_types = get_stat_types_for_pool(*block->pool);
    for_each_selected_stat_type(stat_types, [&](size_t stat_type) {
      stats.allocation[stat_type].decrease(1);
      stats.allocated_bytes[stat_type].decrease(block->size);
    });
    auto allocated_bytes_gauge =
        STATIC_GAUGE(pytorch.CUDACachingAllocator.allocated_bytes);
    allocated_bytes_gauge.record(
        stats.allocated_bytes[static_cast<int64_t>(StatType::AGGREGATE)]
            .current);

    record_trace(
        TraceEntry::FREE_REQUESTED,
        int64_t(block->ptr),
        block->requested_size,
        block->stream,
        block->device,
        context ? context : block->context_when_allocated);

    if (block->size >= CUDAAllocatorConfig::max_split_size())
      stats.oversize_allocations.decrease(1);

    if (!block->stream_uses.empty()) {
      if (C10_UNLIKELY(!captures_underway.empty())) {
        // It's forbidden to cudaEventQuery an event recorded during CUDA graph
        // capture. We conservatively defer recording end-of-life events until
        // the next call to process_events() (which won't happen until no
        // captures are underway)
        needs_events_deferred_until_no_capture.push_back(block);
      } else {
        insert_events(block);
      }
    } else {
      free_block(block, context);
    }

    c10::reportMemoryUsageToProfiler(
        orig_block_ptr,
        -static_cast<int64_t>(orig_block_size),
        stats.allocated_bytes[static_cast<size_t>(StatType::AGGREGATE)].current,
        stats.reserved_bytes[static_cast<size_t>(StatType::AGGREGATE)].current,
        c10::Device(c10::DeviceType::CUDA, block->device));
  }

  void* getBaseAllocation(Block* block, size_t* outSize) {
    std::lock_guard<std::recursive_mutex> lock(mutex);
    TORCH_CHECK(
        !block->expandable_segment_,
        "Tensors allocated with expandable_segments:True cannot be shared between processes. Consider using expandable_segments:False in data loading workers via torch.cuda.memory._set_allocator_settings('expandable_segments:False')");
    while (block->prev) {
      block = block->prev;
    }
    void* basePtr = block->ptr;
    if (outSize) {
      size_t size = 0;
      while (block) {
        size += block->size;
        block = block->next;
      }
      *outSize = size;
    }
    return basePtr;
  }

  ShareableHandle shareIpcHandle(Block* block) {
    std::lock_guard<std::recursive_mutex> lock(mutex);
    std::ostringstream ss;
    ss.put(SHAREABLE_HANDLE_VERSION);
    ptrdiff_t offset = 0;
    if (!block->expandable_segment_) {
      ss.put(SHAREABLE_CUDA_MALLOC);
      Block* base_block = block;
      while (base_block->prev) {
        base_block = base_block->prev;
      }
      offset = (char*)block->ptr - (char*)base_block->ptr;
      cudaIpcMemHandle_t handle;
      C10_CUDA_CHECK(cudaIpcGetMemHandle(&handle, base_block->ptr));
      ss.write((char*)&handle, CUDA_IPC_HANDLE_SIZE);
    } else {
      ss.put(SHAREABLE_CUDA_EXPANDABLE_SEGMENT);
      auto full_range = block->expandable_segment_->share(
          SegmentRange(block->ptr, block->size), ss);
      offset = (char*)block->ptr - (char*)full_range.ptr;
    }
    return ShareableHandle{offset, ss.str()};
  }

  void recordStream(Block* block, cuda::CUDAStream stream) {
    std::lock_guard<std::recursive_mutex> lock(mutex);
    if (stream.stream() == block->stream) {
      // ignore uses on the allocation stream, since those don't require any
      // special synchronization
      return;
    }
    block->stream_uses.insert(stream);
    if (C10_UNLIKELY(!captures_underway.empty())) {
      block_to_cudagraph_stream_uses[block].insert(stream);
    }
  }

  /** set memory fraction to limit maximum allocated memory **/
  void setMemoryFraction(double fraction) {
    size_t device_free = 0;
    size_t device_total = 0;
    C10_CUDA_CHECK(cudaMemGetInfo(&device_free, &device_total));
    allowed_memory_maximum =
        static_cast<size_t>(fraction * static_cast<double>(device_total));
    set_fraction = true;
  }

  /** returns cached blocks to the system allocator **/
  void emptyCache() {
    auto context = maybeGatherContext(RecordContext::ALL);
    std::lock_guard<std::recursive_mutex> lock(mutex);
    release_cached_blocks(context);
  }

  /** Retrieves size of largest unused block held by the memory cache **/
  void cacheInfo(size_t* largest) {
    std::lock_guard<std::recursive_mutex> lock(mutex);
    if (*largest ==
        0) { // make an initial guess if a zero *largest is passed in
      size_t tmp_bytes = 0;
      C10_CUDA_CHECK(cudaMemGetInfo(
          largest, // Use free memory as an optimistic initial guess of *largest
          &tmp_bytes));
    }
    cache_info_aux(large_blocks, largest);
    cache_info_aux(small_blocks, largest);
    for (const auto& gp : graph_pools) {
      cache_info_aux(gp.second->large_blocks, largest);
      cache_info_aux(gp.second->small_blocks, largest);
    }
  }

  /** Returns a copy of the memory allocator stats **/
  DeviceStats getStats() {
    std::lock_guard<std::recursive_mutex> lock(mutex);
    return stats;
  }

  /** Resets the historical accumulation stats for the device **/
  void resetAccumulatedStats() {
    std::lock_guard<std::recursive_mutex> lock(mutex);

    for (const auto statType :
         c10::irange(static_cast<size_t>(StatType::NUM_TYPES))) {
      stats.allocation[statType].reset_accumulated();
      stats.segment[statType].reset_accumulated();
      stats.active[statType].reset_accumulated();
      stats.inactive_split[statType].reset_accumulated();
      stats.allocated_bytes[statType].reset_accumulated();
      stats.reserved_bytes[statType].reset_accumulated();
      stats.active_bytes[statType].reset_accumulated();
      stats.inactive_split_bytes[statType].reset_accumulated();
      stats.requested_bytes[statType].reset_accumulated();
    }

    stats.num_alloc_retries = 0;
    stats.num_ooms = 0;
    stats.num_sync_all_streams = 0;
    stats.num_device_alloc = 0;
    stats.num_device_free = 0;
    stats.oversize_allocations.reset_accumulated();
    stats.oversize_segments.reset_accumulated();
  }

  /** Resets the historical peak stats for the device **/
  void resetPeakStats() {
    std::lock_guard<std::recursive_mutex> lock(mutex);

    for (const auto statType :
         c10::irange(static_cast<size_t>(StatType::NUM_TYPES))) {
      stats.allocation[statType].reset_peak();
      stats.segment[statType].reset_peak();
      stats.active[statType].reset_peak();
      stats.inactive_split[statType].reset_peak();
      stats.allocated_bytes[statType].reset_peak();
      stats.reserved_bytes[statType].reset_peak();
      stats.active_bytes[statType].reset_peak();
      stats.inactive_split_bytes[statType].reset_peak();
      stats.requested_bytes[statType].reset_peak();
    }
    stats.oversize_allocations.reset_peak();
    stats.oversize_segments.reset_peak();
  }

  /* Checkpoint the state of a private pool necessary to return it to its
   * current state */
  std::unique_ptr<PrivatePoolState> getCheckpointState(MempoolId_t id) {
    auto context = maybeGatherContext(RecordContext::ALL);
    std::lock_guard<std::recursive_mutex> lock(mutex);
    insert_events_deferred_until_no_capture(context);

    auto pool = graph_pools.find(id);
    if (pool != graph_pools.end()) {
      auto private_pool_head_blocks =
          get_private_pool_head_blocks(pool->second.get());
      return std::make_unique<PrivatePoolState>(id, private_pool_head_blocks);
    } else if (graph_pools_freeable.count(id)) {
      TORCH_CHECK(false, "Not expected to checkpoint freeable graph");
    } else {
      TORCH_CHECK(false, "Could not find pool of id");
    }
  }

  void freeBlocksAllocatedToPool(PrivatePool* private_pool, RestoreResult& rr) {
    auto pool_blocks = get_private_pool_head_blocks(private_pool);

    std::vector<Block*> head_blocks;
    for (Block* block : pool_blocks) {
      if (block->prev == nullptr) {
        head_blocks.push_back(block);
      }
    }

    for (Block* block : head_blocks) {
      Block* curr = block;

      while (curr) {
        // When we free a block, its pointer should never change
        // only its adjacent blocks, so free, then look at pointer
        if (curr->allocated) {
          TORCH_CHECK(
              curr->event_count == 0,
              "Events should have synchronized when setting checkpointed block");
          rr.allocations_freed.push_back(curr->ptr);
          free(curr);
          TORCH_CHECK(!curr->allocated)
        }
        curr = curr->next;
      }
    }

    for (Block* b : get_private_pool_head_blocks(private_pool)) {
      Block* curr = b;
      while (curr) {
        TORCH_CHECK(!curr->allocated);
        curr = curr->next;
      }
    }
  }

  // checkpoint the state of an allocation that may have been
  // split into multiple blocks
  void setSegmentStateToCheckpoint(
      Block* block,
      SegmentState& segment,
      const std::shared_ptr<GatheredContext>& context,
      RestoreResult& rr) {
    Block* curr_block = block;
    Block* last_block = block;

    TORCH_INTERNAL_ASSERT(block->pool);
    BlockPool& pool = *block->pool;
    const auto segment_len = segment.blocks.size();

    // allocate all blocks in the segment
    for (size_t i = 0; i < segment_len; ++i) {
      // The last block in every expandable segment is the remaining amount of
      // available unmapped virtual address space. We shouldn't change it but
      // instead check it is correctly formed then skip over allocating it.
      if (i == segment_len - 1 && curr_block->expandable_segment_) {
        TORCH_CHECK(curr_block->next == nullptr);
        TORCH_CHECK(!curr_block->mapped);
        TORCH_CHECK(curr_block->allocated == false);
        continue;
      }

      auto& block_state = segment.blocks.at(i);
      AllocParams params(
          block_state.device,
          block_state.size,
          block_state.stream,
          &pool,
          block_state.size,
          stats);
      pool.blocks.erase(curr_block);
      params.block = curr_block;
      params.stat_types = get_stat_types_for_pool(pool);

      // splitting a block depends on `max_split_size`, which may have changed
      // between when checkpoint was taken and now, so we make sure to recreate
      // the behavior from the checkpoint. Keep splitting as long as there is
      // space left in the block because the block is already the size of how it
      // appears in the segment, so any leftover space belongs to the next
      // block.
      bool split = curr_block->size > block_state.size;

      // curr_block will become next pointer if it is split, so reassign with
      // the returned value
      curr_block = alloc_found_block(params, block_state.size, context, split);

      TORCH_CHECK(curr_block->ptr == block_state.ptr);
      TORCH_CHECK(curr_block->size == block_state.size);

      last_block = curr_block;
      curr_block = curr_block->next;

      TORCH_CHECK((curr_block != nullptr) == ((i + 1) < (segment_len)));
    }

    while (last_block->prev) {
      last_block = last_block->prev;
    }

    // free blocks that are not allocated in the checkpoint
    curr_block = last_block;

    for (size_t i = 0; i < segment_len; ++i, curr_block = curr_block->next) {
      if (i == segment_len - 1 && curr_block->expandable_segment_) {
        TORCH_CHECK(curr_block->next == nullptr);
        TORCH_CHECK(!curr_block->mapped);
        TORCH_CHECK(curr_block->allocated == false);
        continue;
      }

      auto& block_state = segment.blocks.at(i);
      TORCH_INTERNAL_ASSERT(curr_block != nullptr);

      if (block_state.allocated) {
        rr.allocations_created.push_back(curr_block);
        continue;
      }

      free(curr_block);

      TORCH_CHECK(curr_block->ptr == block_state.ptr);
      TORCH_CHECK(curr_block->allocated == block_state.allocated);
      TORCH_CHECK(curr_block->size == block_state.size);
    }
  }

  /**
   * Note [Checkpointing PrivatePoolState]
   *
   * Refer above to Note [Interaction with CUDA graph capture]. Allocations made
   * during graph capture are made from a separate private pool. During graph
   * capture allocations behave as usual. During graph replay the allocator
   * state does not change even as new tensors are created. The private pool
   * will not free its blocks to the main caching allocator until cuda graph use
   * is finished to prevent an allocation from eager clobbering the memory from
   * a live but unaccounted for tensor that was created during replay.
   *
   * `make_graphed_callables`, a series of separate callables chained in
   * successive cuda graphs, can share a memory pool because after a cuda graph
   * recording the allocations in the shared private pool exactly reflect the
   * tensors that are allocated.
   *
   * We would like to extend callable chaining to support a graphed callable
   * tree. In this scenario, we have a tree of callable chains which will be
   * captured with cuda graphs. In the diagram below, we have a tree with four
   * callables, A, B, C, and D. Suppose we have captured, and subsequently
   * replayed, A, B, and C. Then on a new invocation, we replay A and B, but
   * would now like to record D. At this point the private pool will not reflect
   * any of the live tensors created during graph replay. Allocations made
   * during a new recording with the pool could overwrite those live tensors.
   *
   * In order to record a new graph capture after replaying prior callables in
   * the tree, we need the allocator to reflect the state of the live tensors.
   * We checkpoint the state of the private pool after each recording, and then
   * reapply it when we are starting a new recording chain. Additionally, we
   * must free the allocations for any tensors that died between the end of our
   * previous graph replaying and our new recording. All of the allocated
   * segments that existed in the checkpointed state must still exist in the
   * pool. There may also exist new allocated blocks.
   * (TODO : link note [live tensors between iterations] when it exists). For
   * every block that is currently allocated but no allocated in the snapshot,
   * we will return a pointer to their block.
   *.
   *
   *
   *  ---------------> A ---------------> B ---------------> C
   *                                      |
   *                                      |
   *                                      |
   *                                      |
   *                                      ╰ ---------------> D
   */
  RestoreResult setCheckpointPoolState(PrivatePoolState& pps) {
    // To reset the caching allocator state we will
    // - Free all the blocks currently allocated to the pool (see [live tensors
    // between iterations])
    // - Allocate all the blocks in a checkpointed segment, whether they are
    // live or not
    // - Free the blocks in a checkpointed segment which are not live
    // This could be optimized, but it nicely reuses exiting apis, and this
    // is not on the hot path.

    // following `done outside the lock because we don't know what locks the
    // recorder needs to have...`

    std::shared_ptr<GatheredContext> context =
        maybeGatherContext(RecordContext::STATE);

    std::lock_guard<std::recursive_mutex> lock(mutex);

    RestoreResult rr;

    TORCH_CHECK(
        !graph_pools_freeable.count(pps.owner_id),
        "Not expected to checkpoint freeable graph");

    auto pool = graph_pools.find(pps.owner_id);
    TORCH_CHECK(pool != graph_pools.end(), "Could not find private pool id");

    PrivatePool* private_pool = pool->second.get();

    freeBlocksAllocatedToPool(private_pool, rr);

    std::unordered_map<void*, Block*> ptrs_to_blocks;
    // at this point, all of the blocks should be free, so they will all be in
    // the block set
    for (Block* block : private_pool->small_blocks.blocks) {
      ptrs_to_blocks[block->ptr] = block;
    }
    for (Block* block : private_pool->large_blocks.blocks) {
      ptrs_to_blocks[block->ptr] = block;
    }

    for (auto& segment : pps.segments) {
      auto ptr = segment.blocks.at(0).ptr;
      TORCH_CHECK(ptrs_to_blocks.count(ptr), " could not find ", ptr)
      auto block = ptrs_to_blocks[ptr];

      setSegmentStateToCheckpoint(block, segment, context, rr);
    }
    return rr;
  }

  /** Dump a complete snapshot of the memory held by the allocator. Potentially
   * VERY expensive. **/
  std::vector<SegmentInfo> snapshot() {
    std::lock_guard<std::recursive_mutex> lock(mutex);

    std::unordered_map<PrivatePool*, MempoolId_t> pool_to_id;
    pool_to_id.reserve(graph_pools.size() + graph_pools_freeable.size());
    std::vector<Block*> all_blocks;
    MempoolId_t mempool_id = {0, 0};

    auto active_mempool = MemPoolContext::getActiveMemPool();
    if (active_mempool) {
      mempool_id = active_mempool->id();
    }

    if (mempool_id.first != 0 || mempool_id.second != 0) {
      auto pool = graph_pools.find(mempool_id);
      if (pool != graph_pools.end()) {
        pool_to_id[pool->second.get()] = pool->first;
        all_blocks = get_private_pool_head_blocks(pool->second.get());
      }
      auto pool_freeable = graph_pools_freeable.find(mempool_id);
      if (pool_freeable != graph_pools_freeable.end()) {
        pool_to_id[pool_freeable->second] = pool_freeable->first;
        auto blocks_freeable =
            get_private_pool_head_blocks(pool_freeable->second);
        all_blocks.insert(
            all_blocks.end(), blocks_freeable.begin(), blocks_freeable.end());
      }
    } else {
      for (const auto& pair : graph_pools) {
        pool_to_id[pair.second.get()] = pair.first;
      }
      for (const auto& pair : graph_pools_freeable) {
        pool_to_id[pair.second] = pair.first;
      }
      all_blocks = get_all_blocks();
    }

    size_t total_active = 0;
    std::vector<SegmentInfo> result;

    for (const Block* const head_block : all_blocks) {
      // For expandable segments, we report one segment for each contiguous
      // mapped range of memory
      if (head_block->prev && head_block->prev->mapped) {
        continue;
      }
      result.emplace_back();
      SegmentInfo& segment_info = result.back();
      segment_info.device = head_block->device;
      segment_info.address = reinterpret_cast<size_t>(head_block->ptr);
      segment_info.stream = head_block->stream;
      segment_info.is_large = (!head_block->pool->is_small);
      segment_info.is_expandable = head_block->expandable_segment_;
      segment_info.context_when_allocated =
          head_block->context_when_segment_allocated;
      auto mempool_id = pool_to_id.find(head_block->pool->owner_PrivatePool);
      if (mempool_id != pool_to_id.end()) {
        segment_info.owner_private_pool_id = mempool_id->second;
      }

      const Block* block = head_block;
      while (block != nullptr && block->mapped) {
        segment_info.blocks.emplace_back();
        BlockInfo& block_info = segment_info.blocks.back();

        block_info.size = block->size;
        block_info.requested_size = block->requested_size;
        block_info.allocated = block->allocated;
        block_info.active = block->allocated || (block->event_count > 0) ||
            !block->stream_uses.empty();

        segment_info.total_size += block_info.size;
        if (block_info.allocated) {
          segment_info.allocated_size += block_info.size;
        }
        if (block_info.active) {
          segment_info.active_size += block_info.size;
          segment_info.requested_size += block_info.requested_size;
        }
        block_info.context_when_allocated = block->context_when_allocated;
        block = block->next;
      }
      total_active += segment_info.active_size;
    }

    std::sort(
        result.begin(),
        result.end(),
        [](const SegmentInfo& a, const SegmentInfo& b) {
          return a.address < b.address;
        });

    record_trace(TraceEntry::SNAPSHOT, 0, total_active, nullptr, 0, nullptr);
    return result;
  }

  std::vector<TraceEntry> trace(
      const std::function<time_t(approx_time_t)>& tsc_to_us) {
    std::lock_guard<std::recursive_mutex> lock(mutex);
    std::vector<TraceEntry> result;
    alloc_buffer.getEntries(result);

    // Convert all the timestamps from tsc to epoch time in microseconds.
    for (auto& te : result) {
      te.time_.t_ = tsc_to_us(te.time_.approx_t_);
    }
    return result;
  }

  // This function takes the size and number of divisions argument and rounds
  // up the size argument for the nearest power-of-2 division.
  // For example, if we need to round-up 1200 and number of divisions is 4,
  // the size 1200 lies between 1024 and 2048 and if we do 4 divisions between
  // them, the values are 1024, 1280, 1536, and 1792. So the function will
  // return 1280 as the nearest ceiling of power-2 divison.
  static size_t roundup_power2_next_division(size_t size, size_t divisions) {
    if (llvm::isPowerOf2_64(size)) {
      return size;
    }

    TORCH_CHECK(divisions >= 2, "Only 2 or more divisions are supported");

    // divide the space between these 2's power into equal divisions
    // If division is zero, return the power-of-2 ceiling.
    size_t power2_floor = llvm::PowerOf2Floor(size);
    size_t power2_divison =
        power2_floor >> (63 - llvm::countLeadingZeros(divisions));
    if (C10_UNLIKELY(power2_divison == 0)) {
      return (power2_floor << 1);
    }
    size_t round_size_floor = size & (~(power2_divison - 1));
    return (round_size_floor == size) ? size
                                      : round_size_floor + power2_divison;
  }

  static size_t round_size(size_t size) {
    if (size < kMinBlockSize) {
      return kMinBlockSize;
    } else {
      auto divisions = CUDAAllocatorConfig::roundup_power2_divisions(size);
      if (divisions > 1 && size > (kMinBlockSize * divisions)) {
        return roundup_power2_next_division(size, divisions);
      } else {
        return kMinBlockSize * ((size + kMinBlockSize - 1) / kMinBlockSize);
      }
    }
  }

  void maybeMakeNewPoolAndInc(MempoolId_t mempool_id) {
    // Create a PrivatePool object if it does not exist yet
    // and increment its use_count
    std::lock_guard<std::recursive_mutex> lock(mutex);
    maybe_make_new_pool_and_inc_use_count(mempool_id);
  }

  // See Note [Interaction with CUDA graph capture]

  // Called by CUDAGraph::capture_begin
  void beginAllocateToPool(
      MempoolId_t mempool_id,
      std::function<bool(cudaStream_t)> filter) {
    std::lock_guard<std::recursive_mutex> lock(mutex);
    maybe_make_new_pool_and_inc_use_count(mempool_id);
    for (auto it2 = captures_underway.begin(); it2 != captures_underway.end();
         ++it2) {
      TORCH_CHECK(
          it2->first != mempool_id,
          "beginAllocateToPool: already recording to mempool_id");
    }
    captures_underway.emplace_back(mempool_id, std::move(filter));
  }

  // Called by CUDAGraph::capture_end
  void endAllocateToPool(MempoolId_t mempool_id) {
    std::lock_guard<std::recursive_mutex> lock(mutex);
    for (auto it = captures_underway.begin(); it != captures_underway.end();
         ++it) {
      if (it->first == mempool_id) {
        captures_underway.erase(it);
        return;
      }
    }
    TORCH_CHECK(
        false, "endAllocatePool: not currently recording to mempool_id");
  }

  // Called by CUDAGraph::reset
  void releasePool(MempoolId_t mempool_id) {
    std::lock_guard<std::recursive_mutex> lock(mutex);
    // The instantiated cudaGraphExec_t has been destroyed. We can't blindly
    // delete and cudaFree the mempool its capture used, because
    //  1. other graph(s) might share the same pool
    //  2. the user might still hold references to output tensors allocated
    //  during capture.
    // To handle 1 and 2, we track the number of graphs using this particular
    // mempool. When the count reaches 0, we tell free_cached_blocks it may now
    // cudaFree blocks from this graph's pool when it discovers they're unused
    // (unsplit).
    auto pp = get_private_pool(mempool_id);
    dec_use_count_and_maybe_mark_pool_freeable(mempool_id, pp);
  }

  int getPoolUseCount(MempoolId_t mempool_id) {
    std::lock_guard<std::recursive_mutex> lock(mutex);
    auto pp = get_private_pool(mempool_id);
    return pp->use_count;
  }

  void decPoolUseCountAndMarkPoolFree(MempoolId_t mempool_id) {
    std::lock_guard<std::recursive_mutex> lock(mutex);
    auto pp = get_private_pool(mempool_id);
    dec_use_count_and_maybe_mark_pool_freeable(mempool_id, pp);
  }

  void addPeerAccess(c10::DeviceIndex dev_to_access) {
    std::lock_guard<std::recursive_mutex> lock(mutex);
    if (std::find(
            devices_with_peer_access_.begin(),
            devices_with_peer_access_.end(),
            dev_to_access) != devices_with_peer_access_.end()) {
      return;
    }
    devices_with_peer_access_.push_back(dev_to_access);
    for (auto& es : expandable_segments_) {
      es->addPeer(dev_to_access);
    }
  }
  std::vector<c10::DeviceIndex> peers() const {
    std::lock_guard<std::recursive_mutex> lock(mutex);
    return devices_with_peer_access_;
  }

  bool hasAllocatedExpandableSegments() const {
    return !expandable_segments_.empty();
  }

 private:
  // All private methods do not acquire the allocator mutex.

  std::vector<Block*> get_all_blocks() const {
    std::vector<Block*> blocks;
    blocks.insert(
        blocks.end(), small_blocks.blocks.begin(), small_blocks.blocks.end());
    blocks.insert(
        blocks.end(), large_blocks.blocks.begin(), large_blocks.blocks.end());
    for (const auto& gp : graph_pools) {
      blocks.insert(
          blocks.end(),
          gp.second->small_blocks.blocks.begin(),
          gp.second->small_blocks.blocks.end());
      blocks.insert(
          blocks.end(),
          gp.second->large_blocks.blocks.begin(),
          gp.second->large_blocks.blocks.end());
    }
    blocks.insert(blocks.end(), active_blocks.begin(), active_blocks.end());
    return blocks;
  }

  std::vector<Block*> get_private_pool_head_blocks(PrivatePool* pool) const {
    std::vector<Block*> blocks;
    for (Block* b : active_blocks) {
      if ((b->pool == &pool->small_blocks || b->pool == &pool->large_blocks) &&
          b->prev == nullptr) {
        blocks.push_back(b);
      }
    }

    for (Block* b : pool->small_blocks.blocks) {
      if (b->prev == nullptr) {
        blocks.push_back(b);
      }
    }
    for (Block* b : pool->large_blocks.blocks) {
      if (b->prev == nullptr) {
        blocks.push_back(b);
      }
    }

    return blocks;
  }

  void maybe_make_new_pool_and_inc_use_count(MempoolId_t mempool_id) {
    auto it = graph_pools.find(mempool_id);
    if (it == graph_pools.end()) {
      // mempool_id does not reference an existing pool.
      // Make a new pool for CUDAGraph capture or torch.cuda.use_mem_pool
      // usage. use_count is initially 0. Increment it to establish the usage.
      auto inserted =
          graph_pools.emplace(mempool_id, std::make_unique<PrivatePool>());
      TORCH_INTERNAL_ASSERT(inserted.second);
      inserted.first->second->use_count++;
    } else {
      // mempool_id references an existing pool, which the current CUDAGraph
      // capture or torch.cuda.use_mem_pool will
      // share. Check this pool is live (at least one other capture already
      // references it). Increment it to establish the usage.
      TORCH_INTERNAL_ASSERT(it->second->use_count > 0);
      it->second->use_count++;
    }
  }

  PrivatePool* get_private_pool(MempoolId_t mempool_id) {
    auto it = graph_pools.find(mempool_id);
    TORCH_INTERNAL_ASSERT(it != graph_pools.end());
    return it->second.get();
  }

  void dec_use_count_and_maybe_mark_pool_freeable(
      MempoolId_t mempool_id,
      PrivatePool* pool) {
    auto uc = --(pool->use_count);
    TORCH_INTERNAL_ASSERT(uc >= 0);
    if (uc == 0) {
      // Allows free_cached_blocks to begin cudaFreeing this pool's memory,
      // and makes sure this pool wasn't somehow made freeable already.
      // NOLINTNEXTLINE(clang-analyzer-deadcode.DeadStores)
      bool inserted = graph_pools_freeable.insert({mempool_id, pool}).second;
      TORCH_INTERNAL_ASSERT(inserted);
    }
  }

  // returns the smallest possible address in any segment
  // where there is enough free address space to fit size
  // may be composed of free and unmapped segments
  Block* find_expandable_block(
      c10::DeviceIndex device,
      cudaStream_t stream,
      BlockPool* pool,
      size_t size) {
    Block key(device, stream, 0);

    auto allocatable = [](Block* b) {
      return b && !b->allocated && b->event_count == 0 &&
          b->stream_uses.empty();
    };
    auto has_available_address_space = [&](Block* b) {
      size_t bytes = 0;
      while (bytes < size && allocatable(b)) {
        bytes += b->size;
        b = b->next;
      }
      return bytes >= size;
    };
    for (auto it = pool->unmapped.lower_bound(&key);
         it != pool->unmapped.end() && (*it)->stream == stream;
         ++it) {
      Block* c = *it;
      // we found the lowest address of an unmapped segment
      // but there might be a free segment we can also use
      // right before it
      if (allocatable(c->prev)) {
        c = c->prev;
      }
      if (has_available_address_space(c)) {
        return c;
      }
    }
    auto segment_size = pool->is_small ? kSmallBuffer : kLargeBuffer;
    cudaDeviceProp prop{};
    C10_CUDA_CHECK(cudaGetDeviceProperties(&prop, device));
    // we allocate enough address space for 1 1/8 the total memory on the GPU.
    // This allows for some cases where we have to unmap pages earlier in the
    // segment to put them at the end.
    size_t address_space_size = prop.totalGlobalMem + prop.totalGlobalMem / 8;

    expandable_segments_.emplace_back(new ExpandableSegment(
        device,
        stream,
        address_space_size,
        segment_size,
        devices_with_peer_access_));

    ExpandableSegment* es = expandable_segments_.back();
    Block* candidate = new Block(device, stream, es->size(), pool, es->ptr());
    candidate->mapped = false;
    candidate->expandable_segment_ = es;
    pool->unmapped.insert(candidate);
    return candidate;
  }

  bool map_block(
      Block* to_map,
      size_t size,
      const std::shared_ptr<GatheredContext>& ctx) {
    TORCH_INTERNAL_ASSERT(!to_map->mapped && size <= to_map->size);
    TORCH_INTERNAL_ASSERT(
        !to_map->context_when_allocated); // unmapped blocks should not keep
                                          // history
    auto mapped_range =
        to_map->expandable_segment_->map(SegmentRange{to_map->ptr, size});
    // failed to map the memory
    if (mapped_range.size == 0) {
      return false;
    }
    TORCH_INTERNAL_ASSERT(
        mapped_range.ptr == to_map->ptr && mapped_range.size >= size);

    BlockPool& pool = *to_map->pool;
    pool.unmapped.erase(to_map);
    to_map->mapped = true;

    if (mapped_range.size < to_map->size) {
      // to_map -> remaining -> to_map->next(?)
      Block* remaining = new Block(
          to_map->device,
          to_map->stream,
          to_map->size - mapped_range.size,
          &pool,
          static_cast<char*>(to_map->ptr) + mapped_range.size);
      remaining->mapped = false;
      remaining->expandable_segment_ = to_map->expandable_segment_;
      remaining->splice(to_map, to_map->next);
      pool.unmapped.insert(remaining);
      to_map->size = mapped_range.size;
    }

    try_merge_blocks(to_map, to_map->prev, pool);
    try_merge_blocks(to_map, to_map->next, pool);

    pool.insert_into_blocks(to_map);

    // update statistics
    total_allocated_memory += mapped_range.size;
    StatTypes stat_types = get_stat_types_for_pool(*to_map->pool);
    for_each_selected_stat_type(stat_types, [&](size_t stat_type) {
      stats.reserved_bytes[stat_type].increase(mapped_range.size);
    });
    auto reserved_bytes_gauge =
        STATIC_GAUGE(pytorch.CUDACachingAllocator.reserved_bytes);
    reserved_bytes_gauge.record(
        stats.reserved_bytes[static_cast<int64_t>(StatType::AGGREGATE)]
            .current);

    stats.num_device_alloc++;
    record_trace(
        TraceEntry::SEGMENT_MAP,
        int64_t(mapped_range.ptr),
        mapped_range.size,
        to_map->stream,
        to_map->device,
        ctx);
    if (!to_map->prev && !to_map->context_when_segment_allocated) {
      to_map->context_when_segment_allocated = ctx;
    }

    return true;
  }

  Block* try_allocate_expandable_block(
      c10::DeviceIndex device,
      cudaStream_t stream,
      BlockPool* pool,
      size_t size,
      const std::shared_ptr<GatheredContext>& ctx) {
    Block* candidate = find_expandable_block(device, stream, pool, size);
    // Candidate is now a list free/unmapped blocks with at least size room:
    // unmapped -> null
    // unmapped -> free -> *
    // free -> unmapped -> *

    if (!candidate->mapped &&
        !map_block(candidate, std::min(candidate->size, size), ctx)) {
      return nullptr;
    }
    TORCH_INTERNAL_ASSERT(candidate->mapped);

    while (candidate->size < size) {
      // invariant: free -> unmapped -> *
      // map_block will map some of unmapped and merge with free
      auto remaining = size - candidate->size;
      auto new_candidate = candidate->next;
      if (!map_block(
              new_candidate, std::min(remaining, candidate->next->size), ctx)) {
        return nullptr;
      }
      candidate = new_candidate;
    }
    pool->blocks.erase(candidate);
    return candidate;
  }

  /** moves a block into a pool of cached free blocks */
  void free_block(
      Block* block,
      const std::shared_ptr<GatheredContext>& context) {
    TORCH_INTERNAL_ASSERT(
        !block->allocated && block->event_count == 0 &&
        block->stream_uses.empty());

    record_trace(
        TraceEntry::FREE_COMPLETED,
        int64_t(block->ptr),
        block->requested_size,
        block->stream,
        block->device,
        context ? context : block->context_when_allocated);

    block->context_when_allocated = nullptr;
    size_t original_block_size = block->size;
    size_t requested_size = block->requested_size;

    auto& pool = *block->pool;
    int64_t net_change_inactive_split_blocks = 0;
    int64_t net_change_inactive_split_size = 0;

    const std::array<Block*, 2> merge_candidates = {block->prev, block->next};
    for (Block* merge_candidate : merge_candidates) {
      const auto subsumed_size = try_merge_blocks(block, merge_candidate, pool);
      if (subsumed_size > 0) {
        net_change_inactive_split_blocks -= 1;
        net_change_inactive_split_size -= static_cast<int64_t>(subsumed_size);
      }
    }

    active_blocks.erase(block);
    // Makes sure the Block* isn't already present in the pool we're freeing it
    // back into.
    // NOLINTNEXTLINE(clang-analyzer-deadcode.DeadStores)
    bool inserted = pool.insert_into_blocks(block).second;
    TORCH_INTERNAL_ASSERT(inserted);

    if (block->is_split()) {
      net_change_inactive_split_blocks += 1;
      net_change_inactive_split_size += static_cast<int64_t>(block->size);
    }

    StatTypes stat_types = get_stat_types_for_pool(pool);

    for_each_selected_stat_type(stat_types, [&](size_t stat_type) {
      // inactive_split tries to capture the idea that blocks
      // cannot be freed when requested, but fully free pages
      // of expandable blocks can always be freed.
      // The logic to track this as statistic is pretty involved,
      // so we simply just exclude expandable segments from
      // inactive_split
      if (!block->expandable_segment_) {
        if (net_change_inactive_split_blocks > 0) {
          stats.inactive_split[stat_type].increase(
              static_cast<size_t>(net_change_inactive_split_blocks));
        } else if (net_change_inactive_split_blocks < 0) {
          stats.inactive_split[stat_type].decrease(
              static_cast<size_t>(-net_change_inactive_split_blocks));
        }
        if (net_change_inactive_split_size > 0) {
          stats.inactive_split_bytes[stat_type].increase(
              static_cast<size_t>(net_change_inactive_split_size));
        } else if (net_change_inactive_split_size < 0) {
          stats.inactive_split_bytes[stat_type].decrease(
              static_cast<size_t>(-net_change_inactive_split_size));
        }
      }
      stats.active[stat_type].decrease(1);
      stats.active_bytes[stat_type].decrease(original_block_size);
      stats.requested_bytes[stat_type].decrease(requested_size);
    });
  }

  /** combine previously split blocks. returns the size of the subsumed block,
   * or 0 on failure. */
  size_t try_merge_blocks(Block* dst, Block* src, BlockPool& pool) {
    if (!src || src->allocated || src->event_count > 0 ||
        !src->stream_uses.empty() || dst->mapped != src->mapped) {
      return 0;
    }

    AT_ASSERT(dst->is_split() && src->is_split());

    if (dst->prev == src) { // [src dst]
      dst->ptr = src->ptr;
      dst->prev = src->prev;
      if (dst->prev) {
        dst->prev->next = dst;
      }
      dst->context_when_segment_allocated =
          std::move(src->context_when_segment_allocated);
    } else { // [dest src]
      dst->next = src->next;
      if (dst->next) {
        dst->next->prev = dst;
      }
    }
    const size_t subsumed_size = src->size;
    dst->size += subsumed_size;
    // NOLINTNEXTLINE(clang-analyzer-deadcode.DeadStores)
    auto erased =
        src->mapped ? pool.blocks.erase(src) : pool.unmapped.erase(src);
    TORCH_INTERNAL_ASSERT_DEBUG_ONLY(erased == 1);
    delete src;

    return subsumed_size;
  }

  BlockPool& get_pool(size_t size, cudaStream_t stream) {
    // captures_underway is a conservative guess that the current stream may be
    // capturing. It's only non-empty if some thread has begun and not yet ended
    // a capture, so it's usually 0, and we can short-circuit
    // cudaStreamCaptureStatus (which does a TLS lookup).
    if (C10_UNLIKELY(!captures_underway.empty())) {
      for (auto& entry : captures_underway) {
        if (entry.second(stream)) {
          auto it1 = graph_pools.find(entry.first);
          TORCH_INTERNAL_ASSERT(it1 != graph_pools.end());
          if (size <= kSmallSize) {
            return it1->second->small_blocks;
          } else {
            return it1->second->large_blocks;
          }
        }
      }
    }
    if (size <= kSmallSize) {
      return small_blocks;
    } else {
      return large_blocks;
    }
  }

  StatTypes get_stat_types_for_pool(const BlockPool& pool) {
    StatTypes stat_types = {false};
    stat_types[static_cast<size_t>(StatType::AGGREGATE)] = true;
    stat_types[static_cast<size_t>(
        pool.is_small ? StatType::SMALL_POOL : StatType::LARGE_POOL)] = true;
    return stat_types;
  }

  bool should_split(const Block* block, size_t size) {
    size_t remaining = block->size - size;
    if (block->pool->is_small || CUDAAllocatorConfig::expandable_segments()) {
      return remaining >= kMinBlockSize;
    } else {
      return (size < CUDAAllocatorConfig::max_split_size()) &&
          (remaining > kSmallSize);
    }
  }

  static size_t get_allocation_size(size_t size) {
    if (size <= kSmallSize) {
      return kSmallBuffer;
    } else if (size < kMinLargeAlloc) {
      return kLargeBuffer;
    } else {
      return kRoundLarge * ((size + kRoundLarge - 1) / kRoundLarge);
    }
  }

  bool get_free_block(AllocParams& p) {
    BlockPool& pool = *p.pool;

    if (C10_UNLIKELY(
            set_fraction &&
            CUDAAllocatorConfig::garbage_collection_threshold() > 0.0)) {
      // Track block reuse interval only when garbage collection is enabled.
      ++pool.get_free_blocks_call_count;
    }
    auto it = pool.blocks.lower_bound(&p.search_key);
    if (it == pool.blocks.end() || (*it)->stream != p.stream())
      return false;

    if ((*it)->expandable_segment_) {
      if (CUDAAllocatorConfig::expandable_segments()) {
        // if we are allocated to the part of the block that is expandable
        // for the purposes of "best fit" we consider its size to be the size it
        // can expand to, not the size it currently is. This means that we
        // sometimes have to search for blocks with bigger 'size' before
        // choosing this segment.
        auto expandable_size = [](Block* b) {
          return b->size + (b->next && !b->next->mapped ? b->next->size : 0);
        };
        auto next = it;
        next++;
        while ((*it)->expandable_segment_ && next != pool.blocks.end() &&
               (*next)->stream == p.stream() &&
               expandable_size(*next) < expandable_size(*it)) {
          it = next++;
        }
      } else {
        // Rarely expandable segments has been turned off after we have
        // already allocated some blocks as expandable. For instance,
        // since we cannot share expandable memory via IPC, someone might
        // temporarily disable it. In this case we need to honor this request
        // by only finding non-expandable blocks
        do {
          it++;
        } while (it != pool.blocks.end() && (*it)->expandable_segment_ &&
                 (*it)->stream == p.stream());
        if (it == pool.blocks.end() || (*it)->stream != p.stream()) {
          return false;
        }
      }
    }

    // Do not return an oversized block for a large request
    if ((p.size() < CUDAAllocatorConfig::max_split_size()) &&
        ((*it)->size >= CUDAAllocatorConfig::max_split_size()))
      return false;
    // Allow oversized block size to be rounded up but within a limit
    if ((p.size() >= CUDAAllocatorConfig::max_split_size()) &&
        ((*it)->size >=
         p.size() + CUDAAllocatorConfig::max_non_split_rounding_size()))
      return false;
    p.block = *it;
    pool.blocks.erase(it);
    return true;
  }

  bool trigger_free_memory_callbacks(AllocParams& p) {
    bool freed_memory = false;
    for (const auto& name : FreeCudaMemoryCallbacksRegistry()->Keys()) {
      freed_memory |=
          FreeCudaMemoryCallbacksRegistry()->Create(name)->Execute();
    }
    return freed_memory;
  }

  void garbage_collect_cached_blocks(
      const std::shared_ptr<GatheredContext>& context) {
    // Free unused cached blocks to reclaim GPU memory.
    // Unlike release_cached_blocks(), this does not enforce synchronization and
    // therefore should be of less overheads.

    size_t gc_threshold = static_cast<size_t>(
        CUDAAllocatorConfig::garbage_collection_threshold() *
        static_cast<double>(allowed_memory_maximum));
    // No need to trigger GC yet
    if (total_allocated_memory <= gc_threshold) {
      return;
    }
    const auto target_size = total_allocated_memory - gc_threshold;
    size_t gc_reclaimed = 0;

    // Calculate the total age of the free-able blocks. We'll use it later to
    // get "avg age" threshold.
    size_t total_age = 0.0;
    int freeable_block_count = 0;
    for (auto& b : large_blocks.blocks) {
      if (!b->is_split()) {
        total_age += b->gc_count();
        ++freeable_block_count;
      }
    }
    // No free-able blocks?
    if (freeable_block_count == 0) {
      return;
    }

    // Repeat GC until we reach reclaim > target size.
    bool block_freed = true;
    while (gc_reclaimed < target_size && block_freed == true &&
           freeable_block_count > 0) {
      // Free blocks exceeding this age threshold first.
      double age_threshold =
          static_cast<double>(total_age) / freeable_block_count;
      // Stop iteration if we can no longer free a block.
      block_freed = false;

      // Free blocks of > avg age. Don't stop upon reaching the target_size,
      // we don't want this GC to be triggered frequently.
      auto it = large_blocks.blocks.begin();
      while (it != large_blocks.blocks.end()) {
        Block* block = *it;
        ++it;
        if (!block->is_split() && !block->expandable_segment_ &&
            static_cast<double>(block->gc_count()) >= age_threshold) {
          block_freed = true;
          gc_reclaimed += block->size;
          total_age -= block->gc_count(); // Decrement the age
          freeable_block_count--; // One less block that can be freed
          release_block(block, context);
        }
      }
    }
  }

  // This function assumes that global lock has been taken whle calling into
  // this function. We do cudaMalloc sync call in this function which
  // can be expensive while holding the lock. Hence, we pass-in the lock to the
  // function to temporarily release the lock before cudaMalloc call and acquire
  // it back again after the call so that other threads dont get blocked.
  bool alloc_block(
      AllocParams& p,
      bool isRetry,
      const std::shared_ptr<GatheredContext>& ctx,
      std::unique_lock<std::recursive_mutex>& lock) {
    // Defensively checks for preexisting CUDA error state.
    C10_CUDA_CHECK(cudaGetLastError());

    size_t size = p.alloc_size;
    void* ptr = nullptr;

    if (isRetry) {
      stats.num_alloc_retries += 1;
    }
#ifdef FBCODE_CAFFE2
    bool in_fbcode = true;
#else
    bool in_fbcode = false;
#endif

    if (set_fraction &&
        total_allocated_memory + size > allowed_memory_maximum) {
      p.err = cudaErrorMemoryAllocation;
      return false;
      // Temporarily disable checkpointing & cudagraphs internally
    } else if (
        CUDAAllocatorConfig::expandable_segments() &&
        !(in_fbcode && p.pool->owner_PrivatePool)) {
      p.block = try_allocate_expandable_block(
          p.device(), p.stream(), p.pool, p.size(), ctx);
      if (p.block) {
        p.err = cudaSuccess;
        if (p.pool->owner_PrivatePool) {
          // The block is for a CUDA graph's PrivatePool.
          p.pool->owner_PrivatePool->cudaMalloc_count++;
        }
      } else {
        p.err = cudaErrorMemoryAllocation;
      }
      return bool(p.block);
    } else {
      if (CUDAAllocatorConfig::release_lock_on_cudamalloc()) {
        // At scope exit, acquire the lock again. This provides safety against
        // any potential exceptions in the cudaMallocMaybeCapturing function.
        auto sg = c10::make_scope_exit([&]() { lock.lock(); });
        lock.unlock();
      }
      auto active_pool = MemPoolContext::getActiveMemPool();
      if (active_pool && active_pool->allocator() &&
          p.pool->owner_PrivatePool) {
        ptr = active_pool->allocator()->raw_alloc(size);
        p.err = ptr ? cudaSuccess : cudaErrorMemoryAllocation;
      } else {
        p.err = cudaMallocMaybeCapturing(&ptr, size);
      }
      if (CUDAAllocatorConfig::release_lock_on_cudamalloc()) {
        TORCH_CHECK(
            lock.owns_lock(), "Failed to acquire lock after cudaMalloc");
      }

      if (p.err != cudaSuccess) {
        if (p.err == cudaErrorMemoryAllocation) {
          // If this is the first attempt (!isRetry), we can forgive and clear
          // CUDA's internal error state.
          //
          // If this is the second attempt (isRetry), malloc's TORCH_CHECK_WITH
          // will take over to throw a helpful exception. The user can choose
          // to catch the exception, free some stuff in their script, and
          // attempt the allocation again. In this case, we can also forgive and
          // clear CUDA's internal error state.
          (void)cudaGetLastError();
        } else {
          // If the error's unrelated to memory allocation, we should throw
          // immediately.
          C10_CUDA_CHECK(p.err);
        }
        return false;
      }
    }

    if (p.pool->owner_PrivatePool) {
      // The block is for a CUDA graph's PrivatePool.
      p.pool->owner_PrivatePool->cudaMalloc_count++;
    }

    total_allocated_memory += size;
    p.block = new Block(p.device(), p.stream(), size, p.pool, (char*)ptr);
    for_each_selected_stat_type(p.stat_types, [&](size_t stat_type) {
      stats.segment[stat_type].increase(1);
      stats.reserved_bytes[stat_type].increase(size);
    });
    if (size >= CUDAAllocatorConfig::max_split_size())
      stats.oversize_segments.increase(1);
    auto reserved_bytes_gauge =
        STATIC_GAUGE(pytorch.CUDACachingAllocator.reserved_bytes);
    reserved_bytes_gauge.record(
        stats.reserved_bytes[static_cast<int64_t>(StatType::AGGREGATE)]
            .current);

    // p.block came from new, not cudaMalloc. It should not be nullptr here.
    TORCH_INTERNAL_ASSERT(p.block != nullptr && p.block->ptr != nullptr);
    stats.num_device_alloc++;
    record_trace(
        TraceEntry::SEGMENT_ALLOC,
        int64_t(p.block->ptr),
        p.block->size,
        p.stream(),
        p.device(),
        ctx);
    p.block->context_when_segment_allocated = ctx;
    return true;
  }

  /** Free one or more oversize blocks to the system allocator.  But only enough
   * **/
  /** to satisfy the target size **/
  bool release_available_cached_blocks(
      const AllocParams& p,
      const std::shared_ptr<GatheredContext>& context) {
    if (CUDAAllocatorConfig::max_split_size() ==
        std::numeric_limits<size_t>::max())
      return false;
    BlockPool& pool = *p.pool;

    // because of std::unique_ptr, block cannot be trivially copied
    // Use constructor for search key.
    Block key(p.search_key.device, p.search_key.stream, p.search_key.size);
    key.size = (key.size < CUDAAllocatorConfig::max_split_size())
        ? CUDAAllocatorConfig::max_split_size()
        : key.size;
    auto it = pool.blocks.lower_bound(&key);
    if (it == pool.blocks.end() || (*it)->stream != p.stream() ||
        (*it)->expandable_segment_) {
      // No single block is large enough; free multiple oversize blocks,
      // starting with the largest
      if (it == pool.blocks.begin())
        return false;
      size_t totalReleased = 0;
      --it; // Back up one item.  Now on the largest block for the correct
            // stream
      while ((totalReleased < key.size) &&
             ((*it)->size >= CUDAAllocatorConfig::max_split_size()) &&
             ((*it)->stream == p.stream())) {
        auto cur = it;
        bool is_first = cur == pool.blocks.begin();
        if (!is_first) {
          --it;
        }
        if (!(*cur)->expandable_segment_) {
          release_block(*cur, context);
          totalReleased += (*cur)->size;
        }
        if (is_first) {
          break;
        }
      }
      if (totalReleased < key.size)
        return false;
    } else {
      release_block(*it, context);
    }
    return true;
  }

  bool release_cached_blocks(const std::shared_ptr<GatheredContext>& context) {
    MempoolId_t mempool_id = {0, 0};
    auto active_mempool = MemPoolContext::getActiveMemPool();
    if (active_mempool) {
      mempool_id = active_mempool->id();
    }

    if (mempool_id.first != 0 || mempool_id.second != 0) {
      auto it = graph_pools_freeable.find(mempool_id);
      if (it != graph_pools_freeable.end()) {
        synchronize_and_free_events(context, it->second);
        TORCH_INTERNAL_ASSERT(it->second->use_count == 0);
        release_blocks(it->second->small_blocks, context);
        release_blocks(it->second->large_blocks, context);
        if (it->second->cudaMalloc_count == 0) {
          auto erase_count = graph_pools.erase(it->first);
          TORCH_INTERNAL_ASSERT(erase_count == 1);
          graph_pools_freeable.erase(it);
        }
      }
    } else {
      // First ensure that all blocks that can't currently be allocated due to
      // outstanding events are returned to the pool.
      synchronize_and_free_events(context);

      // Free all non-split cached blocks to system allocator
      release_blocks(large_blocks, context);
      release_blocks(small_blocks, context);

      for (auto it = graph_pools_freeable.begin();
           it != graph_pools_freeable.end();) {
        // See notifyCaptureDestroy for the strategy here.
        TORCH_INTERNAL_ASSERT(it->second->use_count == 0);
        release_blocks(it->second->small_blocks, context);
        release_blocks(it->second->large_blocks, context);
        if (it->second->cudaMalloc_count == 0) {
          auto erase_count = graph_pools.erase(it->first);
          TORCH_INTERNAL_ASSERT(erase_count == 1);
          it = graph_pools_freeable.erase(it);
        } else {
          ++it;
        }
      }
    }

    return true;
  }

  void release_expandable_segment(Block* block) {
    TORCH_INTERNAL_ASSERT(
        block->size == block->expandable_segment_->size(),
        "block disagrees with segment");
    TORCH_INTERNAL_ASSERT(!block->mapped);
    auto it = std::find(
        expandable_segments_.begin(),
        expandable_segments_.end(),
        block->expandable_segment_);
    TORCH_INTERNAL_ASSERT(it != expandable_segments_.end());
    expandable_segments_.erase(it);
    block->pool->unmapped.erase(block);
    delete block->expandable_segment_;
    delete block;
  }

  void release_block(
      Block* block,
      const std::shared_ptr<GatheredContext>& context) {
    TORCH_INTERNAL_ASSERT(!block->expandable_segment_);
    stats.num_device_free++;
    record_trace(
        TraceEntry::SEGMENT_FREE,
        int64_t(block->ptr),
        block->size,
        block->stream,
        block->device,
        context ? context : block->context_when_segment_allocated);

    auto* pool = block->pool;
    auto active_pool = MemPoolContext::getActiveMemPool();
    if (active_pool && active_pool->allocator() && pool->owner_PrivatePool) {
      active_pool->allocator()->raw_delete((void*)block->ptr);
    } else {
      C10_CUDA_CHECK(cudaFree((void*)block->ptr));
    }
    total_allocated_memory -= block->size;

    if (pool->owner_PrivatePool) {
      // The cudaFreed block belonged to a CUDA graph's PrivatePool.
      TORCH_INTERNAL_ASSERT(pool->owner_PrivatePool->cudaMalloc_count > 0);
      pool->owner_PrivatePool->cudaMalloc_count--;
    }

    StatTypes stat_types = get_stat_types_for_pool(*pool);
    for_each_selected_stat_type(stat_types, [&](size_t stat_type) {
      stats.segment[stat_type].decrease(1);
      stats.reserved_bytes[stat_type].decrease(block->size);
    });
    auto reserved_bytes_gauge =
        STATIC_GAUGE(pytorch.CUDACachingAllocator.reserved_bytes);
    reserved_bytes_gauge.record(
        stats.reserved_bytes[static_cast<int64_t>(StatType::AGGREGATE)]
            .current);

    if (block->size >= CUDAAllocatorConfig::max_split_size())
      stats.oversize_segments.decrease(1);
    pool->blocks.erase(block);
    delete block;
  }

  void unmap_block(
      Block* block,
      const std::shared_ptr<GatheredContext>& context) {
    auto unmapped = block->expandable_segment_->unmap(
        SegmentRange{block->ptr, block->size});
    if (unmapped.size == 0) {
      return;
    }
    block->pool->blocks.erase(block);

    ptrdiff_t before_size =
        static_cast<char*>(unmapped.ptr) - static_cast<char*>(block->ptr);
    if (before_size > 0) {
      // prev? -> before_free -> block
      Block* before_free = new Block(
          block->device, block->stream, before_size, block->pool, block->ptr);
      before_free->expandable_segment_ = block->expandable_segment_;
      before_free->splice(block->prev, block);
      block->pool->insert_into_blocks(before_free);
    }

    auto after_size = block->size - (before_size + unmapped.size);
    if (after_size > 0) {
      // block -> after_free -> next?
      Block* after_free = new Block(
          block->device,
          block->stream,
          after_size,
          block->pool,
          static_cast<char*>(unmapped.ptr) + unmapped.size);
      after_free->expandable_segment_ = block->expandable_segment_;
      after_free->splice(block, block->next);
      block->pool->insert_into_blocks(after_free);
    }

    block->ptr = unmapped.ptr;
    block->size = unmapped.size;
    block->mapped = false;

    try_merge_blocks(block, block->prev, *block->pool);
    try_merge_blocks(block, block->next, *block->pool);
    block->pool->unmapped.insert(block);

    // update statistics
    total_allocated_memory -= unmapped.size;
    StatTypes stat_types = get_stat_types_for_pool(*block->pool);
    for_each_selected_stat_type(stat_types, [&](size_t stat_type) {
      stats.reserved_bytes[stat_type].decrease(unmapped.size);
    });
    auto reserved_bytes_gauge =
        STATIC_GAUGE(pytorch.CUDACachingAllocator.reserved_bytes);
    reserved_bytes_gauge.record(
        stats.reserved_bytes[static_cast<int64_t>(StatType::AGGREGATE)]
            .current);

    if (block->pool->owner_PrivatePool) {
      // The cudaFreed block belonged to a CUDA graph's PrivatePool.
      TORCH_INTERNAL_ASSERT(
          block->pool->owner_PrivatePool->cudaMalloc_count > 0);
      block->pool->owner_PrivatePool->cudaMalloc_count--;
    }

    stats.num_device_free++;
    record_trace(
        TraceEntry::SEGMENT_UNMAP,
        int64_t(unmapped.ptr),
        unmapped.size,
        block->stream,
        block->device,
        context ? context : block->context_when_segment_allocated);
  }
  void release_blocks(
      BlockPool& pool,
      const std::shared_ptr<GatheredContext>& context) {
    std::vector<Block*> to_unmap;
    // Frees all non-split blocks
    auto it = pool.blocks.begin();
    while (it != pool.blocks.end()) {
      Block* block = *it;
      ++it;
      if (block->expandable_segment_) {
        // unmapping will mutate the free pool
        // so just gather what needs to be freed
        // to avoid invalidating the iterator
        to_unmap.push_back(block);
      } else if (!block->prev && !block->next) {
        release_block(block, context);
      }
    }
    for (Block* block : to_unmap) {
      unmap_block(block, context);
      if (!block->prev && !block->next) {
        release_expandable_segment(block);
      }
    }
  }

  EventPool::Event create_event_internal(c10::DeviceIndex idx) {
    // Leak the event pool to avoid shutdown issues.
    static auto* event_pool = new EventPool();
    return event_pool->get(idx);
  }

  void synchronize_and_free_events(
      const std::shared_ptr<GatheredContext>& context,
      PrivatePool* pool = nullptr) {
    // Synchronize on outstanding events and then free associated blocks.
    stats.num_sync_all_streams++;

    // This function syncs, so capture should not be underway. Might as well
    // make sure capture-deferred end of life events get processed too.
    TORCH_INTERNAL_ASSERT(captures_underway.empty());
    insert_events_deferred_until_no_capture(context);
    for (auto it = cuda_events.begin(); it != cuda_events.end();) {
      for (auto e = it->second.begin(); e != it->second.end();) {
        EventPool::Event event;
        Block* block = e->second;
        if (pool) {
          if (block->pool->owner_PrivatePool == pool) {
            event = std::move(e->first);
            C10_CUDA_CHECK(cudaEventSynchronize(*event));

            block->event_count--;
            if (block->event_count == 0) {
              free_block(block, context);
            }
            e = it->second.erase(e);
          } else {
            ++e;
          }
          continue;
        }
        event = std::move(e->first);
        C10_CUDA_CHECK(cudaEventSynchronize(*event));

        block->event_count--;
        if (block->event_count == 0) {
          free_block(block, context);
        }
        e = it->second.erase(e);
      }

      if (it->second.empty()) {
        it = cuda_events.erase(it);
      } else {
        it++;
      }
    }
  }

  void remove_cudagraph_stream_uses(Block* block) {
    // remove stream uses added during cudagraph capture
    // (i.e., block->stream_uses - block->cudagraph_stream_uses)
    if (C10_UNLIKELY(
            block_to_cudagraph_stream_uses.find(block) !=
            block_to_cudagraph_stream_uses.end())) {
      stream_set streams(std::move(block->stream_uses));
      AT_ASSERT(block->stream_uses.empty());
      for (auto& stream : streams) {
        if (block_to_cudagraph_stream_uses[block].find(stream) ==
            block_to_cudagraph_stream_uses[block].end()) {
          block->stream_uses.insert(stream);
        }
      }
      block_to_cudagraph_stream_uses.erase(block);
    }
  }

  void insert_events(Block* block) {
    c10::DeviceIndex prev_device = 0;
    C10_CUDA_CHECK(c10::cuda::GetDevice(&prev_device));

    stream_set streams(std::move(block->stream_uses));
    AT_ASSERT(block->stream_uses.empty());
    for (auto& stream : streams) {
      C10_CUDA_CHECK(c10::cuda::SetDevice(stream.device_index()));

      EventPool::Event event = create_event_internal(stream.device_index());
      C10_CUDA_CHECK(cudaEventRecord(*event, stream.stream()));

      block->event_count++;
      cuda_events[stream].emplace_back(std::move(event), block);
    }

    C10_CUDA_CHECK(c10::cuda::MaybeSetDevice(prev_device));
  }

  void insert_events_deferred_until_no_capture(
      const std::shared_ptr<GatheredContext>& context) {
    if (C10_UNLIKELY(!needs_events_deferred_until_no_capture.empty())) {
      for (auto* block : needs_events_deferred_until_no_capture) {
        TORCH_INTERNAL_ASSERT(!block->stream_uses.empty());
        // only streams recorded before cudagraph will be used to insert events
        // since we know all streams recorded during cudagraph must have
        // completed (refer to Section 3.2.8.7.3.1 Cross-stream Dependencies and
        // Events in CUDA Programming Guide).
        remove_cudagraph_stream_uses(block);
        insert_events(block);
        if (block->event_count == 0) {
          free_block(block, context);
        }
      }
      needs_events_deferred_until_no_capture.clear();
    }
  }

  void process_events(const std::shared_ptr<GatheredContext>& context) {
    insert_events_deferred_until_no_capture(context);

    // Process outstanding cudaEvents. Events that are completed are
    // removed from the queue, and the 'event_count' for the
    // corresponding allocation is decremented. We maintain a separate
    // list of events per stream to avoid head-of-line delays if one
    // or more streams has long-running operations.

    // Iterate over different streams.
    for (auto it = cuda_events.begin(); it != cuda_events.end();) {
      // Iterate over this stream's (event, block) pairs.
      while (!it->second.empty()) {
        auto& e = it->second.front();
        EventPool::Event event = std::move(e.first);
        Block* block = e.second;

        cudaError_t err = C10_CUDA_ERROR_HANDLED(cudaEventQuery(*event));
        if (err == cudaErrorNotReady) {
          // ignore and clear the error if not ready
          (void)cudaGetLastError();
          // Return the ownership of the Event (unique ptr)
          e.first = std::move(event);
          break;
        } else if (err != cudaSuccess) {
          C10_CUDA_CHECK(err);
        }

        block->event_count--;
        if (block->event_count == 0) {
          free_block(block, context);
        }
        it->second.pop_front();
      }

      if (it->second.empty()) {
        it = cuda_events.erase(it);
      } else {
        it++;
      }
    }
  }

  // Iterates over sizes of all memory blocks for given device in given pool
  void cache_info_aux(const BlockPool& pool, size_t* largest) {
    for (const auto& block : pool.blocks) {
      const auto blocksize = block->size;
      if (blocksize > *largest) {
        *largest = blocksize;
      }
    }
  }

  void record_trace(
      TraceEntry::Action action,
      size_t addr,
      size_t size,
      cudaStream_t stream,
      c10::DeviceIndex device,
      std::shared_ptr<GatheredContext> context) {
    if (!record_history && trace_trackers_.empty())
      return;

    auto te = TraceEntry(
        action,
        device,
        addr,
        size,
        stream,
        getApproximateTime(),
        record_context_ >= RecordContext::ALLOC ? std::move(context) : nullptr);

    // Callbacks should not include any Pytorch call
    for (const auto& cb : trace_trackers_) {
      cb(te);
    }

    if (record_history) {
      alloc_buffer.insertEntries(te);
    }
  }
};

// Returns whether to force all allocations to bypass the caching allocator and
// go straight to cudaMalloc.  This setting is useful when debugging GPU memory
// errors, since the caching allocator foils cuda-memcheck.
bool forceUncachedAllocator() {
  static bool force_uncached =
      getenv("PYTORCH_NO_CUDA_MEMORY_CACHING") != nullptr;
  return force_uncached;
}

static void uncached_delete(void* ptr) {
  if (TORCH_SDT_IS_ENABLED(free)) {
    TORCH_SDT_WITH_SEMAPHORE(free, ptr);
  }

  const c10::impl::PyInterpreter* interp = c10::impl::GPUTrace::get_trace();
  if (C10_UNLIKELY(interp)) {
    (*interp)->trace_gpu_memory_deallocation(
        c10::kCUDA, reinterpret_cast<uintptr_t>(ptr));
  }
  C10_CUDA_CHECK(cudaFree(ptr));
}

void local_raw_delete(void* ptr);

class NativeCachingAllocator : public CUDAAllocator {
 private:
  // Shard allocation region to have independent mutexes to reduce contention.
  static constexpr size_t kNumMutexShard = 67;

  // TODO: use std::hardware_destructive_interference_size once available
  struct alignas(64) AlignedMutex {
    std::mutex m;
  };

  std::array<AlignedMutex, kNumMutexShard> mutex;

  // allocated blocks by device pointer
  std::array<ska::flat_hash_map<void*, Block*>, kNumMutexShard>
      allocated_blocks;

  static size_t get_mutex_shard_id(void* ptr) {
    return twang_mix64((size_t)ptr) % kNumMutexShard;
  }

  void add_allocated_block(Block* block) {
    // NOLINTNEXTLINE(clang-analyzer-core.CallAndMessage)
    const auto mutex_shard_id = get_mutex_shard_id(block->ptr);
    std::lock_guard<std::mutex> lock(mutex[mutex_shard_id].m);
    allocated_blocks[mutex_shard_id][block->ptr] = block;
  }

  // Variables by memory snapshot
  c10::ApproximateClockToUnixTimeConverter clock_converter;
  bool record_history = false;
  RingBuffer<AnnotationEntry> annotation_buffer;

 public:
  std::vector<std::unique_ptr<DeviceCachingAllocator>> device_allocator;

  Block* get_allocated_block(void* ptr, bool remove = false) {
    const auto mutex_shard_id = get_mutex_shard_id(ptr);
    std::lock_guard<std::mutex> lock(mutex[mutex_shard_id].m);
    auto it = allocated_blocks[mutex_shard_id].find(ptr);
    if (it == allocated_blocks[mutex_shard_id].end()) {
      return nullptr;
    }
    Block* block = it->second;
    if (remove) {
      allocated_blocks[mutex_shard_id].erase(it);
    }
    return block;
  }

  void init(int device_count) override {
    const auto size = static_cast<int64_t>(device_allocator.size());
    if (size < device_count) {
      device_allocator.resize(device_count);
      for (const auto i : c10::irange(size, device_count)) {
        device_allocator[i] = std::make_unique<DeviceCachingAllocator>();
      }
    }
  }

  bool initialized() override {
    return !device_allocator.empty();
  }

  /** allocates a block which is safe to use from the provided stream */
  void malloc(
      void** devPtr,
      c10::DeviceIndex device,
      size_t size,
      cudaStream_t stream) {
    TORCH_INTERNAL_ASSERT(
        0 <= device && static_cast<size_t>(device) < device_allocator.size(),
        "Allocator not initialized for device ",
        device,
        ": did you call init?");
    Block* block = device_allocator[device]->malloc(device, size, stream);
    add_allocated_block(block);
    *devPtr = (void*)block->ptr;
    const c10::impl::PyInterpreter* interp = c10::impl::GPUTrace::get_trace();
    if (C10_UNLIKELY(interp)) {
      (*interp)->trace_gpu_memory_allocation(
          c10::kCUDA, reinterpret_cast<uintptr_t>(*devPtr));
    }
  }

  void free(void* ptr) {
    if (!ptr) {
      return;
    }
    Block* block = get_allocated_block(ptr, true /* remove */);
    if (!block) {
      TORCH_CHECK(false, "invalid device pointer: ", ptr);
    }
    const c10::impl::PyInterpreter* interp = c10::impl::GPUTrace::get_trace();
    if (C10_UNLIKELY(interp)) {
      (*interp)->trace_gpu_memory_deallocation(
          c10::kCUDA, reinterpret_cast<uintptr_t>(block->ptr));
    }
    device_allocator[block->device]->free(block);
  }

  void setMemoryFraction(double fraction, c10::DeviceIndex device) override {
    TORCH_INTERNAL_ASSERT(
        0 <= device && static_cast<size_t>(device) < device_allocator.size(),
        "Allocator not initialized for device ",
        device,
        ": did you call init?");
    TORCH_INTERNAL_ASSERT(
        0 <= fraction && fraction <= 1,
        "invalid fraction:",
        fraction,
        ". Please set within (0, 1).");
    C10_CUDA_CHECK(c10::cuda::SetDevice(device));
    device_allocator[device]->setMemoryFraction(fraction);
  }

  void recordHistory(
      bool enabled,
      CreateContextFn context_recorder,
      size_t alloc_buffer_max_entries,
      RecordContext when) override {
    record_history = enabled;
    annotation_buffer.setMaxEntries(alloc_buffer_max_entries);
    annotation_buffer.clear();
    for (auto& allocator : device_allocator) {
      allocator->recordHistory(
          enabled, context_recorder, alloc_buffer_max_entries, when);
    }
  }

  void recordAnnotation(
      const std::vector<std::pair<std::string, std::string>>& md) override {
    if (!record_history) {
      return;
    }
    c10::DeviceIndex device = 0;
    C10_CUDA_CHECK(c10::cuda::GetDevice(&device));
    auto ae = AnnotationEntry(
        /*device=*/device,
        /*time=*/getApproximateTime());
    for (const auto& md_pair : md) {
      ae.recordUserMetadata(md_pair.first, md_pair.second);
    }
    annotation_buffer.insertEntries(ae);
  }

  bool isHistoryEnabled() override {
    c10::DeviceIndex device = 0;
    C10_CUDA_CHECK(c10::cuda::GetDevice(&device));
    return device_allocator[device]->isHistoryEnabled();
  }

  bool checkPoolLiveAllocations(
      c10::DeviceIndex device,
      MempoolId_t mempool_id,
      const std::unordered_set<void*>& expected_live_allocations) override {
    return device_allocator[device]->checkPoolLiveAllocations(
        mempool_id, expected_live_allocations);
  }

  void attachOutOfMemoryObserver(OutOfMemoryObserver observer) override {
    for (auto& allocator : device_allocator) {
      allocator->attachOutOfMemoryObserver(observer);
    }
  }

  void attachAllocatorTraceTracker(AllocatorTraceTracker tracker) override {
    for (auto& allocator : device_allocator) {
      allocator->attachAllocatorTraceTracker(tracker);
    }
  }

  void emptyCache() override {
    for (auto& da : device_allocator)
      da->emptyCache();
  }

  void* getBaseAllocation(void* ptr, size_t* outSize) override {
    Block* block = get_allocated_block(ptr);
    if (!block) {
      TORCH_CHECK(false, "invalid device pointer: ", ptr);
    }
    return device_allocator[block->device]->getBaseAllocation(block, outSize);
  }

  ShareableHandle shareIpcHandle(void* ptr) override {
    Block* block = get_allocated_block(ptr);
    if (!block) {
      TORCH_CHECK(false, "invalid device pointer: ", ptr);
    }
    return device_allocator[block->device]->shareIpcHandle(block);
  }

  void recordStream(const DataPtr& ptr, cuda::CUDAStream stream) override {
    // Empty tensor's storage().data() might be a null ptr. As there is no
    // blocks associated with those tensors, it is fine to do nothing here.
    if (!ptr.get()) {
      return;
    }

    // If a tensor is not allocated by this instance, simply skip
    // This usually happens when CUDA tensors are shared across processes,
    // we have implemented reference counting based sharing mechanism to
    // guarantee tensors won't be accidentally freed by one process while
    // they are still being used in another
    if (ptr.get_deleter() != &local_raw_delete)
      return;

    Block* block = get_allocated_block(ptr.get());
    // block must not be null reaching here
    TORCH_INTERNAL_ASSERT(block != nullptr, "No allocated block can be found");
    device_allocator[block->device]->recordStream(block, stream);
  }

  SnapshotInfo snapshot() override {
    // Set-up converter to convert timestamps from tsc to microseconds.
    auto tsc_to_ns = clock_converter.makeConverter();
    auto tsc_to_us = [=](approx_time_t t_approx) {
      return tsc_to_ns(t_approx) / 1000;
    };

    SnapshotInfo result;

    // Get AnnotationEntry list and convert the timestamps.
    annotation_buffer.getEntries(result.external_annotations);
    for (auto& ae : result.external_annotations) {
      ae.time_.t_ = tsc_to_us(ae.time_.approx_t_);
    }

    // Get the device_traces' TraceEntry lists.
    for (auto& da : device_allocator) {
      result.device_traces.emplace_back(da->trace(tsc_to_us));
      auto snap = da->snapshot();
      result.segments.insert(result.segments.end(), snap.begin(), snap.end());
    }

    auto& md = result.config_metadata;
    md.garbage_collection_threshold =
        CUDAAllocatorConfig::garbage_collection_threshold();
    md.max_split_size = CUDAAllocatorConfig::max_split_size();
    md.pinned_num_register_threads =
        CUDAAllocatorConfig::pinned_num_register_threads();
    md.expandable_segments = CUDAAllocatorConfig::expandable_segments();
    md.release_lock_on_malloc =
        CUDAAllocatorConfig::release_lock_on_cudamalloc();
    md.pinned_use_host_register =
        CUDAAllocatorConfig::pinned_use_cuda_host_register();
    md.last_allocator_settings = CUDAAllocatorConfig::last_allocator_settings();
    md.roundup_power2_divisions =
        CUDAAllocatorConfig::roundup_power2_divisions();

    return result;
  }

  std::shared_ptr<AllocatorState> getCheckpointState(
      c10::DeviceIndex device,
      MempoolId_t id) override {
    return device_allocator[device]->getCheckpointState(id);
  }

  /**
   * @brief Checkpoint the private pool state identified in `as` to its prior
   * state
   *
   * @param device - device of the pool to manipulate
   * @param as - allocator state
   * @param stale_live_storages - storages of tensors which are currently
   * allocated but which will be not be allocated after the checkpoint is set.
   * For these storages we will remove their deleter function.
   * @return CheckpointDelta - Freed Pointers and DataPtrs that contain deleter
   * functions for all allocated blocks in the new checkpoint state.
   */
  CheckpointDelta setCheckpointPoolState(
      c10::DeviceIndex device,
      std::shared_ptr<AllocatorState> as) override {
    std::shared_ptr<PrivatePoolState> pps =
        std::dynamic_pointer_cast<PrivatePoolState>(as);

    TORCH_CHECK(pps, "Expected PrivatePoolState");

    auto rr = device_allocator[device]->setCheckpointPoolState(*pps);

    CheckpointDelta cpd;
    for (void* ptr : rr.allocations_freed) {
      get_allocated_block(ptr, /*remove*/ true);
      cpd.ptrs_freed.push_back(ptr);
    }
    for (Block* block : rr.allocations_created) {
      add_allocated_block(block);
      cpd.dataptrs_allocd.emplace_back(
          block->ptr,
          block->ptr,
          &local_raw_delete,
          Device(DeviceType::CUDA, device));
    }

    return cpd;
  }

  DataPtr allocate(size_t size) override {
    constexpr size_t one_exa_bytes = 1152921504606846976ULL;
    TORCH_CHECK_WITH(
        OutOfMemoryError,
        size < one_exa_bytes,
        "CUDA out of memory. Tried to allocate more than 1EB memory.");
    c10::DeviceIndex device = 0;
    C10_CUDA_CHECK(c10::cuda::GetDevice(&device));
    void* devPtr = nullptr;
    void (*deleteFunc)(void*) = &local_raw_delete;
    CUDAStream stream = cuda::getCurrentCUDAStream(device);

    if (forceUncachedAllocator()) {
      deleteFunc = &uncached_delete;

      // Deliberately don't use cudaMallocMaybeCapturing here, to force an error
      // if someone tries to use forceUncachedAllocator while capturing.
      C10_CUDA_CHECK(cudaMalloc(&devPtr, size));
      const c10::impl::PyInterpreter* interp = c10::impl::GPUTrace::get_trace();
      if (C10_UNLIKELY(interp)) {
        (*interp)->trace_gpu_memory_allocation(
            c10::kCUDA, reinterpret_cast<uintptr_t>(devPtr));
      }
    } else {
      if (size != 0) {
        this->malloc(&devPtr, device, size, stream);
      }
    }

    if (size && TORCH_SDT_IS_ENABLED(malloc)) {
      TORCH_SDT_WITH_SEMAPHORE(malloc, devPtr, device, size, stream.id());
    }

    return {devPtr, devPtr, deleteFunc, Device(DeviceType::CUDA, device)};
  }
  DeleterFnPtr raw_deleter() const override {
    if (forceUncachedAllocator()) {
      return &uncached_delete;
    } else {
      return &local_raw_delete;
    }
  }
  void cacheInfo(c10::DeviceIndex device, size_t* largestBlock) override {
    device_allocator[device]->cacheInfo(largestBlock);
  }
  void assertValidDevice(c10::DeviceIndex device) {
    const auto device_num = device_allocator.size();
    TORCH_CHECK(
        0 <= device && device < static_cast<int64_t>(device_num),
        "Invalid device argument ",
        device,
        ": did you call init?");
  }

  DeviceStats getDeviceStats(c10::DeviceIndex device) override {
    assertValidDevice(device);
    return device_allocator[device]->getStats();
  }

  void resetAccumulatedStats(c10::DeviceIndex device) override {
    assertValidDevice(device);
    device_allocator[device]->resetAccumulatedStats();
  }

  void resetPeakStats(c10::DeviceIndex device) override {
    assertValidDevice(device);
    device_allocator[device]->resetPeakStats();
  }

  void maybeMakeNewPoolAndInc(c10::DeviceIndex device, MempoolId_t mempool_id)
      override {
    assertValidDevice(device);
    device_allocator[device]->maybeMakeNewPoolAndInc(std::move(mempool_id));
  }

  // CUDAGraph interactions
  void beginAllocateToPool(
      c10::DeviceIndex device,
      MempoolId_t mempool_id,
      std::function<bool(cudaStream_t)> filter) override {
    assertValidDevice(device);
    device_allocator[device]->beginAllocateToPool(
        std::move(mempool_id), std::move(filter));
  }

  void endAllocateToPool(c10::DeviceIndex device, MempoolId_t mempool_id)
      override {
    assertValidDevice(device);
    device_allocator[device]->endAllocateToPool(mempool_id);
  }

  void releasePool(c10::DeviceIndex device, MempoolId_t mempool_id) override {
    assertValidDevice(device);
    device_allocator[device]->releasePool(std::move(mempool_id));
  }

  int getPoolUseCount(c10::DeviceIndex device, MempoolId_t mempool_id)
      override {
    assertValidDevice(device);
    return device_allocator[device]->getPoolUseCount(std::move(mempool_id));
  }

  void decPoolUseCountAndMarkPoolFree(
      c10::DeviceIndex device,
      MempoolId_t mempool_id) override {
    assertValidDevice(device);
    device_allocator[device]->decPoolUseCountAndMarkPoolFree(
        std::move(mempool_id));
  }

  void* raw_alloc(size_t nbytes) override {
    if (nbytes == 0) {
      return nullptr;
    }
    c10::DeviceIndex device = 0;
    C10_CUDA_CHECK(c10::cuda::GetDevice(&device));
    void* r = nullptr;
    malloc(&r, device, nbytes, cuda::getCurrentCUDAStream(device));
    return r;
  }

  void* raw_alloc_with_stream(size_t nbytes, cudaStream_t stream) override {
    if (nbytes == 0) {
      return nullptr;
    }
    c10::DeviceIndex device = 0;
    C10_CUDA_CHECK(c10::cuda::GetDevice(&device));
    void* r = nullptr;
    malloc(&r, device, nbytes, stream);
    return r;
  }

  void enablePeerAccess(c10::DeviceIndex dev, c10::DeviceIndex dev_to_access)
      override {
    c10::cuda::CUDAGuard device_guard(dev);
    cudaError_t err = cudaDeviceEnablePeerAccess(dev_to_access, 0);
    if (err == cudaErrorPeerAccessAlreadyEnabled) {
      // ignore and clear the error if access was already enabled
      (void)cudaGetLastError();
    } else {
      C10_CUDA_CHECK(err);
    }
    device_allocator[dev_to_access]->addPeerAccess(dev);
    std::lock_guard<std::mutex> lock(IpcMutex);
    for (auto& entry : ipcMemHandle_to_devptr) {
      if (entry.second.device_ == dev_to_access &&
          entry.second.expandable_segment_) {
        entry.second.expandable_segment_->addPeer(dev);
      }
    }
  }

  cudaError_t memcpyAsync(
      void* dst,
      int dstDevice,
      const void* src,
      int srcDevice,
      size_t count,
      cudaStream_t stream,
      bool p2p_enabled) override {
    if (p2p_enabled || // memcpy ok because memory is mapped in both devices
        srcDevice == dstDevice || // memcpy ok on a single device
        // memcpy ok because both dst and src must have come from cudaMalloc
        (!device_allocator[dstDevice]->hasAllocatedExpandableSegments() &&
         !device_allocator[srcDevice]->hasAllocatedExpandableSegments())) {
      return cudaMemcpyAsync(dst, src, count, cudaMemcpyDeviceToDevice, stream);
    }
    // when p2p is not enabled, only cudaMemcpyPeerAsync correctly handles
    // memory not allocated via cudaMalloc
    return cudaMemcpyPeerAsync(dst, dstDevice, src, srcDevice, count, stream);
  }

  void raw_delete(void* ptr) override {
    this->free(ptr);
  }

  // In CUDA IPC, sender sends a tensor to receiver via shareIPCHandle,
  // getIpcDevPtr is called by the receiving process to map the CUDA memory from
  // the sending process into its own address space.

  // When allocated with cudaMalloc we use the cudaIPCMemHandle_t APIs.
  // These APIs only allow sharing a big memory block associated with a
  // cudaIpcMemHandle_t and it can be opened only **once** per context per
  // process. There can be multiple types of storage in the same IPC mem block,
  // so we must cache the device ptr to construct typed storage as it comes.

  // When using cuMemCreate, via expandable segments, we use
  // cuMemExportToShareableHandle to create a file descriptor that can be sent
  // to the other process to sort the object. Then we recreate part of the
  // exandable segment necessary to load the allocation.

  // ipcMemHandle_to_devptr caches the mapping from shareable handle to
  // this process' memory mapping information for that share to ensure we do not
  // create it twice. When the shared_ptr is no longer in use we clean up the
  // cache.

  std::mutex IpcMutex;
  struct MemHandleCacheEntry {
    MemHandleCacheEntry(
        c10::DeviceIndex device,
        std::string& handle,
        const DeviceCachingAllocator& allocator)
        : device_(device),
          expandable_segment_(nullptr),
          cuda_ipc_ptr_(nullptr) {
      int type = SHAREABLE_CUDA_MALLOC;
      std::istringstream ss(handle);
      if (handle.size() != CUDA_IPC_HANDLE_SIZE) {
        auto version = ss.get();
        TORCH_CHECK(
            version <= SHAREABLE_HANDLE_VERSION,
            "received sharable handle from a future version of torch that this version does not know how to handle")
        type = ss.get();
      } // otherwise this is coming from an old pytorch where it has to be a raw
        // SHARABLE_CUDA_MALLOC
      if (type == SHAREABLE_CUDA_MALLOC) {
        cudaIpcMemHandle_t cuda_handle;
        ss.read((char*)&cuda_handle, CUDA_IPC_HANDLE_SIZE);
        C10_CUDA_CHECK(cudaIpcOpenMemHandle(
            &cuda_ipc_ptr_, cuda_handle, cudaIpcMemLazyEnablePeerAccess));
      } else if (type == SHAREABLE_CUDA_EXPANDABLE_SEGMENT) {
        expandable_segment_ =
            ExpandableSegment::fromShared(device, allocator.peers(), ss)
                .release();
      } else {
        TORCH_INTERNAL_ASSERT(
            false, "unexpected or illformed shareable handle type");
      }
    }
    // this struct expects that clear is explicitly called to
    // free resources, because we only want this code running when
    // the shared pointer to this entry is destructed, not during
    // deinitialization when cuda may already have been shutdown.
    // This replicates the previous behavior of this map when it
    // stored raw cuda_ipc_ptr_ handles.
    void clear() {
      if (cuda_ipc_ptr_) {
        cuda::CUDAGuard device_guard(device_);
        C10_CUDA_CHECK(cudaIpcCloseMemHandle(cuda_ipc_ptr_));
        cuda_ipc_ptr_ = nullptr;
      }
      if (expandable_segment_) {
        delete expandable_segment_;
        expandable_segment_ = nullptr;
      }
    }
    void* ptr() {
      if (cuda_ipc_ptr_) {
        return cuda_ipc_ptr_;
      } else {
        return expandable_segment_->ptr();
      }
    }
    c10::DeviceIndex device_;
    ExpandableSegment* expandable_segment_;
    void* cuda_ipc_ptr_; // nullptr if expandable_segment_ is not null
    std::weak_ptr<void> wp_;
  };

  ska::flat_hash_map<std::string, MemHandleCacheEntry> ipcMemHandle_to_devptr;
  std::shared_ptr<void> getIpcDevPtr(std::string handle) override {
    std::lock_guard<std::mutex> lock(IpcMutex);

    auto iter = ipcMemHandle_to_devptr.find(handle);
    if (iter != ipcMemHandle_to_devptr.end()) {
      auto devptr = iter->second.wp_.lock();
      // the weak_ptr should always be valid because we delete the entry from
      // the cache when the shared_ptr is destructed, so we should never get
      // here.
      TORCH_INTERNAL_ASSERT(devptr, "entry in cache has missing shared_ptr");
      return devptr;
    }
    c10::DeviceIndex curr_device = 0;
    C10_CUDA_CHECK(c10::cuda::GetDevice(&curr_device));
    auto inserted = ipcMemHandle_to_devptr.insert(
        iter,
        {handle,
         MemHandleCacheEntry(
             curr_device, handle, *device_allocator[curr_device])});
    auto sp = std::shared_ptr<void>(
        inserted->second.ptr(), [handle, this](void* ptr) {
          std::lock_guard<std::mutex> deleter_lock(IpcMutex);
          auto it = ipcMemHandle_to_devptr.find(handle);
          TORCH_INTERNAL_ASSERT(it != ipcMemHandle_to_devptr.end());
          it->second.clear();
          ipcMemHandle_to_devptr.erase(it);
        });
    inserted->second.wp_ = sp;
    return sp;
  }

  std::string name() override {
    return "native";
  }
  void copy_data(void* dest, const void* src, std::size_t count) const final {
    C10_CUDA_CHECK(
        cudaMemcpy(dest, src, count, cudaMemcpyKind::cudaMemcpyDeviceToDevice));
  }
};

NativeCachingAllocator allocator;

void local_raw_delete(void* ptr) {
  if (TORCH_SDT_IS_ENABLED(free)) {
    TORCH_SDT_WITH_SEMAPHORE(free, ptr);
  }

  allocator.free(ptr);
}

} // namespace Native

namespace CudaMallocAsync {
// If this is put in its own header file, it gets incorrectly renamed in HIPify.
CUDAAllocator* allocator();

} // namespace CudaMallocAsync

struct BackendStaticInitializer {
  // Parses env for backend at load time, duplicating some logic from
  // CUDAAllocatorConfig. CUDAAllocatorConfig double-checks it later (at
  // runtime). Defers verbose exceptions and error checks, including Cuda
  // version checks, to CUDAAllocatorConfig's runtime doublecheck. If this
  // works, maybe we should move all of CUDAAllocatorConfig here?
  CUDAAllocator* parseEnvForBackend() {
    const char* val = getenv("PYTORCH_CUDA_ALLOC_CONF");
    if (val != nullptr) {
      const std::string config(val);

      std::regex exp("[\\s,]+");
      std::sregex_token_iterator it(config.begin(), config.end(), exp, -1);
      std::sregex_token_iterator end;
      std::vector<std::string> options(it, end);

      for (auto option : options) {
        std::regex exp2("[:]+");
        std::sregex_token_iterator it2(option.begin(), option.end(), exp2, -1);
        std::sregex_token_iterator end2;
        std::vector<std::string> kv(it2, end2);
        if (kv.size() >= 2) {
          if (kv[0] == "backend") {
            if (kv[1] == "cudaMallocAsync")
              return CudaMallocAsync::allocator();
            if (kv[1] == "native")
              return &Native::allocator;
          }
        }
      }
    }
    return &Native::allocator;
  }

  BackendStaticInitializer() {
    auto r = parseEnvForBackend();
    allocator.store(r);
  }
};

std::atomic<CUDAAllocator*> allocator;
BackendStaticInitializer backend_static_initializer;
} // namespace cuda::CUDACachingAllocator
} // namespace c10

namespace c10::cuda {

// uid_ is incremented when a user creates a MemPool,
// for example: using graph_pool_handle() or c10::cuda::MemPool().
//
// uuid_ is incremented when CUDAGraph creates a MemPool
// as a result of a user not providing a pool.
//
// MempoolId_t of {0, 0} is used to denote when no MemPool has been
// passed to a function, either by user or CUDAGraphs. For example,
// default value of MempoolId_t for capture_begin function is {0, 0}.
// That's why uid_ and uuid_ start at 1.
std::atomic<CaptureId_t> MemPool::uid_{1};
std::atomic<CaptureId_t> MemPool::uuid_{1};

MemPool::MemPool(
    CUDACachingAllocator::CUDAAllocator* allocator,
    bool is_user_created)
    : allocator_(allocator), is_user_created_(is_user_created) {
  if (is_user_created_) {
    id_ = {0, uid_++};
  } else {
    id_ = {uuid_++, 0};
  }
  device_ = c10::cuda::current_device();
  CUDACachingAllocator::maybeMakeNewPoolAndInc(device_, id_);
}

MemPool::~MemPool() {
  CUDACachingAllocator::decPoolUseCountAndMarkPoolFree(device_, id_);
<<<<<<< HEAD
  auto ctx = MemPoolContext(this);
  c10::cuda::CUDACachingAllocator::emptyCache();
=======
  TORCH_INTERNAL_ASSERT(use_count() == 0);
>>>>>>> 3ba18fee
}

MempoolId_t MemPool::id() {
  return id_;
}

CUDACachingAllocator::CUDAAllocator* MemPool::allocator() {
  return allocator_;
}

int MemPool::use_count() {
  return CUDACachingAllocator::getPoolUseCount(device_, id_);
}

MempoolId_t MemPool::graph_pool_handle(bool is_user_created) {
  if (is_user_created) {
    return {0, uid_++};
  }
  return {uuid_++, 0};
}

// Note that active_mempool_ is a global variable here
// and not inside MemPoolContext class, because in windows we
// can't use __declspec(dllexport) and __declspec(thread)
// together: https://stackoverflow.com/a/50967977
static thread_local MemPool* active_mempool_ = nullptr;

MemPoolContext::MemPoolContext(MemPool* mempool)
    : prev_mempool_(active_mempool_) {
  active_mempool_ = mempool;
}

MemPoolContext::~MemPoolContext() {
  active_mempool_ = prev_mempool_;
}

MemPool* MemPoolContext::getActiveMemPool() {
  return active_mempool_;
}

} // namespace c10::cuda<|MERGE_RESOLUTION|>--- conflicted
+++ resolved
@@ -3947,12 +3947,9 @@
 
 MemPool::~MemPool() {
   CUDACachingAllocator::decPoolUseCountAndMarkPoolFree(device_, id_);
-<<<<<<< HEAD
+  TORCH_INTERNAL_ASSERT(use_count() == 0);
   auto ctx = MemPoolContext(this);
   c10::cuda::CUDACachingAllocator::emptyCache();
-=======
-  TORCH_INTERNAL_ASSERT(use_count() == 0);
->>>>>>> 3ba18fee
 }
 
 MempoolId_t MemPool::id() {
