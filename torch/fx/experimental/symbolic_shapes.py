--- conflicted
+++ resolved
@@ -2306,26 +2306,17 @@
             }
 
             # iterate over unbound strides in sorted order
-<<<<<<< HEAD
-            def _singleton_aware_sort(tup):
+            def _nested_int_aware_sort(tup):
                 return (
-                    # Order singletons by their coefficients.
-                    # 1 here to order singletons after non-singletons.
-                    (1, tup[0].node.singleton_coeff(), tup[1]) if is_singleton(tup[0])
-=======
+                    # Order nested ints by their coefficients.
+                    # 1 here to order nested ints after non-nested-ints.
+                    (1, tup[0].node.nested_int_coeff(), tup[1]) if is_nested_int(tup[0])
+                    else (0, *tup)
+                )
+
             val_list = sorted(
                 [(ex_stride[i], i) for i in range(len(stride)) if stride[i] is None],
-                key=lambda tup: (
-                    # Order nested int by their coefficients.
-                    # 1 here to order nested int after non-nested int.
-                    (1, tup[0].node.nested_int_coeff(), tup[1]) if is_nested_int(tup[0])
->>>>>>> 26fbbc3e
-                    else (0, *tup)
-                )
-
-            val_list = sorted(
-                [(ex_stride[i], i) for i in range(len(stride)) if stride[i] is None],
-                key=_singleton_aware_sort,
+                key=_nested_int_aware_sort,
             )
             for _, i in val_list:
                 if stride[i] is None and ex_stride[i] in candidates:
@@ -2339,7 +2330,7 @@
                         (ex_stride[i], i)
                         for i in range(len(stride))
                         if stride[i] is None
-                    ], key=_singleton_aware_sort
+                    ], key=_nested_int_aware_sort
                 )
                 stride[i] = self.create_symbol(
                     val,
