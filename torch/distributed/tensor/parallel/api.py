# Copyright (c) Meta Platforms, Inc. and affiliates
import warnings
from fnmatch import fnmatch
from typing import Dict, Optional, Union

import torch
import torch.distributed.tensor._random as random
import torch.nn as nn
<<<<<<< HEAD
from torch.distributed._tensor.random import (
=======
from torch.distributed.tensor import DeviceMesh
from torch.distributed.tensor._random import (
>>>>>>> 6abde22b
    is_rng_supported_mesh,
    TensorParallelRNGTracker,
)
from torch.distributed.device_mesh import _mesh_resources, DeviceMesh
from torch.distributed.tensor.parallel._utils import _validate_tp_mesh_dim
from torch.distributed.tensor.parallel.style import ParallelStyle


__all__ = [
    "parallelize_module",
]


def parallelize_module(  # type: ignore[return]
    module: nn.Module,
    device_mesh: Optional[DeviceMesh] = None,
    parallelize_plan: Optional[Union[ParallelStyle, Dict[str, ParallelStyle]]] = None,
) -> nn.Module:
    """
    Apply Tensor Parallelism in PyTorch by parallelizing modules or sub-modules based on a user-specified plan.

    We parallelize module or sub_modules based on a parallelize_plan. The parallelize_plan contains
    :class:`ParallelStyle`, which indicates how user wants the module or sub_module
    to be parallelized.

    User can also specify different parallel style per module fully qualified name (FQN).

    Note that ``parallelize_module`` only accepts a 1-D :class:`DeviceMesh`, if you have a 2-D or N-D :class:`DeviceMesh`,
    slice the DeviceMesh to a 1-D sub DeviceMesh first then pass to this API(i.e. ``device_mesh[\"tp\"]``)

    Args:
        module (:class:`nn.Module`):
            Module to be parallelized.
        device_mesh (:class:`DeviceMesh`, optional):
            Object which describes the mesh topology of devices for the DTensor.
            If not specified, the call must be under a DeviceMesh context.
        parallelize_plan (Union[:class:`ParallelStyle`, Dict[str, :class:`ParallelStyle`]], optional):
            The plan used to parallelize the module. It can be either a
            :class:`ParallelStyle` object which contains how we prepare
            input/output for Tensor Parallelism or it can be a dict of module
            FQN and its corresponding :class:`ParallelStyle` object. If not
            specified, the call will do nothing at the moment.
    Return:
        A :class:`nn.Module` object parallelized.

    Example::
        >>> # xdoctest: +SKIP("distributed")
        >>> from torch.distributed.tensor.parallel import parallelize_module, ColwiseParallel
        >>> from torch.distributed.device_mesh import init_device_mesh
        >>>
        >>> # Define the module.
        >>> m = Model(...)
        >>> tp_mesh = init_device_mesh("cuda", (8,))
        >>> m = parallelize_module(m, tp_mesh, {"w1": ColwiseParallel(), "w2": RowwiseParallel()})
        >>>

    .. note:: For complex module architecture like Attention, MLP layers, we recommend composing
        different ParallelStyles together (i.e. ``ColwiseParallel`` and ``RowwiseParallel``) and pass
        as a parallelize_plan, to achieves the desired sharding computation.
    """
    torch._C._log_api_usage_once("torch.distributed.tensor.parallel.parallelize_module")

    device_mesh = device_mesh or _mesh_resources.get_current_mesh()
    _validate_tp_mesh_dim(device_mesh)

    if parallelize_plan is None:
        warnings.warn(
            "No parallelize_plan is provided and auto-parallel is not supported "
            "at the moment, so this parallelize_module call will do nothing."
        )
        return module

    # instantiate a TP RNG state tracker if it's not there
    if is_rng_supported_mesh(device_mesh) and not isinstance(
        random._rng_tracker, TensorParallelRNGTracker
    ):
        random._rng_tracker = TensorParallelRNGTracker(device_mesh.device_type)
        # TODO: we should allow user to pass in the default seed from a config
        random._rng_tracker._manual_seed(device_mesh, base_seed=1234)
        # By default we execute random ops in non-tensor-parallel region. If users want
        # to execute in tensor-parallel region, they can manually set this field to True
        # after parallelizing the model.
        random._rng_tracker.distribute_region_enabled = False

    if isinstance(parallelize_plan, ParallelStyle):
        return parallelize_plan._apply(module, device_mesh)
    elif isinstance(parallelize_plan, dict):
        for module_path, parallelize_style in parallelize_plan.items():
            path_splits = module_path.split(".")
            if len(path_splits) == 0:
                raise ValueError(
                    "Expect module path to be non-empty, but got empty string!"
                )
            while path_splits:
                atom = path_splits.pop(0)
                matched_children = filter(
                    # `t[0]` is child name
                    lambda t: fnmatch(t[0], atom),
                    module.named_children(),
                )
                # apply the plan to all matched submodules
                for _, submodule in matched_children:
                    if path_splits:
                        # we haven't reached the leaf, apply in dict style
                        leaf_path = ".".join(
                            path_splits
                        )  # rest of the path after `atom`
                        parallelize_module(
                            submodule, device_mesh, {leaf_path: parallelize_style}
                        )
                    else:
                        # otherwise, directly apply style to this submodule
                        parallelize_module(submodule, device_mesh, parallelize_style)
        return module
    else:
        raise TypeError(  # pyre-ignore[7]
            "Expect Union[ParallelStyle, Dict[str, ParallelStyle]] for"
            f" parallelize_plan, {type(parallelize_plan)} found!"
        )<|MERGE_RESOLUTION|>--- conflicted
+++ resolved
@@ -6,12 +6,8 @@
 import torch
 import torch.distributed.tensor._random as random
 import torch.nn as nn
-<<<<<<< HEAD
-from torch.distributed._tensor.random import (
-=======
 from torch.distributed.tensor import DeviceMesh
 from torch.distributed.tensor._random import (
->>>>>>> 6abde22b
     is_rng_supported_mesh,
     TensorParallelRNGTracker,
 )
