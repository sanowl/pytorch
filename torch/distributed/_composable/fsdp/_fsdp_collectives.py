--- conflicted
+++ resolved
@@ -291,11 +291,7 @@
         out = [t.view(world_size, -1).view(torch.uint8) for t in split_with_sizes_out]
     else:
         out = [t.view(world_size, -1) for t in split_with_sizes_out]
-<<<<<<< HEAD
-    with torch.autograd._unsafe_preserve_version_counter(out):
-=======
     with torch.autograd._unsafe_preserve_version_counter(tuple(out)):
->>>>>>> f15d851c
         torch.ops.fsdp.split_with_sizes_copy(
             all_gather_output, all_gather_input_split_sizes, dim=1, out=out
         )
