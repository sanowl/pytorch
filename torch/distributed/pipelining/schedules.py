--- conflicted
+++ resolved
@@ -964,7 +964,6 @@
     return fsdp_aware_actions
 
 
-<<<<<<< HEAD
 def _merge_bw(
     compute_actions: List[Optional[_Action]],
 ) -> List[_Action]:
@@ -999,77 +998,6 @@
     return merged_actions
 
 
-def _batch_send_recv(ops, peer_ops):
-    # we intentionally mutate ops, peer_ops so the caller knows we consumed them.  maybe i should revsit that.
-    new_ops = []
-    new_peer_ops = []
-    send_f_i = [i for i, o in enumerate(ops) if o.computation_type == SEND_F]
-    recv_b_i = [i for i, o in enumerate(ops) if o.computation_type == RECV_B]
-    send_b_i = [i for i, o in enumerate(peer_ops) if o.computation_type == SEND_B]
-    recv_f_i = [i for i, o in enumerate(peer_ops) if o.computation_type == RECV_F]
-    if len(send_f_i):
-        assert (
-            len(send_f_i) == 1
-        ), f"Expect at most one send_f per step, {len(send_f_i)}"
-
-    if len(send_f_i) == 1 and len(recv_b_i):
-        # we have a batch candidate
-        assert (
-            len(recv_b_i) == 1
-        ), f"Expect at most one recv_b per step, {len(recv_b_i)}"
-        assert len(send_b_i) == 1, "Expected matching send_b for recv_b"
-        assert len(recv_f_i) == 1, "Expected matching recv_f for send_f"
-        send_f = ops[send_f_i[0]]
-        recv_b = ops[recv_b_i[0]]
-        for idx in sorted([send_f_i[0], recv_b_i[0]], reverse=True):
-            ops.pop(idx)
-        new_ops.append(
-            _Action(
-                send_f.stage_index,
-                SEND_F_RECV_B,
-                send_f.microbatch_index,
-                recv_b.stage_index,
-                recv_b.microbatch_index,
-            )
-        )
-
-        send_b = peer_ops[send_b_i[0]]
-        recv_f = peer_ops[recv_f_i[0]]
-        assert (
-            send_f.stage_index + 1 == recv_f.stage_index
-        ), "Expected matching stage indices for send_f and recv_f"
-        assert (
-            send_f.microbatch_index == recv_f.microbatch_index
-        ), "Expected matching microbatch indices for send_f and recv_f"
-        assert (
-            send_b.stage_index - 1 == recv_b.stage_index
-        ), "Expected matching stage indices for send_b and recv_b"
-        assert (
-            send_b.microbatch_index == recv_b.microbatch_index
-        ), "Expected matching microbatch indices for send_b and recv_b"
-
-        for idx in sorted([send_b_i[0], recv_f_i[0]], reverse=True):
-            peer_ops.pop(idx)
-        new_peer_ops.append(
-            _Action(
-                send_b.stage_index,
-                SEND_B_RECV_F,
-                send_b.microbatch_index,
-                recv_f.stage_index,
-                recv_f.microbatch_index,
-            )
-        )
-
-    # no more batches. just deal with single ops now
-    while ops:
-        new_ops.append(ops.pop())
-    while peer_ops:
-        new_peer_ops.append(peer_ops.pop())
-    return new_ops, new_peer_ops
-
-
-=======
->>>>>>> 0ee236a4
 def _add_send_recv(
     compute_actions: Dict[int, List[_Action]],
     stage_to_rank: Callable[[int], int],
@@ -1104,54 +1032,22 @@
         if action is None:
             return True
         elif action.computation_type == F and not action.stage_index == 0:
-<<<<<<< HEAD
-            for p in prev_actions:
-                if (
-                    p.computation_type == RECV_F
-                    and p.stage_index == action.stage_index
-                    and p.microbatch_index == action.microbatch_index
-                ):
-                    return True
-                elif (
-                    p.computation_type == SEND_B_RECV_F
-                    and p.other_stage_index == action.stage_index
-                    and p.other_microbatch_index == action.microbatch_index
-                ):
-                    return True
-            return False
-        elif (
-            action.computation_type in (B, BW)
-            and not action.stage_index == num_stages - 1
-        ):
-            for p in prev_actions:
-                if (
-                    p.computation_type == RECV_B
-                    and p.stage_index == action.stage_index
-                    and p.microbatch_index == action.microbatch_index
-                ):
-                    return True
-                elif (
-                    p.computation_type == SEND_F_RECV_B
-                    and p.other_stage_index == action.stage_index
-                    and p.other_microbatch_index == action.microbatch_index
-                ):
-                    return True
-            return False
-=======
             expected_recv = _Action(
                 action.stage_index,
                 RECV_F if action.computation_type == F else RECV_B,
                 action.microbatch_index,
             )
             return expected_recv in prev_actions
-        elif action.computation_type == B and not action.stage_index == num_stages - 1:
+        elif (
+            action.computation_type in (B, BW)
+            and not action.stage_index == num_stages - 1
+        ):
             expected_recv = _Action(
                 action.stage_index,
                 RECV_F if action.computation_type == F else RECV_B,
                 action.microbatch_index,
             )
             return expected_recv in prev_actions
->>>>>>> 0ee236a4
         else:
             return True
 
@@ -1182,200 +1078,6 @@
     return comm_actions
 
 
-<<<<<<< HEAD
-def _simulate_comms_compute(
-    pipeline_order, stage_to_rank: Callable[[int], int], num_stages: int
-):
-    pipeline_order = {
-        rank: [a for a in pipeline_order[rank] if a is not None]
-        for rank in sorted(pipeline_order)
-    }
-    schedule: Dict[int, List[_Action | None]] = {
-        rank: [] for rank in sorted(pipeline_order)
-    }
-
-    def _prev_ops(stage_idx):
-        rank = stage_to_rank(stage_idx)
-        ops = copy.deepcopy(schedule[rank])
-        if len(pipeline_order[rank]):
-            # batched comm ops may need to be jointly scheduled (e.g. send_f_recv_b depends on and is a dep of send_b_recv_f)
-            # assuming we iterate in sorted rank order, peeking at the next unscheduled action for later ranks should unblock us
-            ops.append(pipeline_order[rank][0])
-
-        return ops
-
-    def _ready_to_schedule(action: Optional[_Action]) -> bool:
-        if action is None:
-            return True
-
-        stage_idx = action.stage_index
-        if action.computation_type == F:
-            if action.stage_index == 0:
-                return True
-            for p in _prev_ops(stage_idx):
-                if p is None:
-                    continue
-                elif (
-                    p.computation_type == RECV_F
-                    and p.stage_index == action.stage_index
-                    and p.microbatch_index == action.microbatch_index
-                ):
-                    return True
-                elif (
-                    p.computation_type == SEND_B_RECV_F
-                    and p.other_stage_index == action.stage_index
-                    and p.other_microbatch_index == action.microbatch_index
-                ):
-                    return True
-            return False
-        elif action.computation_type in (B, BW):
-            if action.stage_index == num_stages - 1:
-                return True
-            for p in _prev_ops(stage_idx):
-                if p is None:
-                    continue
-                elif (
-                    p.computation_type == RECV_B
-                    and p.stage_index == action.stage_index
-                    and p.microbatch_index == action.microbatch_index
-                ):
-                    return True
-                elif (
-                    p.computation_type == SEND_F_RECV_B
-                    and p.other_stage_index == action.stage_index
-                    and p.other_microbatch_index == action.microbatch_index
-                ):
-                    return True
-            return False
-        elif action.computation_type == W:
-            return True
-        elif action.computation_type == SEND_F:
-            expected_f = _Action(action.stage_index, F, action.microbatch_index)
-            return expected_f in _prev_ops(stage_idx)
-        elif action.computation_type == RECV_F:
-            peer_stage_idx = stage_idx - 1
-            expected_send = _Action(peer_stage_idx, SEND_F, action.microbatch_index)
-            return expected_send in _prev_ops(peer_stage_idx)
-        elif action.computation_type == SEND_B:
-            expected_b = _Action(action.stage_index, B, action.microbatch_index)
-            expected_bw = _Action(action.stage_index, BW, action.microbatch_index)
-            return expected_b in _prev_ops(stage_idx) or expected_bw in _prev_ops(
-                stage_idx
-            )
-        elif action.computation_type == RECV_B:
-            peer_stage_idx = stage_idx + 1
-            expected_send = _Action(peer_stage_idx, SEND_B, action.microbatch_index)
-            return expected_send in _prev_ops(peer_stage_idx)
-        elif action.computation_type == SEND_F_RECV_B:
-            # though the stage_index may not be the same between the SEND and the RECV, the rank must be
-            peer_stage_idx = stage_idx + 1
-            for p in _prev_ops(peer_stage_idx):
-                if p is None:
-                    continue
-                elif (
-                    p.computation_type == SEND_B_RECV_F
-                    and action.other_stage_index is not None
-                    and p.stage_index == action.other_stage_index + 1
-                    and p.other_stage_index is not None
-                    and p.other_stage_index == action.stage_index + 1
-                    and p.microbatch_index == action.other_microbatch_index
-                    and p.other_microbatch_index == action.microbatch_index
-                ):
-                    return True
-            return False
-        elif action.computation_type == SEND_B_RECV_F:
-            # though the stage_index may not be the same between the SEND and the RECV, the rank must be
-            peer_stage_idx = action.stage_index - 1
-            for p in _prev_ops(peer_stage_idx):
-                if p is None:
-                    continue
-                elif (
-                    p.computation_type == SEND_F_RECV_B
-                    and p.stage_index + 1 == action.other_stage_index
-                    and p.other_stage_index + 1 == action.stage_index
-                    and p.microbatch_index == action.other_microbatch_index
-                    and p.other_microbatch_index == action.microbatch_index
-                ):
-                    return True
-            return False
-
-        else:
-            raise ValueError(f"Unsupported action type {action}")
-
-    while pipeline_order:
-        progress = False
-        for rank in sorted(pipeline_order):
-            if len(pipeline_order[rank]) == 0:
-                continue
-
-            action = pipeline_order[rank][0]
-            if _ready_to_schedule(action):
-                if action is not None:
-                    schedule[rank].append(action)
-                pipeline_order[rank].pop(0)
-                progress = True
-            else:
-                schedule[rank].append(None)
-
-        for i in sorted(pipeline_order, reverse=True):
-            if len(pipeline_order[i]) == 0:
-                del pipeline_order[i]
-
-        # hacky, but do a second pass to replace any 'none' at this timestep with a real action, if it got unblocked
-        # by one of the later ranks
-        for rank in sorted(pipeline_order):
-            if len(pipeline_order[rank]) == 0:
-                continue
-
-            if schedule[rank][-1] is not None:
-                continue
-
-            action = pipeline_order[rank][0]
-            if _ready_to_schedule(action):
-                if action is not None:
-                    schedule[rank][-1] = action
-                pipeline_order[rank].pop(0)
-
-        for i in sorted(pipeline_order, reverse=True):
-            if len(pipeline_order[i]) == 0:
-                del pipeline_order[i]
-
-        if not progress:
-            print("WIP comms schedule:\n", _format_pipeline_order(schedule))
-            for rank in pipeline_order:
-                print(f"{rank=} next action= {pipeline_order[rank][0]}")
-            raise ValueError("Schedule is not progressing")
-
-    return schedule
-
-
-def _dump_chrometrace(schedule, filename):
-    events = []
-    for rank in sorted(schedule):
-        for timestep, action in enumerate(schedule[rank]):
-            if action is None:
-                continue
-            events.append(
-                {
-                    "name": str(action),
-                    "cat": "computation"
-                    if action.computation_type in (F, B, W)
-                    else "communication",
-                    "ph": "X",
-                    "pid": rank,
-                    "tid": rank,
-                    "ts": timestep,
-                    "dur": 1,
-                }
-            )
-    import json
-
-    with open(filename, "w") as f:
-        json.dump({"traceEvents": events}, f)
-
-
-=======
->>>>>>> 0ee236a4
 class PipelineScheduleMulti(_PipelineSchedule):
     """
     Base class for multi-stage schedules.
