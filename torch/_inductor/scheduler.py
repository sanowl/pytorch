--- conflicted
+++ resolved
@@ -887,7 +887,6 @@
         self,
         extra_indexing_constraints: Optional[Tuple[Dict[Any, Any], List[Any]]] = None,
         recompute_sizes_body_func: Optional[Callable[..., Any]] = None,
-<<<<<<< HEAD
     ) -> None:
         self._compute_attrs(
             extra_indexing_constraints=extra_indexing_constraints,
@@ -920,40 +919,6 @@
     def reorder_loops_by_dep_pair(
         self, self_dep: MemoryDep, other_dep: MemoryDep
     ) -> None:
-=======
-    ) -> None:
-        self._compute_attrs(
-            extra_indexing_constraints=extra_indexing_constraints,
-            recompute_sizes_body_func=recompute_sizes_body_func,
-        )
-
-    def refresh_dependencies(self, normalize: bool) -> None:
-        # Fake dependencies are added manually. They can not be analyzed from
-        # extract_read_writes. Find them out and apply manually.
-        fake_deps = {
-            dep for dep in self.read_writes.reads if isinstance(dep, (WeakDep, StarDep))
-        }
-
-        # don't normalize since the loop order may need to be further changed
-        # later
-        self.set_read_writes(
-            dependencies.extract_read_writes(
-                self._body, *self._sizes, normalize=normalize
-            ).with_read(fake_deps)
-        )
-
-    def apply_new_loop_order(self, new_order: Sequence[int]) -> None:
-        self._body = self._body.reorder_iter_loops(
-            new_order,
-        )
-        self._sizes = self._body.sizes
-
-        self.refresh_dependencies(normalize=False)
-
-    def reorder_loops_by_dep_pair(
-        self, self_dep: MemoryDep, other_dep: MemoryDep
-    ) -> None:
->>>>>>> 9b2e453e
         new_order = None
         self_sizes = self._sizes[0]
         if len(self_sizes) == self_dep.num_vars == other_dep.num_vars:
@@ -2941,8 +2906,6 @@
 
         return self.score_fusion_memory(node1, node2) > 0
 
-<<<<<<< HEAD
-=======
     def unfusable_node(self, node: BaseSchedulerNode) -> bool:
         """
         Is this node unfusable under any conditions.
@@ -2952,7 +2915,6 @@
             and not node.is_template()
         )
 
->>>>>>> 9b2e453e
     def can_fuse(self, node1: BaseSchedulerNode, node2: BaseSchedulerNode) -> bool:
         """
         Determine if it is possible to combine node1 and node2 into a
