--- conflicted
+++ resolved
@@ -16,13 +16,10 @@
 from torch._dynamo.utils import dynamo_timed
 
 from . import config, dependencies, ir, metrics
-<<<<<<< HEAD
+from .codegen.common import get_scheduling_for_device
+from .dependencies import StarDep, WeakDep
 from .codegen.common import index_prevent_reordering
 from .dependencies import extract_read_writes, StarDep, WeakDep
-=======
-from .codegen.common import get_scheduling_for_device
-from .dependencies import StarDep, WeakDep
->>>>>>> 4e760309
 from .sizevars import SimplifyIndexing
 from .utils import cache_on_self, cmp, has_triton, sympy_subs
 from .virtualized import V
@@ -1084,11 +1081,6 @@
                 else:
                     fused_nodes.append(node)
 
-<<<<<<< HEAD
-    def __init__(self, scheduler: "Scheduler", nodes: List[SchedulerNode]):
-        super().__init__(scheduler, nodes, None)
-        # TODO: ensure all buffers are on the same device in lowerings
-=======
         elif consumer.is_foreach():
             consumer_subnode = consumer.get_consumer_subnode_for(producer)
             fused_nodes = []
@@ -1116,7 +1108,7 @@
         self.name_to_node = {}
 
         if prev_node_1 is None or prev_node_2 is None:
-            super().__init__(scheduler, nodes)
+            super().__init__(scheduler, nodes, None)
 
             for node in nodes:
                 for read in node.read_writes.reads:
@@ -1155,7 +1147,6 @@
             for name in other_node.get_names():
                 self.name_to_node[name] = other_node
 
->>>>>>> 4e760309
         self.group = (nodes[0].get_device(), 0)
 
         self.origins = set()
@@ -1702,7 +1693,6 @@
 
         if node1.get_names() & node2.recursive_predecessors:
             # node2 depends on node1 outputs
-<<<<<<< HEAD
             return (
                 self.can_fuse_vertical(node1, node2)
                 and self.can_fuse_loop_orders(node1, node2)
@@ -1710,11 +1700,6 @@
             )
         elif node1.is_foreach() and node2.is_foreach():
             return False
-=======
-            if not self.can_fuse_vertical(node1, node2):
-                return False
-            return self.get_backend(device).can_fuse_vertical(node1, node2)
->>>>>>> 4e760309
         else:  # nodes don't depend on each other, but may have common reads
             return (
                 not self.can_fusion_increase_peak_memory(node1, node2)
@@ -1984,9 +1969,7 @@
             self.available_buffer_names.update(node.get_names())
 
         self.flush()
-<<<<<<< HEAD
         FusedSchedulerNode.select_loop_orders.cache_clear()
-=======
 
 
 class BaseScheduling:
@@ -2035,5 +2018,4 @@
         """
         Flush the generated kernel and python wrapper code to the source code file.
         """
-        raise NotImplementedError()
->>>>>>> 4e760309
+        raise NotImplementedError()