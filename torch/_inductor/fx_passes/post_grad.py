# mypy: allow-untyped-decorators
# mypy: allow-untyped-defs
import itertools
import logging
import operator
from collections import Counter, defaultdict
from typing import Any, Callable, Dict, List, Optional, Set

import torch
import torch._inductor as inductor
import torch.utils._pytree as pytree
from torch import fx
from torch._decomp import register_decomposition
from torch._dynamo.utils import counters, optimus_scuba_log
from torch._inductor import comms
from torch._inductor.virtualized import ops
from torch._prims_common import is_boolean_dtype, is_expandable_to, is_integer_dtype
from torch._utils_internal import upload_graph
from torch.fx.experimental.symbolic_shapes import statically_known_true, sym_eq
from torch.fx.passes.graph_transform_observer import GraphTransformObserver

from .. import config, ir, pattern_matcher
from ..codegen.common import BackendFeature, has_backend_feature
from ..comms import remove_fsdp2_unsharded_param_graph_input_usage
from ..fx_utils import FakeTensorUpdater, get_fake_args_kwargs, get_node_storage
from ..lowering import lowerings as L
from ..pattern_matcher import (
    _return_true,
    Arg,
    CallFunction,
    CallFunctionVarArgs,
    filter_nodes,
    get_arg_value,
    get_mutation_region_id,
    Ignored,
    init_once_fakemode,
    KeywordArg,
    ListOf,
    Match,
    MULTIPLE,
    PatternMatcherPass,
    register_graph_pattern,
    stable_topological_sort,
)
from ..utils import decode_device, get_gpu_type, is_pointwise_use
from ..virtualized import V
from .b2b_gemm import B2B_GEMM_PASS
from .ddp_fusion import fuse_ddp_communication
from .group_batch_fusion import group_batch_fusion_passes, POST_GRAD_FUSIONS
from .micro_pipeline_tp import micro_pipeline_tp_pass
from .pre_grad import is_same_dict, save_inductor_dict
from .reinplace import reinplace_inplaceable_ops
from .split_cat import POST_GRAD_PATTERNS


log = logging.getLogger(__name__)
aten = torch.ops.aten
prims = torch.ops.prims

# First pass_patterns[0] are applied, then [1], then [2]
pass_patterns = [
    PatternMatcherPass(),
    PatternMatcherPass(),
    PatternMatcherPass(),
]


def apply_pass(pass_fn: Callable[[], object], name: Optional[str] = None) -> None:
    # TODO - we should just make this part of GraphTransformObserver
    from torch._inductor.bisect_helper import BisectionManager

    debug_info: Optional[Callable[[], str]] = None
    if name is not None:
        debug_info = lambda: name  # noqa: E731

    if BisectionManager.disable_subsystem("inductor", "post_grad_passes", debug_info):
        return
    pass_fn()


def post_grad_passes(gm: torch.fx.GraphModule, is_inference: bool):
    """
    Passes that run on after grad.  This is called once on the forwards
    graph and once on the backwards graph.

    The IR here has been normalized and functionalized.
    """
    if not torch._dynamo.config.skip_fsdp_hooks:
        remove_fsdp2_unsharded_param_graph_input_usage(gm.graph)

    if config.dce:
        # has some issues with mutation in inference mode
        gm.graph.eliminate_dead_code()

    if is_inference and config.reorder_for_locality:
        apply_pass(lambda: reorder_for_locality(gm.graph), "reorder_for_locality")

    fake_tensor_updater = FakeTensorUpdater(gm.graph)

    if post_grad_custom_pre_pass := config.post_grad_custom_pre_pass:
        with GraphTransformObserver(
            gm, "post_grad_custom_pre_pass", config.trace.log_url_for_graph_xform
        ):
            apply_pass(
                lambda: post_grad_custom_pre_pass(gm.graph), "post_grad_custom_pre_pass"
            )

    if config.pattern_matcher:
        lazy_init()
        optimus_scuba_log["before_recompile_post_grad"] = upload_graph(gm.graph)
        apply_pass(
            lambda: group_batch_fusion_passes(gm.graph, pre_grad=False),
            "group_batch_fusion_passes",
        )
        apply_pass(lambda: remove_noop_ops(gm.graph), "remove_noop_ops")
        for i, patterns in enumerate(pass_patterns):
            apply_pass(lambda: patterns.apply(gm.graph), f"pass_pattern_{i}")  # type: ignore[arg-type]
        for pass_name in config.post_grad_fusion_options:
            # skip all patterns for group batch fusions
            if pass_name in POST_GRAD_FUSIONS:
                continue
            pattern_matcher_pass = POST_GRAD_PATTERNS[pass_name]
            inductor_before_change = save_inductor_dict(
                [pattern_matcher_pass.pass_name]
            )
            apply_pass(lambda: pattern_matcher_pass.apply(gm.graph), pass_name)  # type: ignore[arg-type]
            if not is_same_dict(counters["inductor"], inductor_before_change):
                optimus_scuba_log[
                    f"{pattern_matcher_pass.pass_name}_post_grad"
                ] = upload_graph(gm.graph)
        if config.b2b_gemm_pass:
            B2B_GEMM_PASS.apply(gm.graph)  # type: ignore[arg-type]

    if config._micro_pipeline_tp:
        micro_pipeline_tp_pass(gm.graph)

    if config._fuse_ddp_communication:
        apply_pass(
            lambda: fuse_ddp_communication(
                gm.graph,
                config._fuse_ddp_communication_passes,
                config._fuse_ddp_bucket_size,
            ),
            "fuse_ddp_communication",
        )

    if post_grad_custom_post_pass := config.post_grad_custom_post_pass:
        with GraphTransformObserver(
            gm, "post_grad_custom_post_pass", config.trace.log_url_for_graph_xform
        ):
            apply_pass(
                lambda: post_grad_custom_post_pass(gm.graph),
                "post_grad_custom_post_pass",
            )

    apply_pass(lambda: stable_topological_sort(gm.graph), "stable_sort")

    apply_pass(lambda: move_constructors_to_gpu(gm.graph), "move_constructors_to_cuda")

    fake_tensor_updater.incremental_update()

    # Keep these last, since they introduces mutation. Look at
    # ./fx_passes/README.md for a discussion of mutation invariants.
<<<<<<< HEAD
    reinplace_inplaceable_ops(gm.graph)
    decompose_auto_functionalized(gm.graph)
    # TODO: use gm.graph
    lower_scan_to_while_loop_pass(gm)
=======
    apply_pass(lambda: reinplace_inplaceable_ops(gm.graph), "reinplace_inplaceable_ops")
    apply_pass(
        lambda: decompose_auto_functionalized(gm.graph), "decompose_auto_functionalized"
    )
>>>>>>> d25a4874

    apply_pass(
        lambda: comms.reinplace_fsdp_all_gather(gm.graph), "reinplace_fsdp_all_gather"
    )

    gm.recompile()
    optimus_scuba_log["after_recompile_post_grad"] = upload_graph(gm.graph)
    gm.graph.lint()


@init_once_fakemode
def lazy_init():
    if torch._C._has_mkldnn:
        from . import decompose_mem_bound_mm  # noqa: F401
        from .mkldnn_fusion import _mkldnn_fusion_init

        _mkldnn_fusion_init()


def reorder_for_locality(graph: torch.fx.Graph):
    def visit(other_node):
        if (
            other_node.op == "call_function"
            and other_node.target != operator.getitem
            and all((n in seen_nodes) for n in other_node.users)
            and get_mutation_region_id(graph, node)
            == get_mutation_region_id(graph, other_node)
        ):
            # move node's producers right before it
            node.prepend(other_node)

    seen_nodes = set()

    # only reorder nodes before the first copy_ in the graph.
    # copy_ will appear at the end of functionalized graphs when there is mutation on inputs,
    # and this reordering doesnt work well with mutation
    first_copy = next(
        iter(graph.find_nodes(op="call_function", target=torch.ops.aten.copy_.default)),
        None,
    )
    past_mutating_epilogue = True if first_copy is None else False

    for node in reversed(graph.nodes):
        seen_nodes.add(node)
        if not past_mutating_epilogue:
            past_mutating_epilogue = node is first_copy
            continue

        torch.fx.map_arg((node.args, node.kwargs), visit)


def register_lowering_pattern(pattern, extra_check=_return_true, pass_number=1):
    """
    Register an aten to inductor IR replacement pattern
    """
    return pattern_matcher.register_lowering_pattern(
        pattern, extra_check, pass_dict=pass_patterns[pass_number]
    )


################################################################################
# Actual patterns below this point.
# Priority of patterns is:
#   - later output nodes first
#   - order patterns are defined in
################################################################################


def is_valid_mm_plus_mm(match: Match):
    if not torch._inductor.utils.use_max_autotune():
        return False

    *b1, m1, k1 = match.kwargs["mat1"].meta.get("tensor_meta").shape
    *b2, k2, n1 = match.kwargs["mat2"].meta.get("tensor_meta").shape
    if k1 != k2:
        return False

    *b1, m2, k3 = match.kwargs["mat3"].meta.get("tensor_meta").shape
    *b2, k4, n2 = match.kwargs["mat4"].meta.get("tensor_meta").shape
    if k3 != k4:
        return False

    if m1 != m2 or n1 != n2:
        return False

    return True


def scatter_upon_const_tensor_extra_check(m):
    if not config.optimize_scatter_upon_const_tensor:
        return False
    full_shape = m.kwargs["shape"]
    selector = m.kwargs["selector"]
    dim = m.kwargs["dim"]
    if dim < 0:
        dim += len(full_shape)

    selector_ft = selector.meta["val"]
    assert selector_ft.dim() == len(full_shape)

    for idx, select_sz, full_sz in zip(
        itertools.count(), selector_ft.shape, full_shape
    ):
        if idx == dim:
            continue

        # TODO: the pattern can be updated to support the case that index tensor
        # is shorter. But that will need a more complex condition expression
        # especially for multi-dimensional tensors.
        # Skip it for now.
        if isinstance(full_sz, fx.Node):
            full_sz = full_sz.meta["val"]
        if select_sz < full_sz:
            return False

    # Actually we can support small size larger than 1. It would be a bit
    # tedius. E.g., we load all the index values (not many) and compare
    # them with the position in tensor to decide what value to return.
    return selector_ft.size(dim) == 1


@register_lowering_pattern(
    CallFunction(
        aten.scatter.value,
        CallFunction(
            aten.full,
            KeywordArg("shape"),
            KeywordArg("background_val"),
            dtype=KeywordArg("dtype"),
        ),
        KeywordArg("dim"),
        KeywordArg("selector"),
        KeywordArg("val"),  # scalar value
    ),
    extra_check=scatter_upon_const_tensor_extra_check,
)
def scatter_upon_const_tensor(
    match: Match, shape, background_val, dtype, dim, selector, val
):
    """
    Match the pattern of full+scatter into a pointwise.

    TODO: Right now the scatter value must be a scalar. But we could support it
    when it is a tensor as well.
    """
    from torch._inductor import metrics

    metrics.num_matches_for_scatter_upon_const_tensor += 1

    selector_loader = selector.make_loader()

    def inner_fn(idx):
        selector_idx = list(idx)
        selector_idx[dim] = 0

        selector = selector_loader(selector_idx)
        return ops.where(
            selector == ops.index_expr(idx[dim], torch.int64),
            ops.constant(val, dtype),
            ops.constant(background_val, dtype),
        )

    return ir.Pointwise.create(
        device=selector.get_device(),
        dtype=dtype,
        inner_fn=inner_fn,
        ranges=shape,
    )


@register_lowering_pattern(
    CallFunction(
        aten.add,
        CallFunction(aten.mm, KeywordArg("mat1"), KeywordArg("mat2")),
        CallFunction(aten.mm, KeywordArg("mat3"), KeywordArg("mat4")),
    ),
    extra_check=is_valid_mm_plus_mm,
)
def mm_plus_mm(match: Match, mat1, mat2, mat3, mat4):
    return inductor.kernel.mm_plus_mm.tuned_mm_plus_mm(mat1, mat2, mat3, mat4)


def cuda_and_enabled_mixed_mm(match):
    return (
        (config.use_mixed_mm or config.mixed_mm_choice != "default")
        and getattr(match.kwargs["mat1"].meta.get("val"), "is_cuda", False)
        and (
            match.kwargs["mat2_dtype"].itemsize
            > match.kwargs["mat2"].meta.get("val").dtype.itemsize
        )
        and has_backend_feature("cuda", BackendFeature.TRITON_TEMPLATES)
    )


def cuda_and_enabled_mixed_mm_and_not_int8(match):
    return (
        cuda_and_enabled_mixed_mm(match)
        and getattr(match.kwargs["mat1"].meta.get("val"), "is_cuda", False)
        and getattr(match.kwargs["mat2"].meta.get("val"), "dtype", torch.int8)
        != torch.int8
    )  # bitshift numerics in triton and pytorch don't match for torch.int8


"""
    this is intended to be used to unpack a [K,N] int4 tensor from a [K/2, N] uint4x2 tensor
    (where the int4 and uint4x2 are represented with int8 and uint8 respectively)
    where every other row of the int4 is packed with the row above it as:
    uint4x2[k,n] = (8+int4[2*k,n])+(8+int4[2*k+1,n])<<4

    unpack formulas:
    int4[2*k,n]=(uint4x2[k,n] & 0xF) - 8
    int4[2*k+1,n]=(uint4x2[k,n] >> 4) - 8

    thus matching on unpack formula:
    torch.mm(mat1, torch.cat((mat2 & 0xF, mat2>>4),1).reshape(mat2_mm_shape).to(mat2_dtype).sub(8))

    note: although the unpack formula in pytorch and the triton kernel is designed for a uint8 mat2, the behavior
    of the kernel matches the pytorch formula for all dtypes except torch.int8
    where the bitwise numerics in triton do not match those in pytorch.
"""


@register_lowering_pattern(
    CallFunction(
        aten.mm.default,
        KeywordArg("mat1"),
        CallFunction(
            aten.sub.Tensor,
            CallFunction(
                prims.convert_element_type.default,
                CallFunction(
                    aten.reshape.default,
                    CallFunction(
                        aten.cat.default,
                        ListOf(
                            CallFunction(
                                aten.bitwise_and.Scalar,
                                KeywordArg("mat2"),
                                0xF,
                            ),
                            # CallFunction(
                            #    aten.__rshift__.Scalar,
                            #    KeywordArg("mat2"),
                            #    4,
                            # ),
                            True,
                        ),
                        1,
                    ),
                    KeywordArg("mat2_mm_shape"),
                ),
                KeywordArg("mat2_dtype"),
            ),
            8,
        ),
    ),
    extra_check=cuda_and_enabled_mixed_mm_and_not_int8,
)
def uint4x2_mixed_mm(match: Match, mat1, mat2, mat2_mm_shape, mat2_dtype):
    return inductor.kernel.unpack_mixed_mm.tuned_uint4x2_mixed_mm(
        mat1, mat2, mat2_mm_shape, mat2_dtype
    )


"""
    torch.mm(mat1, mat2.to(mat2_dtype))
"""


@register_lowering_pattern(
    CallFunction(
        aten.mm,
        KeywordArg("mat1"),
        CallFunction(
            prims.convert_element_type.default,
            KeywordArg("mat2"),
            KeywordArg("mat2_dtype"),
        ),
    ),
    extra_check=cuda_and_enabled_mixed_mm,
)
def mixed_mm(match: Match, mat1, mat2, mat2_dtype):
    return inductor.kernel.mm.tuned_mixed_mm(mat1, mat2, mat2_dtype)


@register_graph_pattern(
    CallFunction(
        aten.cumsum.default,
        CallFunction(
            torch.ops.aten.full.default,
            KeywordArg("shape"),
            KeywordArg("fill_value"),
            dtype=KeywordArg("dtype"),
            layout=Ignored(),
            device=KeywordArg("device"),
            pin_memory=False,
            _users=MULTIPLE,
        ),
        KeywordArg("dim"),
        _users=MULTIPLE,
    ),
    pass_dict=pass_patterns[1],
)
def pointless_cumsum_replacement(match: Match, shape, fill_value, device, dtype, dim):
    """Based on a pattern in OPTForCausalLM"""

    if is_integer_dtype(dtype) or is_boolean_dtype(dtype):
        # cumsum promotes all integral types to int64
        dtype = torch.int64

    def repl(*shape):
        dim_size = shape[dim]
        idx = torch.arange(1, dim_size + 1, device=device, dtype=dtype)

        inter_shape = [1] * len(shape)
        inter_shape[dim] = dim_size
        return (idx * fill_value).view(inter_shape).expand(shape)

    # only replace the output node, not all nodes
    match.nodes = [match.output_node()]
    match.replace_by_example(repl, list(shape))


_cat_1 = CallFunction(aten.cat, Arg(), 1, _users=2)


@register_lowering_pattern(
    CallFunction(
        aten.cat,
        [
            _cat_1,
            CallFunction(
                aten.slice,
                _cat_1,
                1,
                0,
                KeywordArg("size"),
            ),
        ],
        1,
    )
)
def cat_slice_cat(match, cat_input, size, dim=1):
    """
    This is an example of a more complex pattern where cat_1 is used
    multiple times inside the pattern.  We fold 2 calls to cat into one.

    Matches:
        cat_1: f32[1024, 4077] = torch.ops.aten.cat.default([add_26, primals_217], 1)
        slice_1: f32[1024, 4077] = torch.ops.aten.slice.Tensor(cat_1, 0, 0, 9223372036854775807)
        slice_2: f32[1024, 19] = torch.ops.aten.slice.Tensor(slice_1, 1, 0, 19)
        cat_2: f32[1024, 4096] = torch.ops.aten.cat.default([cat_1, slice_2], 1)


    Rewrite to:
        slice_2 = torch.ops.aten.slice.Tensor(add_26, 1, 0, 19)
        cat_2 = torch.ops.aten.cat.default([add_26, primals_217, slice2], 1)
    """
    first, *rest = cat_input
    # Optimization is optional, because we can just not fold the cat
    # size should be within first.get_size()[dim] such that the optimization is valid.
    # For negative `end`, we currently fallback to not optimizing.
    if size >= 0 and V.graph.sizevars.statically_known_leq(size, first.get_size()[dim]):
        # fold 2 cats into 1 cat
        return L[aten.cat](
            [
                first,
                *rest,
                L[aten.slice](first, dim, 0, size),
            ],
            dim,
        )
    else:
        # don't expect to hit this case, just fall back
        tmp = L[aten.cat](cat_input, dim)
        return L[aten.cat](
            [
                tmp,
                L[aten.slice](tmp, dim, 0, size),
            ],
            dim,
        )


def is_valid_splitwithsizes_cat(match):
    split_nodes = filter_nodes(match.nodes, aten.split_with_sizes)
    cat_nodes = filter_nodes(match.nodes, aten.cat)
    get_item_nodes = filter_nodes(match.nodes, operator.getitem)
    if len(split_nodes) != 1 or len(cat_nodes) != 1:
        return False
    split_node, cat_node = split_nodes[0], cat_nodes[0]
    # The dim of split and cat should match for passthrough
    if get_arg_value(split_node, 2, "dim") != get_arg_value(cat_node, 1, "dim"):
        return False
    get_item_args = {
        get_arg_value(get_item_node, 1) for get_item_node in get_item_nodes
    }
    assert None not in get_item_args
    split_sizes = get_arg_value(split_node, 1, "split_sizes")
    # All parts of split should be included in the cat
    if get_item_args != set(range(len(split_sizes))):
        return False
    # The order of get_item_args should same with cat_node used.
    # For example, if the split_node like split_with_sizes(input, [2, 2, 3], 1),
    # the cat node should be like cat([get_item(0), get_item(1), get_item(2)], 1).
    cat_items_args_order = [
        get_arg_value(item_node, 1) for item_node in get_arg_value(cat_node, 0)
    ]
    if cat_items_args_order != list(range(len(split_sizes))):
        return False

    return True


def same_meta(node1: torch.fx.Node, node2: torch.fx.Node):
    """True if two nodes have the same metadata"""
    val1 = node1.meta.get("val")
    val2 = node2.meta.get("val")
    return (
        val1 is not None
        and val2 is not None
        and statically_known_true(sym_eq(val1.size(), val2.size()))
        and val1.layout == val2.layout
        and val1.dtype == val2.dtype
        and val1.device == val2.device
        and (
            val1.layout != torch.strided
            or statically_known_true(sym_eq(val1.stride(), val2.stride()))
        )
    )


noop_registry: Dict[Any, Any] = {}


def register_noop_decomp(targets, nop_arg=0):
    def register_fun(cond):
        register_decomposition(targets, registry=noop_registry, unsafe=True)(
            (cond, nop_arg)  # type: ignore[arg-type]
        )
        return cond

    return register_fun


@register_noop_decomp(aten.slice)
def slice_noop(self, dim=0, start=None, end=None, step=1):
    if start is None or end is None:
        return False
    if (
        statically_known_true(sym_eq(start, 0))
        and statically_known_true(end >= 2**63 - 1)
        and statically_known_true(sym_eq(step, 1))
    ):
        return True
    return False


@register_noop_decomp(aten.slice_scatter, 1)
def slice_scatter_noop(self, src, dim=0, start=None, end=None, step=1):
    if start is None:
        start = 0
    if end is None:
        end = 2**63 - 1
    if start == 0 and end >= 2**63 - 1 and step == 1:
        return True
    return False


@register_noop_decomp(aten.repeat)
def repeat_noop(self, repeats):
    return all(r == 1 for r in repeats)


@register_noop_decomp(aten.constant_pad_nd)
def constant_pad_nd(x, padding, fill_value=0):
    return all(p == 0 for p in padding)


@register_noop_decomp(torch.ops.prims.convert_element_type)
def convert_element_type_noop(x, dtype: torch.dtype):
    return x.dtype == dtype


@register_noop_decomp(torch.ops.prims.device_put)
def device_put_noop(x, device, non_blocking=True):
    return x.device == decode_device(device)


@register_noop_decomp([aten.ceil, aten.floor, aten.round, aten.trunc])
def int_noop(x):
    return is_integer_dtype(x.dtype)


@register_noop_decomp([aten.pow])
def pow_noop(a, b):
    return isinstance(b, int) and b == 1


@register_noop_decomp([aten.cat], lambda args: args[0][0])
def cat_noop(inputs, dim=0):
    return len(inputs) == 1


@register_noop_decomp(aten.view)
def view_noop(arg, size):
    return arg.shape == size


# Note, we also always have a check for identical metadata, which is why these
# are safe
@register_noop_decomp([aten.copy], nop_arg=1)
@register_noop_decomp([aten.alias, aten.clone])
def true_noop(*args, **kwargs):
    return True


def remove_noop_ops(graph: torch.fx.Graph):
    """
    Removes both operations that are essentially aten.clone and operations that are essentially aten.alias from the graph.
    """
    inputs = set()
    input_storages = set()
    output_storages = set()

    for node in graph.find_nodes(op="placeholder"):
        inputs.add(node)
        input_storages.add(get_node_storage(node))

    output_node = next(iter(reversed(graph.nodes)))
    assert output_node.op == "output"
    outputs = output_node.args[0]
    if not isinstance(outputs, (list, tuple)):
        # nested subgraphs can have singleton outputs
        outputs = (outputs,)
    for out in outputs:
        if isinstance(out, torch.fx.Node):
            output_storages.add(get_node_storage(out))

    for node in graph.nodes:
        if node.target in noop_registry:
            cond, src_index = noop_registry[node.target]
            if isinstance(src_index, int):
                src = node.args[src_index]
            else:
                src = src_index(node.args)
            if not isinstance(src, torch.fx.Node):
                continue
            # Don't introduce new aliasing between inputs and outputs.
            # See fx_passes/README.md for a discussion of why this is
            # necessary.
            node_storage = get_node_storage(node)
            src_storage = get_node_storage(src)
            node_is_view = node_storage == src_storage
            if (
                not node_is_view
                and node_storage in output_storages
                and (src_storage in input_storages or src_storage in output_storages)
            ):
                continue

            # Even if input and outputs are expected to alias,
            # don't make "node is src" True
            if (
                node_is_view
                and node in output_node.args
                and (src in inputs or src in output_node.args)
            ):
                continue

            is_valid, args, kwargs = get_fake_args_kwargs(node)
            if not is_valid:
                continue
            if same_meta(node, src) and cond(*args, **kwargs):
                node.replace_all_uses_with(src)
                graph.erase_node(node)


def decompose_auto_functionalized(graph):
    """Decomposes auto_functionalized and triton_kernel_wrapper_functional
    nodes into clones and the underlying mutation node.

    We assume that the reinplacing pass runs before this; the reinplacing pass
    tells us (via rewriting the arguments or .meta to those nodes) which
    Tensors we should clone and which Tensors are safe to reinplace.
    """
    graph_pass = PatternMatcherPass()

    @register_graph_pattern(
        CallFunctionVarArgs(torch.ops.higher_order.auto_functionalized),
        pass_dict=graph_pass,
    )
    def _(match: Match, *args, **kwargs):
        from torch._higher_order_ops.auto_functionalize import auto_functionalized_dense

        only_clone_these_tensors = tuple(
            match.nodes[0].meta.get("only_clone_these_tensors", [])
        )

        flat_args, spec = pytree.tree_flatten((args, kwargs))

        # NB: we combine (args, kwargs) into flat args for replacing.
        # This is replace_by_example uses make_fx which does not support
        # tracing a function with kwargs.
        def decomp(*flat_args):
            args, kwargs = pytree.tree_unflatten(flat_args, spec)
            assert len(args) == 1
            mode = args[0]
            return auto_functionalized_dense(mode, only_clone_these_tensors, **kwargs)

        match.replace_by_example(decomp, flat_args, run_functional_passes=False)

    @register_graph_pattern(
        CallFunctionVarArgs(torch.ops.higher_order.triton_kernel_wrapper_functional),
        pass_dict=graph_pass,
    )
    def _(match: Match, *args, **kwargs):
        from torch._higher_order_ops.triton_kernel_wrap import (
            triton_kernel_wrapper_functional_dense,
        )

        flat_args, spec = pytree.tree_flatten((args, kwargs))

        # NB: we combine (args, kwargs) into flat args for replacing.
        # This is replace_by_example uses make_fx which does not support
        # tracing a function with kwargs.
        def decomp(*flat_args):
            args, kwargs = pytree.tree_unflatten(flat_args, spec)
            return (triton_kernel_wrapper_functional_dense(*args, **kwargs),)

        match.replace_by_example(decomp, flat_args, run_functional_passes=False)

    @register_graph_pattern(
        CallFunctionVarArgs(torch.ops.higher_order.auto_functionalized_v2),
        pass_dict=graph_pass,
    )
    def _(match: Match, *args, **kwargs):
        from torch._higher_order_ops.auto_functionalize import (
            auto_functionalized_v2_dense,
        )

        only_clone_these_bases = tuple(
            match.nodes[0].meta.get("only_clone_these_tensors", [])
        )

        flat_args, spec = pytree.tree_flatten((args, kwargs))

        # NB: we combine (args, kwargs) into flat args for replacing.
        # This is replace_by_example uses make_fx which does not support
        # tracing a function with kwargs.
        def decomp(*flat_args):
            args, kwargs = pytree.tree_unflatten(flat_args, spec)
            assert len(args) == 1
            mutable_op = args[0]
            return auto_functionalized_v2_dense(
                mutable_op, only_clone_these_bases, **kwargs
            )

        match.replace_by_example(decomp, flat_args, run_functional_passes=False)

    graph_pass.apply(graph)

    for node in graph.find_nodes(
        op="call_function", target=torch.ops.higher_order.auto_functionalized
    ):
        raise AssertionError("auto_functionalized was not removed")

    for node in graph.find_nodes(
        op="call_function", target=torch.ops.higher_order.auto_functionalized_v2
    ):
        raise AssertionError("auto_functionalized_v2 was not removed")

    for node in graph.find_nodes(
        op="call_function",
        target=torch.ops.higher_order.triton_kernel_wrapper_functional,
    ):
        raise AssertionError("triton_kernel_wrapper_functional was not removed")


def lower_scan_to_while_loop_pass(gm: torch.fx.GraphModule):
    graph_pass = PatternMatcherPass()
    cur_idx = 0

    @register_graph_pattern(
        CallFunctionVarArgs(torch.ops.higher_order.scan),
        pass_dict=graph_pass,
    )
    def _(match: Match, *args, **kwargs):
        assert (
            len(kwargs) == 0
        ), "kwargs of scan are not merged into args before entering lower_scan_to_while_loop_pass"
        nonlocal cur_idx
        from torch._dynamo.source import GlobalSource
        from torch._higher_order_ops.scan import _extract_carry_and_out
        from torch.fx.experimental.symbolic_shapes import DimDynamic

        assert (
            len(kwargs) == 0
        ), "kwargs are not merged into args before entering inductor."
        combine_subgraph, fx_init, fx_xs, dim, reverse, fx_additional_inputs = args
        cur_node = match.nodes[cur_idx]
        num_init_leaves = len(fx_init)
        assert combine_subgraph.op == "get_attr", "first arg is not combine_subgraph"
        sub_gm: torch.fx.GraphModule = getattr(gm, combine_subgraph.target)
        (
            fake_init,
            fake_xs,
            fake_additional_inputs,
            specialized_dim,
            fake_outputs,
        ) = pytree.tree_map(
            lambda node: node.meta["val"],
            (fx_init, fx_xs, fx_additional_inputs, dim, cur_node),
        )
        fake_xs_subgraph = [t.select(specialized_dim, 0) for t in fake_xs]
        fake_scan_length = fake_xs[0].size()[specialized_dim]
        fake_carry_subgraph, fake_ys_outs = _extract_carry_and_out(
            fake_outputs,
            num_init_leaves,
        )
        fake_mode = fake_init[0].fake_mode
        fake_idx = fake_mode.shape_env.create_symintnode(  # type: ignore[union-attr]
            fake_mode.shape_env.create_unspecified_symbol(  # type: ignore[union-attr]
                0, source=GlobalSource("scan_idx"), dynamic_dim=DimDynamic.DYNAMIC
            ),
            hint=0,
            source=GlobalSource("scan_idx"),
        )
        fake_ys_outs_sizes = [list(y.size()) for y in fake_ys_outs]
        fake_ys_outs_strides = [list(y.stride()) for y in fake_ys_outs]
        fake_args, tree_spec = pytree.tree_flatten(
            [
                fake_init,
                fake_xs,
                fake_additional_inputs,
                fake_ys_outs_sizes,
                fake_ys_outs_strides,
                fake_idx,
            ]
        )

        def lower_to_while_loop(*flat_args):
            (
                init,
                xs,
                additional_inputs,
                fake_ys_outs_sizes,
                fake_ys_outs_strides,
                idx,
            ) = pytree.tree_unflatten(flat_args, tree_spec)
            ys_outs = [
                torch.empty_strided(
                    y_size,
                    y_stride,
                    dtype=y.dtype,
                    layout=y.layout,
                    device=y.device,
                    requires_grad=y.requires_grad,
                )
                for y_size, y_stride, y in zip(
                    fake_ys_outs_sizes, fake_ys_outs_strides, fake_ys_outs
                )
            ]

            while_loop_operands, while_loop_spec = pytree.tree_flatten(
                (init, xs, additional_inputs, ys_outs, idx)
            )

            def cond_fn_out(*flat_args):
                init, xs, additional_inputs, ys_outs, idx = pytree.tree_unflatten(
                    flat_args, while_loop_spec
                )
                return idx < xs[0].size()[specialized_dim]

            def body_fn_out(*flat_args):
                init, xs, additional_inputs, ys_outs, idx = pytree.tree_unflatten(
                    flat_args, while_loop_spec
                )
                scan_idx = (
                    idx if not reverse else xs[0].size()[specialized_dim] - idx - 1
                )
                sub_xs = []
                for x in xs:
                    sub_xs.append(
                        torch.ops._scan_helper.unsafe_select(
                            x, specialized_dim, scan_idx
                        )
                    )

                new_carry, ys = _extract_carry_and_out(
                    sub_gm(*(list(init) + sub_xs + list(additional_inputs))),
                    num_init_leaves,
                )
                for y, y_out in zip(ys, ys_outs):
                    y_out_slice = torch.ops._scan_helper.unsafe_select(
                        y_out, 0, scan_idx
                    )
                    y_out_slice.copy_(y)
                return *new_carry, *xs, *additional_inputs, *ys_outs

            last_carry, _, _, ys_outs, _ = pytree.tree_unflatten(
                torch.ops.higher_order.while_loop(
                    cond_fn_out, body_fn_out, tuple(while_loop_operands), tuple()
                )
                + (idx,),
                while_loop_spec,
            )
            return list(last_carry) + list(ys_outs)

        def post_fn(gm):
            return gm

        lower_to_while_loop_args, _ = pytree.tree_flatten(
            (
                fx_init,
                fx_xs,
                fx_additional_inputs,
                fake_ys_outs_sizes,
                fake_ys_outs_strides,
                [fake_idx],
            )
        )
        match.replace_by_example(
            lower_to_while_loop,
            lower_to_while_loop_args,
            run_functional_passes=False,
            post_trace_fn=post_fn,
        )
        cur_idx += 1

    graph_pass.apply(gm)

    for node in gm.graph.find_nodes(
        op="call_function", target=torch.ops.higher_order.scan
    ):
        raise AssertionError("scan is not lowered to while_loop")


register_lowering_pattern(
    CallFunction(
        aten.cat,
        ListOf(
            CallFunction(
                operator.getitem,
                CallFunction(
                    aten.split_with_sizes,
                    KeywordArg("input_"),
                    Ignored(),
                    Ignored(),
                    _users=MULTIPLE,
                ),
                Ignored(),
            ),
        ),
        Ignored(),
    ),
    pass_number=2,
    extra_check=is_valid_splitwithsizes_cat,
)


def splitwithsizes_cat_replace(match, input_):
    return input_


def is_valid_cat_splitwithsizes(match):
    cat_nodes = filter_nodes(match.nodes, aten.cat)
    split_nodes = filter_nodes(match.nodes, aten.split_with_sizes)
    if len(split_nodes) != 1 or len(cat_nodes) != 1:
        return False
    split_node, cat_node = split_nodes[0], cat_nodes[0]

    # the cat node has other users: can't eliminate
    if len(cat_node.users) > 1:
        return False

    # the dim of the cat and split should match
    dim = get_arg_value(split_node, 2, "dim")
    if dim != get_arg_value(cat_node, 1, "dim"):
        return False

    cat_inputs = list(get_arg_value(cat_node, 0))
    split_sizes = get_arg_value(split_node, 1, "split_sizes")
    # the number of input tensors in cat and the
    # length of the split sizes should match
    if len(cat_inputs) != len(split_sizes):
        return False

    for cat_input, split_size in zip(cat_inputs, split_sizes):
        # each cat input tensor's size along dim
        # should match the corresponding split size
        if "val" not in cat_input.meta:
            return False
        cat_input_size = cat_input.meta["val"].size(dim)
        if cat_input_size != split_size:
            return False

    return True


@register_lowering_pattern(
    CallFunction(
        aten.split_with_sizes,
        CallFunction(
            aten.cat,
            KeywordArg("input_"),
            Ignored(),
            _users=MULTIPLE,
        ),
        Ignored(),
        Ignored(),
    ),
    pass_number=2,
    extra_check=is_valid_cat_splitwithsizes,
)
def cat_splitwithsizes_replace(match, input_):
    return input_


def view_to_reshape(gm):
    """
    Replace view ops in the GraphModule to reshape ops.
    """
    for nd in gm.graph.find_nodes(
        op="call_function", target=torch.ops.aten.view.default
    ):
        nd.target = torch.ops.aten.reshape.default


def should_prefer_unfused_addmm(match):
    inp = match.kwargs["inp"]
    if not inp.meta["val"].is_cuda:
        return False

    output = match.output_node()
    return all(is_pointwise_use(use) for use in output.users)


@register_graph_pattern(
    CallFunction(aten.addmm, KeywordArg("inp"), Arg(), Arg()),
    pass_dict=pass_patterns[2],
    extra_check=should_prefer_unfused_addmm,
)
def unfuse_bias_add_to_pointwise(match: Match, mat1, mat2, *, inp):
    def repl(inp, x1, x2):
        return x1 @ x2 + inp

    match.replace_by_example(repl, [inp, mat1, mat2])


def is_valid_addmm_fusion(match):
    mat1, mat2 = match.args
    inp = match.kwargs["inp"]

    if not (
        isinstance(inp, torch.fx.Node) and isinstance(inp.meta["val"], torch.Tensor)
    ):
        return False  # Input is a number

    in_shape = inp.meta["val"].shape
    mm_shape = mat1.meta["val"].shape[0], mat2.meta["val"].shape[1]
    matched = is_expandable_to(in_shape, mm_shape)
    if not matched:
        return False  # Shape mismatch

    return not should_prefer_unfused_addmm(match)


@register_graph_pattern(
    CallFunction(
        aten.add,
        CallFunction(aten.mm, Arg(), Arg()),
        KeywordArg("inp"),
    ),
    pass_dict=pass_patterns[2],
    extra_check=is_valid_addmm_fusion,
)
@register_graph_pattern(
    CallFunction(
        aten.add,
        KeywordArg("inp"),
        CallFunction(aten.mm, Arg(), Arg()),
    ),
    pass_dict=pass_patterns[2],
    extra_check=is_valid_addmm_fusion,
)
def addmm(match, mat1, mat2, *, inp):
    def repl(inp, mat1, mat2):
        return aten.addmm(inp, mat1, mat2)

    match.replace_by_example(repl, [inp, mat1, mat2])


def check_shape_cuda_and_fused_int_mm_mul_enabled(match):
    return (
        config.force_fuse_int_mm_with_mul
        and len(getattr(match.args[2].meta.get("val"), "shape", [])) == 2
        and getattr(match.args[2].meta.get("val"), "is_cuda", False)
    )


@register_lowering_pattern(
    CallFunction(
        prims.convert_element_type.default,
        CallFunction(
            aten.mul,
            CallFunction(
                aten._int_mm,
                Arg(),
                Arg(),
            ),
            Arg(),
        ),
        Arg(),
    ),
    check_shape_cuda_and_fused_int_mm_mul_enabled,
)
@register_lowering_pattern(
    CallFunction(
        aten.mul,
        CallFunction(
            aten._int_mm,
            Arg(),
            Arg(),
        ),
        Arg(),
    ),
    check_shape_cuda_and_fused_int_mm_mul_enabled,
)
def fused_int_mm_mul(match: Match, mat1, mat2, mat3, out_dtype=None):
    return inductor.kernel.mm.tuned_fused_int_mm_mul(mat1, mat2, mat3, out_dtype)


def is_index_put_and_requires_h2d_sync_for_gpu_value(node):
    from torch.fx.operator_schemas import normalize_function

    if node.target not in [
        torch.ops.aten.index_put.default,
        torch.ops.aten.index_put_.default,
    ]:
        return False
    # Inductor falls back to aten.index_put_.
    # index_put_ will will call nonzero() and perform a H2D sync if
    # any of its indices are bool/byte tensors
    # However, it will short-circuit this H2D sync and run mask_fill_
    # if the value we are putting is a cpu scalar.
    # Therefore, when inductor sees an index_put_ with byte tensor indices,
    # it should *not* convert the cpu scalar value into a gpu tensor.
    args_, kwargs_ = normalize_function(node.target, node.args, node.kwargs)  # type: ignore[misc]
    any_byte_bool_indices = False
    indices = args_[1]
    for i in indices:
        if i is not None and i.meta["val"].dtype in [torch.bool, torch.int8]:
            any_byte_bool_indices = True

    val = args_[2].meta["val"]
    val_is_cpu_scalar = val.device.type == "cpu" and val.numel() == 1
    # If both these conditions hold, then converting the val
    # to a gpu tensor will incur a H2D sync when inductor calls aten.index_put_
    return any_byte_bool_indices and val_is_cpu_scalar


class ConstructorMoverPass:
    def __init__(self, target: str, allow_outputs: bool = False) -> None:
        """
        Move constructors from cpu to the target_device.

        Sweeps through the module, looking for constructor nodes that can be moved
        to the target_device.

        A constructor node can be moved to the target_device iff all of its users
        can also be moved (tested by cannot_be_moved). Otherwise, all dependent
        constructor nodes won't be moved.

        - target: target device type
        - allow_outputs: allow outputs to be moved
        """

        self.target = target
        self.allow_outputs = allow_outputs

        assert isinstance(target, str), (
            "target should be a string representing the device type. "
            f"Got: {type(target).__name__}"
        )

    def allow_cpu_device(self, node: fx.Node) -> bool:
        """
        Returns whether a node that returns a tensor on the target device may have
        cpu tensors as input.
        """
        return node.target in (
            torch.ops.aten.index.Tensor,
            torch.ops.aten.index_put.default,
            torch.ops.aten.index_put_.default,
            torch.ops.aten.copy.default,
            torch.ops.aten.copy_.default,
            torch.ops.aten.slice_scatter.default,
        )

    def cannot_be_moved(self, node: fx.Node) -> bool:
        """
        Returns whether a node can be moved to the target device.

        If this function returns False, it means that this node and all of its users
        won't be moved into the target device.
        """
        if node.target == "output":
            return not self.allow_outputs

        if not (
            isinstance(node.target, torch._ops.OpOverload)
            and node.target.namespace in ("prims", "aten")
        ):
            return True
        if is_index_put_and_requires_h2d_sync_for_gpu_value(node):
            return True

        return False

    def get_node_device(self, node: fx.Node) -> Optional[torch.device]:
        """
        Get the device of a node.
        """
        ten = node.meta.get("val")
        return None if not isinstance(ten, torch.Tensor) else ten.device

    def get_cpu_indeg_count(self, graph: fx.Graph) -> Dict[fx.Node, int]:
        """
        Get the number of cpu inputs to a node
        """
        cpu_indeg: Dict[fx.Node, int] = Counter()

        for node in graph.nodes:
            cpu_count = 0

            def add_cpu_inp(node):
                nonlocal cpu_count
                device = self.get_node_device(node)
                cpu_count += device is not None and device.type == "cpu"

            pytree.tree_map_only(fx.Node, add_cpu_inp, (node.args, node.kwargs))

            if cpu_count:
                cpu_indeg[node] = cpu_count

        return cpu_indeg

    def __call__(self, graph: fx.Graph) -> None:
        target_devices = set()
        constructors = []

        for node in graph.nodes:
            device = self.get_node_device(node)
            if device and device.type == self.target:
                target_devices.add(device)

            if not (
                isinstance(node.target, torch._ops.OpOverload)
                and node.target.namespace in ("prims", "aten")
            ):
                continue

            if not torch._subclasses.fake_tensor._is_tensor_constructor(node.target):
                continue

            if not node.kwargs.get("device") == torch.device("cpu"):
                continue

            constructors.append(node)

        # not handling multiple target devices initially
        if not constructors or len(target_devices) != 1:
            return

        movable_constructors = self.find_movable_constructors(graph, constructors)

        for node in movable_constructors:
            kwargs = node.kwargs.copy()
            kwargs["device"] = next(iter(target_devices))
            node.kwargs = kwargs

    def find_movable_constructors(
        self, graph: fx.Graph, constructors: List[fx.Node]
    ) -> Set[fx.Node]:
        """
        Starting from the cpu constructors, iterate through the graph and test that all of their
        downstream uses can safely be moved to cpu.
        """
        cpu_indeg: Dict[fx.Node, int] = self.get_cpu_indeg_count(graph)

        # which constructors cannot be moved to gpu
        cannot_move_to_gpu: Set[fx.Node] = set()

        # For any node in the graph, which constructors does it have a dependency on
        constructor_dependencies: Dict[fx.Node, Set[fx.Node]] = defaultdict(set)

        # if a cpu node has a dependency on two different cpu constructors,
        # then if either constructor cannot be moved to gpu, the other cannot as well.
        # In this case any node with a dependency on one will have a dependency on the other
        equal_constructor_sets: Dict[fx.Node, Set[fx.Node]] = {
            c: {c} for c in constructors
        }

        def make_dependencies_equivalent(
            set1: Set[fx.Node], set2: Set[fx.Node]
        ) -> Set[fx.Node]:
            # could use union find but not worth complexity here
            set1.update(set2)
            for obj in set1:
                equal_constructor_sets[obj] = set1
            return set1

        queue: List[fx.Node] = list(constructors)

        for c in queue:
            constructor_dependencies[c].add(c)

        while queue:
            node = queue.pop()
            dependencies = constructor_dependencies[node]

            for user in node.users:
                if self.cannot_be_moved(user):
                    cannot_move_to_gpu.update(dependencies)
                    break

                # this node was used on a op which takes in multiple devices and output a gpu
                # tensor. we can convert its cpu input to gpu without making further changes
                node_device = self.get_node_device(user)
                if (
                    self.allow_cpu_device(user)
                    and node_device
                    and node_device.type == self.target
                ):
                    del cpu_indeg[user]
                else:
                    # otherwise, we should continue look at its downstream uses
                    cpu_indeg[user] -= 1
                    if cpu_indeg[user] == 0:
                        del cpu_indeg[user]
                        queue.append(user)

                unioned_set = make_dependencies_equivalent(
                    dependencies, constructor_dependencies[user]
                )
                constructor_dependencies[user] = unioned_set

        for node in cpu_indeg:
            if constructor_dependencies[node]:
                cannot_move_to_gpu.update(constructor_dependencies[node])

        all_cannot_move_to_gpu = cannot_move_to_gpu.copy()
        for constructor in cannot_move_to_gpu:
            all_cannot_move_to_gpu.update(equal_constructor_sets[constructor])

        return set(constructors) - all_cannot_move_to_gpu


def move_constructors_to_gpu(graph: fx.Graph) -> None:
    """
    Moves intermediary tensors which are constructed on the cpu to gpu when safe
    """
    ConstructorMoverPass(get_gpu_type())(graph)<|MERGE_RESOLUTION|>--- conflicted
+++ resolved
@@ -161,20 +161,17 @@
 
     # Keep these last, since they introduces mutation. Look at
     # ./fx_passes/README.md for a discussion of mutation invariants.
-<<<<<<< HEAD
-    reinplace_inplaceable_ops(gm.graph)
-    decompose_auto_functionalized(gm.graph)
-    # TODO: use gm.graph
-    lower_scan_to_while_loop_pass(gm)
-=======
     apply_pass(lambda: reinplace_inplaceable_ops(gm.graph), "reinplace_inplaceable_ops")
     apply_pass(
         lambda: decompose_auto_functionalized(gm.graph), "decompose_auto_functionalized"
     )
->>>>>>> d25a4874
 
     apply_pass(
         lambda: comms.reinplace_fsdp_all_gather(gm.graph), "reinplace_fsdp_all_gather"
+    )
+
+    apply_pass(
+        lambda: lower_scan_to_while_loop_pass(gm)
     )
 
     gm.recompile()
@@ -853,7 +850,6 @@
 
 def lower_scan_to_while_loop_pass(gm: torch.fx.GraphModule):
     graph_pass = PatternMatcherPass()
-    cur_idx = 0
 
     @register_graph_pattern(
         CallFunctionVarArgs(torch.ops.higher_order.scan),
@@ -863,16 +859,14 @@
         assert (
             len(kwargs) == 0
         ), "kwargs of scan are not merged into args before entering lower_scan_to_while_loop_pass"
-        nonlocal cur_idx
-        from torch._dynamo.source import GlobalSource
         from torch._higher_order_ops.scan import _extract_carry_and_out
-        from torch.fx.experimental.symbolic_shapes import DimDynamic
 
         assert (
             len(kwargs) == 0
         ), "kwargs are not merged into args before entering inductor."
         combine_subgraph, fx_init, fx_xs, dim, reverse, fx_additional_inputs = args
-        cur_node = match.nodes[cur_idx]
+        assert len(match.nodes) == 1
+        cur_node = match.nodes[0]
         num_init_leaves = len(fx_init)
         assert combine_subgraph.op == "get_attr", "first arg is not combine_subgraph"
         sub_gm: torch.fx.GraphModule = getattr(gm, combine_subgraph.target)
@@ -883,7 +877,7 @@
             specialized_dim,
             fake_outputs,
         ) = pytree.tree_map(
-            lambda node: node.meta["val"],
+            lambda node: node.meta["val"] if isinstance(node, torch.fx.Node) else node,
             (fx_init, fx_xs, fx_additional_inputs, dim, cur_node),
         )
         fake_xs_subgraph = [t.select(specialized_dim, 0) for t in fake_xs]
@@ -893,24 +887,8 @@
             num_init_leaves,
         )
         fake_mode = fake_init[0].fake_mode
-        fake_idx = fake_mode.shape_env.create_symintnode(  # type: ignore[union-attr]
-            fake_mode.shape_env.create_unspecified_symbol(  # type: ignore[union-attr]
-                0, source=GlobalSource("scan_idx"), dynamic_dim=DimDynamic.DYNAMIC
-            ),
-            hint=0,
-            source=GlobalSource("scan_idx"),
-        )
-        fake_ys_outs_sizes = [list(y.size()) for y in fake_ys_outs]
-        fake_ys_outs_strides = [list(y.stride()) for y in fake_ys_outs]
         fake_args, tree_spec = pytree.tree_flatten(
-            [
-                fake_init,
-                fake_xs,
-                fake_additional_inputs,
-                fake_ys_outs_sizes,
-                fake_ys_outs_strides,
-                fake_idx,
-            ]
+            [fake_init, fake_xs, fake_additional_inputs, fake_scan_length]
         )
 
         def lower_to_while_loop(*flat_args):
@@ -918,36 +896,32 @@
                 init,
                 xs,
                 additional_inputs,
-                fake_ys_outs_sizes,
-                fake_ys_outs_strides,
-                idx,
+                scan_length,
             ) = pytree.tree_unflatten(flat_args, tree_spec)
-            ys_outs = [
-                torch.empty_strided(
-                    y_size,
-                    y_stride,
-                    dtype=y.dtype,
-                    layout=y.layout,
-                    device=y.device,
-                    requires_grad=y.requires_grad,
+            scan_idx = 0 if not reverse else scan_length - 1
+            sub_xs = []
+            for x in xs:
+                sub_xs.append(
+                    torch.ops._scan_helper.unsafe_select(x, specialized_dim, scan_idx)
                 )
-                for y_size, y_stride, y in zip(
-                    fake_ys_outs_sizes, fake_ys_outs_strides, fake_ys_outs
-                )
-            ]
+            next_carry, y_outs = _extract_carry_and_out(
+                sub_gm(*(list(init) + sub_xs + list(additional_inputs))),
+                num_init_leaves,
+            )
+            ys_outs = [y.repeat(scan_length, *([1] * y.ndim)) for y in y_outs]
 
             while_loop_operands, while_loop_spec = pytree.tree_flatten(
-                (init, xs, additional_inputs, ys_outs, idx)
+                (next_carry, xs, additional_inputs, 1, ys_outs)
             )
 
             def cond_fn_out(*flat_args):
-                init, xs, additional_inputs, ys_outs, idx = pytree.tree_unflatten(
+                init, xs, additional_inputs, idx, ys_outs = pytree.tree_unflatten(
                     flat_args, while_loop_spec
                 )
                 return idx < xs[0].size()[specialized_dim]
 
             def body_fn_out(*flat_args):
-                init, xs, additional_inputs, ys_outs, idx = pytree.tree_unflatten(
+                init, xs, additional_inputs, idx, ys_outs = pytree.tree_unflatten(
                     flat_args, while_loop_spec
                 )
                 scan_idx = (
@@ -970,37 +944,41 @@
                         y_out, 0, scan_idx
                     )
                     y_out_slice.copy_(y)
-                return *new_carry, *xs, *additional_inputs, *ys_outs
-
-            last_carry, _, _, ys_outs, _ = pytree.tree_unflatten(
+                return *new_carry, *xs, *additional_inputs, idx + 1, *ys_outs
+
+            last_carry, _, _, _, ys_outs = pytree.tree_unflatten(
                 torch.ops.higher_order.while_loop(
-                    cond_fn_out, body_fn_out, tuple(while_loop_operands), tuple()
-                )
-                + (idx,),
+                    cond_fn_out,
+                    body_fn_out,
+                    tuple(while_loop_operands),
+                    tuple(),
+                ),
                 while_loop_spec,
             )
             return list(last_carry) + list(ys_outs)
 
-        def post_fn(gm):
-            return gm
-
+        if isinstance(fake_scan_length, torch.SymInt):
+            with gm.graph.inserting_before(cur_node):
+                fx_scan_length = gm.graph.call_function(
+                    torch.ops.aten.sym_size.int, (fx_xs[0], specialized_dim)
+                )
+                fx_scan_length.meta["val"] = fake_scan_length
+        else:
+            assert isinstance(fake_scan_length, int)
+            fx_scan_length = fake_scan_length
         lower_to_while_loop_args, _ = pytree.tree_flatten(
             (
                 fx_init,
                 fx_xs,
                 fx_additional_inputs,
-                fake_ys_outs_sizes,
-                fake_ys_outs_strides,
-                [fake_idx],
+                fx_scan_length,
             )
         )
         match.replace_by_example(
             lower_to_while_loop,
             lower_to_while_loop_args,
             run_functional_passes=False,
-            post_trace_fn=post_fn,
-        )
-        cur_idx += 1
+        )
 
     graph_pass.apply(gm)
 
