# mypy: allow-untyped-decorators
# mypy: allow-untyped-defs
import itertools
import logging
import operator
from collections import Counter, defaultdict
<<<<<<< HEAD
from typing import Any, Callable, Dict, List, Optional, Set, TYPE_CHECKING, Union
=======
from typing import Any, Dict, List, Optional, Set
>>>>>>> 76422368

import torch
import torch._inductor as inductor
import torch.utils._pytree as pytree
from torch import fx
from torch._decomp import register_decomposition
from torch._dynamo.utils import counters, optimus_scuba_log
from torch._inductor import comms
from torch._inductor.virtualized import ops
from torch._prims_common import is_boolean_dtype, is_expandable_to, is_integer_dtype
from torch._utils_internal import upload_graph
from torch.fx.experimental.symbolic_shapes import statically_known_true, sym_eq
from torch.fx.passes.graph_transform_observer import GraphTransformObserver

from .. import config, ir, pattern_matcher
from ..codegen.common import BackendFeature, has_backend_feature
from ..comms import remove_fsdp2_unsharded_param_graph_input_usage
from ..fx_utils import FakeTensorUpdater, get_fake_args_kwargs, get_node_storage
from ..lowering import lowerings as L
from ..pattern_matcher import (
    _return_true,
    Arg,
    CallFunction,
    CallFunctionVarArgs,
    filter_nodes,
    get_arg_value,
    get_mutation_region_id,
    Ignored,
    init_once_fakemode,
    KeywordArg,
    ListOf,
    Match,
    MULTIPLE,
    PatternMatcherPass,
    register_graph_pattern,
    stable_topological_sort,
)
from ..utils import decode_device, get_gpu_type, is_pointwise_use
from ..virtualized import V
from .b2b_gemm import B2B_GEMM_PASS
from .ddp_fusion import fuse_ddp_communication
from .group_batch_fusion import group_batch_fusion_passes, POST_GRAD_FUSIONS
from .micro_pipeline_tp import micro_pipeline_tp_pass
from .pre_grad import is_same_dict, save_inductor_dict
from .reinplace import reinplace_inplaceable_ops
from .split_cat import POST_GRAD_PATTERNS


log = logging.getLogger(__name__)
aten = torch.ops.aten
prims = torch.ops.prims

# First pass_patterns[0] are applied, then [1], then [2]
pass_patterns = [
    PatternMatcherPass(),
    PatternMatcherPass(),
    PatternMatcherPass(),
]


def apply_pass(pass_fn: Callable[[], object], name: Optional[str] = None) -> None:
    # TODO - we should just make this part of GraphTransformObserver
    from torch._inductor.bisect_helper import BisectionManager

    debug_info: Optional[Callable[[], str]] = None
    if name is not None:
        debug_info = lambda: name  # noqa: E731

    if BisectionManager.disable_subsystem("inductor", "post_grad_passes", debug_info):
        return
    pass_fn()


def post_grad_passes(gm: torch.fx.GraphModule, is_inference: bool):
    """
    Passes that run on after grad.  This is called once on the forwards
    graph and once on the backwards graph.

    The IR here has been normalized and functionalized.
    """
    if not torch._dynamo.config.skip_fsdp_hooks:
        remove_fsdp2_unsharded_param_graph_input_usage(gm.graph)

    if config.dce:
        # has some issues with mutation in inference mode
        gm.graph.eliminate_dead_code()

    if is_inference and config.reorder_for_locality:
        apply_pass(lambda: reorder_for_locality(gm.graph), "reorder_for_locality")

    fake_tensor_updater = FakeTensorUpdater(gm.graph)

    if post_grad_custom_pre_pass := config.post_grad_custom_pre_pass:
        with GraphTransformObserver(
            gm, "post_grad_custom_pre_pass", config.trace.log_url_for_graph_xform
        ):
            apply_pass(
                lambda: post_grad_custom_pre_pass(gm.graph), "post_grad_custom_pre_pass"
            )

    if config.pattern_matcher:
        lazy_init()
        optimus_scuba_log["before_recompile_post_grad"] = upload_graph(gm.graph)
        apply_pass(
            lambda: group_batch_fusion_passes(gm.graph, pre_grad=False),
            "group_batch_fusion_passes",
        )
        apply_pass(lambda: remove_noop_ops(gm.graph), "remove_noop_ops")
        for i, patterns in enumerate(pass_patterns):
            apply_pass(lambda: patterns.apply(gm.graph), f"pass_pattern_{i}")  # type: ignore[arg-type]
        for pass_name in config.post_grad_fusion_options:
            # skip all patterns for group batch fusions
            if pass_name in POST_GRAD_FUSIONS:
                continue
            pattern_matcher_pass = POST_GRAD_PATTERNS[pass_name]
            inductor_before_change = save_inductor_dict(
                [pattern_matcher_pass.pass_name]
            )
            apply_pass(lambda: pattern_matcher_pass.apply(gm.graph), pass_name)  # type: ignore[arg-type]
            if not is_same_dict(counters["inductor"], inductor_before_change):
                optimus_scuba_log[
                    f"{pattern_matcher_pass.pass_name}_post_grad"
                ] = upload_graph(gm.graph)
        if config.b2b_gemm_pass:
            B2B_GEMM_PASS.apply(gm.graph)  # type: ignore[arg-type]

    if config._micro_pipeline_tp:
        micro_pipeline_tp_pass(gm.graph)

    if config._fuse_ddp_communication:
        apply_pass(
            lambda: fuse_ddp_communication(
                gm.graph,
                config._fuse_ddp_communication_passes,
                config._fuse_ddp_bucket_size,
            ),
            "fuse_ddp_communication",
        )

    if post_grad_custom_post_pass := config.post_grad_custom_post_pass:
        with GraphTransformObserver(
            gm, "post_grad_custom_post_pass", config.trace.log_url_for_graph_xform
        ):
            apply_pass(
                lambda: post_grad_custom_post_pass(gm.graph),
                "post_grad_custom_post_pass",
            )

    apply_pass(lambda: stable_topological_sort(gm.graph), "stable_sort")

    apply_pass(lambda: move_constructors_to_gpu(gm.graph), "move_constructors_to_cuda")

    fake_tensor_updater.incremental_update()

    # Keep these last, since they introduces mutation. Look at
    # ./fx_passes/README.md for a discussion of mutation invariants.
    apply_pass(lambda: reinplace_inplaceable_ops(gm.graph), "reinplace_inplaceable_ops")
    apply_pass(
        lambda: decompose_auto_functionalized(gm.graph), "decompose_auto_functionalized"
    )

    apply_pass(
        lambda: comms.reinplace_fsdp_all_gather(gm.graph), "reinplace_fsdp_all_gather"
    )

    gm.recompile()
    optimus_scuba_log["after_recompile_post_grad"] = upload_graph(gm.graph)
    gm.graph.lint()


@init_once_fakemode
def lazy_init():
    if torch._C._has_mkldnn:
        from . import decompose_mem_bound_mm  # noqa: F401
        from .mkldnn_fusion import _mkldnn_fusion_init

        _mkldnn_fusion_init()


def reorder_for_locality(graph: torch.fx.Graph):
    def visit(other_node):
        if (
            other_node.op == "call_function"
            and other_node.target != operator.getitem
            and all((n in seen_nodes) for n in other_node.users)
            and get_mutation_region_id(graph, node)
            == get_mutation_region_id(graph, other_node)
        ):
            # move node's producers right before it
            node.prepend(other_node)

    seen_nodes = set()

    # only reorder nodes before the first copy_ in the graph.
    # copy_ will appear at the end of functionalized graphs when there is mutation on inputs,
    # and this reordering doesnt work well with mutation
    first_copy = next(
        iter(graph.find_nodes(op="call_function", target=torch.ops.aten.copy_.default)),
        None,
    )
    past_mutating_epilogue = True if first_copy is None else False

    for node in reversed(graph.nodes):
        seen_nodes.add(node)
        if not past_mutating_epilogue:
            past_mutating_epilogue = node is first_copy
            continue

        torch.fx.map_arg((node.args, node.kwargs), visit)


def register_lowering_pattern(pattern, extra_check=_return_true, pass_number=1):
    """
    Register an aten to inductor IR replacement pattern
    """
    return pattern_matcher.register_lowering_pattern(
        pattern, extra_check, pass_dict=pass_patterns[pass_number]
    )


################################################################################
# Actual patterns below this point.
# Priority of patterns is:
#   - later output nodes first
#   - order patterns are defined in
################################################################################


def is_valid_mm_plus_mm(match: Match):
    if not torch._inductor.utils.use_max_autotune():
        return False

    *b1, m1, k1 = match.kwargs["mat1"].meta.get("tensor_meta").shape
    *b2, k2, n1 = match.kwargs["mat2"].meta.get("tensor_meta").shape
    if k1 != k2:
        return False

    *b1, m2, k3 = match.kwargs["mat3"].meta.get("tensor_meta").shape
    *b2, k4, n2 = match.kwargs["mat4"].meta.get("tensor_meta").shape
    if k3 != k4:
        return False

    if m1 != m2 or n1 != n2:
        return False

    return True


def scatter_upon_const_tensor_extra_check(m):
    if not config.optimize_scatter_upon_const_tensor:
        return False
    full_shape = m.kwargs["shape"]
    selector = m.kwargs["selector"]
    dim = m.kwargs["dim"]
    if dim < 0:
        dim += len(full_shape)

    selector_ft = selector.meta["val"]
    assert selector_ft.dim() == len(full_shape)

    for idx, select_sz, full_sz in zip(
        itertools.count(), selector_ft.shape, full_shape
    ):
        if idx == dim:
            continue

        # TODO: the pattern can be updated to support the case that index tensor
        # is shorter. But that will need a more complex condition expression
        # especially for multi-dimensional tensors.
        # Skip it for now.
        if isinstance(full_sz, fx.Node):
            full_sz = full_sz.meta["val"]
        if select_sz < full_sz:
            return False

    # Actually we can support small size larger than 1. It would be a bit
    # tedius. E.g., we load all the index values (not many) and compare
    # them with the position in tensor to decide what value to return.
    return selector_ft.size(dim) == 1


@register_lowering_pattern(
    CallFunction(
        aten.scatter.value,
        CallFunction(
            aten.full,
            KeywordArg("shape"),
            KeywordArg("background_val"),
            dtype=KeywordArg("dtype"),
        ),
        KeywordArg("dim"),
        KeywordArg("selector"),
        KeywordArg("val"),  # scalar value
    ),
    extra_check=scatter_upon_const_tensor_extra_check,
)
def scatter_upon_const_tensor(
    match: Match, shape, background_val, dtype, dim, selector, val
):
    """
    Match the pattern of full+scatter into a pointwise.

    TODO: Right now the scatter value must be a scalar. But we could support it
    when it is a tensor as well.
    """
    from torch._inductor import metrics

    metrics.num_matches_for_scatter_upon_const_tensor += 1

    selector_loader = selector.make_loader()

    def inner_fn(idx):
        selector_idx = list(idx)
        selector_idx[dim] = 0

        selector = selector_loader(selector_idx)
        return ops.where(
            selector == ops.index_expr(idx[dim], torch.int64),
            ops.constant(val, dtype),
            ops.constant(background_val, dtype),
        )

    return ir.Pointwise.create(
        device=selector.get_device(),
        dtype=dtype,
        inner_fn=inner_fn,
        ranges=shape,
    )


@register_lowering_pattern(
    CallFunction(
        aten.add,
        CallFunction(aten.mm, KeywordArg("mat1"), KeywordArg("mat2")),
        CallFunction(aten.mm, KeywordArg("mat3"), KeywordArg("mat4")),
    ),
    extra_check=is_valid_mm_plus_mm,
)
def mm_plus_mm(match: Match, mat1, mat2, mat3, mat4):
    return inductor.kernel.mm_plus_mm.tuned_mm_plus_mm(mat1, mat2, mat3, mat4)


def cuda_and_enabled_mixed_mm(match):
    return (
        (config.use_mixed_mm or config.mixed_mm_choice != "default")
        and getattr(match.kwargs["mat1"].meta.get("val"), "is_cuda", False)
        and (
            match.kwargs["mat2_dtype"].itemsize
            > match.kwargs["mat2"].meta.get("val").dtype.itemsize
        )
        and has_backend_feature("cuda", BackendFeature.TRITON_TEMPLATES)
    )


def cuda_and_enabled_mixed_mm_and_not_int8(match):
    return (
        cuda_and_enabled_mixed_mm(match)
        and getattr(match.kwargs["mat1"].meta.get("val"), "is_cuda", False)
        and getattr(match.kwargs["mat2"].meta.get("val"), "dtype", torch.int8)
        != torch.int8
    )  # bitshift numerics in triton and pytorch don't match for torch.int8


"""
    this is intended to be used to unpack a [K,N] int4 tensor from a [K/2, N] uint4x2 tensor
    (where the int4 and uint4x2 are represented with int8 and uint8 respectively)
    where every other row of the int4 is packed with the row above it as:
    uint4x2[k,n] = (8+int4[2*k,n])+(8+int4[2*k+1,n])<<4

    unpack formulas:
    int4[2*k,n]=(uint4x2[k,n] & 0xF) - 8
    int4[2*k+1,n]=(uint4x2[k,n] >> 4) - 8

    thus matching on unpack formula:
    torch.mm(mat1, torch.cat((mat2 & 0xF, mat2>>4),1).reshape(mat2_mm_shape).to(mat2_dtype).sub(8))

    note: although the unpack formula in pytorch and the triton kernel is designed for a uint8 mat2, the behavior
    of the kernel matches the pytorch formula for all dtypes except torch.int8
    where the bitwise numerics in triton do not match those in pytorch.
"""


@register_lowering_pattern(
    CallFunction(
        aten.mm.default,
        KeywordArg("mat1"),
        CallFunction(
            aten.sub.Tensor,
            CallFunction(
                prims.convert_element_type.default,
                CallFunction(
                    aten.reshape.default,
                    CallFunction(
                        aten.cat.default,
                        ListOf(
                            CallFunction(
                                aten.bitwise_and.Scalar,
                                KeywordArg("mat2"),
                                0xF,
                            ),
                            # CallFunction(
                            #    aten.__rshift__.Scalar,
                            #    KeywordArg("mat2"),
                            #    4,
                            # ),
                            True,
                        ),
                        1,
                    ),
                    KeywordArg("mat2_mm_shape"),
                ),
                KeywordArg("mat2_dtype"),
            ),
            8,
        ),
    ),
    extra_check=cuda_and_enabled_mixed_mm_and_not_int8,
)
def uint4x2_mixed_mm(match: Match, mat1, mat2, mat2_mm_shape, mat2_dtype):
    return inductor.kernel.unpack_mixed_mm.tuned_uint4x2_mixed_mm(
        mat1, mat2, mat2_mm_shape, mat2_dtype
    )


"""
    torch.mm(mat1, mat2.to(mat2_dtype))
"""


@register_lowering_pattern(
    CallFunction(
        aten.mm,
        KeywordArg("mat1"),
        CallFunction(
            prims.convert_element_type.default,
            KeywordArg("mat2"),
            KeywordArg("mat2_dtype"),
        ),
    ),
    extra_check=cuda_and_enabled_mixed_mm,
)
def mixed_mm(match: Match, mat1, mat2, mat2_dtype):
    return inductor.kernel.mm.tuned_mixed_mm(mat1, mat2, mat2_dtype)


@register_graph_pattern(
    CallFunction(
        aten.cumsum.default,
        CallFunction(
            torch.ops.aten.full.default,
            KeywordArg("shape"),
            KeywordArg("fill_value"),
            dtype=KeywordArg("dtype"),
            layout=Ignored(),
            device=KeywordArg("device"),
            pin_memory=False,
            _users=MULTIPLE,
        ),
        KeywordArg("dim"),
        _users=MULTIPLE,
    ),
    pass_dict=pass_patterns[1],
)
def pointless_cumsum_replacement(match: Match, shape, fill_value, device, dtype, dim):
    """Based on a pattern in OPTForCausalLM"""

    if is_integer_dtype(dtype) or is_boolean_dtype(dtype):
        # cumsum promotes all integral types to int64
        dtype = torch.int64

    def repl(*shape):
        dim_size = shape[dim]
        idx = torch.arange(1, dim_size + 1, device=device, dtype=dtype)

        inter_shape = [1] * len(shape)
        inter_shape[dim] = dim_size
        return (idx * fill_value).view(inter_shape).expand(shape)

    # only replace the output node, not all nodes
    match.nodes = [match.output_node()]
    match.replace_by_example(repl, list(shape))


_cat_1 = CallFunction(aten.cat, Arg(), 1, _users=2)


@register_lowering_pattern(
    CallFunction(
        aten.cat,
        [
            _cat_1,
            CallFunction(
                aten.slice,
                _cat_1,
                1,
                0,
                KeywordArg("size"),
            ),
        ],
        1,
    )
)
def cat_slice_cat(match, cat_input, size, dim=1):
    """
    This is an example of a more complex pattern where cat_1 is used
    multiple times inside the pattern.  We fold 2 calls to cat into one.

    Matches:
        cat_1: f32[1024, 4077] = torch.ops.aten.cat.default([add_26, primals_217], 1)
        slice_1: f32[1024, 4077] = torch.ops.aten.slice.Tensor(cat_1, 0, 0, 9223372036854775807)
        slice_2: f32[1024, 19] = torch.ops.aten.slice.Tensor(slice_1, 1, 0, 19)
        cat_2: f32[1024, 4096] = torch.ops.aten.cat.default([cat_1, slice_2], 1)


    Rewrite to:
        slice_2 = torch.ops.aten.slice.Tensor(add_26, 1, 0, 19)
        cat_2 = torch.ops.aten.cat.default([add_26, primals_217, slice2], 1)
    """
    first, *rest = cat_input
    # Optimization is optional, because we can just not fold the cat
    # size should be within first.get_size()[dim] such that the optimization is valid.
    # For negative `end`, we currently fallback to not optimizing.
    if size >= 0 and V.graph.sizevars.statically_known_leq(size, first.get_size()[dim]):
        # fold 2 cats into 1 cat
        return L[aten.cat](
            [
                first,
                *rest,
                L[aten.slice](first, dim, 0, size),
            ],
            dim,
        )
    else:
        # don't expect to hit this case, just fall back
        tmp = L[aten.cat](cat_input, dim)
        return L[aten.cat](
            [
                tmp,
                L[aten.slice](tmp, dim, 0, size),
            ],
            dim,
        )


def is_valid_splitwithsizes_cat(match):
    split_nodes = filter_nodes(match.nodes, aten.split_with_sizes)
    cat_nodes = filter_nodes(match.nodes, aten.cat)
    get_item_nodes = filter_nodes(match.nodes, operator.getitem)
    if len(split_nodes) != 1 or len(cat_nodes) != 1:
        return False
    split_node, cat_node = split_nodes[0], cat_nodes[0]
    # The dim of split and cat should match for passthrough
    if get_arg_value(split_node, 2, "dim") != get_arg_value(cat_node, 1, "dim"):
        return False
    get_item_args = {
        get_arg_value(get_item_node, 1) for get_item_node in get_item_nodes
    }
    assert None not in get_item_args
    split_sizes = get_arg_value(split_node, 1, "split_sizes")
    # All parts of split should be included in the cat
    if get_item_args != set(range(len(split_sizes))):
        return False
    # The order of get_item_args should same with cat_node used.
    # For example, if the split_node like split_with_sizes(input, [2, 2, 3], 1),
    # the cat node should be like cat([get_item(0), get_item(1), get_item(2)], 1).
    cat_items_args_order = [
        get_arg_value(item_node, 1) for item_node in get_arg_value(cat_node, 0)
    ]
    if cat_items_args_order != list(range(len(split_sizes))):
        return False

    return True


def same_meta(node1: torch.fx.Node, node2: torch.fx.Node):
    """True if two nodes have the same metadata"""
    val1 = node1.meta.get("val")
    val2 = node2.meta.get("val")
    return (
        val1 is not None
        and val2 is not None
        and statically_known_true(sym_eq(val1.size(), val2.size()))
        and val1.layout == val2.layout
        and val1.dtype == val2.dtype
        and val1.device == val2.device
        and (
            val1.layout != torch.strided
            or statically_known_true(sym_eq(val1.stride(), val2.stride()))
        )
    )


noop_registry: Dict[Any, Any] = {}


def register_noop_decomp(targets, nop_arg=0):
    def register_fun(cond):
        register_decomposition(targets, registry=noop_registry, unsafe=True)(
            (cond, nop_arg)  # type: ignore[arg-type]
        )
        return cond

    return register_fun


@register_noop_decomp(aten.slice)
def slice_noop(self, dim=0, start=None, end=None, step=1):
    if start is None or end is None:
        return False
    if (
        statically_known_true(sym_eq(start, 0))
        and statically_known_true(end >= 2**63 - 1)
        and statically_known_true(sym_eq(step, 1))
    ):
        return True
    return False


@register_noop_decomp(aten.slice_scatter, 1)
def slice_scatter_noop(self, src, dim=0, start=None, end=None, step=1):
    if start is None:
        start = 0
    if end is None:
        end = 2**63 - 1
    if start == 0 and end >= 2**63 - 1 and step == 1:
        return True
    return False


@register_noop_decomp(aten.repeat)
def repeat_noop(self, repeats):
    return all(r == 1 for r in repeats)


@register_noop_decomp(aten.constant_pad_nd)
def constant_pad_nd(x, padding, fill_value=0):
    return all(p == 0 for p in padding)


@register_noop_decomp(torch.ops.prims.convert_element_type)
def convert_element_type_noop(x, dtype: torch.dtype):
    return x.dtype == dtype


@register_noop_decomp(torch.ops.prims.device_put)
def device_put_noop(x, device, non_blocking=True):
    return x.device == decode_device(device)


@register_noop_decomp([aten.ceil, aten.floor, aten.round, aten.trunc])
def int_noop(x):
    return is_integer_dtype(x.dtype)


@register_noop_decomp([aten.pow])
def pow_noop(a, b):
    return isinstance(b, int) and b == 1


@register_noop_decomp([aten.cat], lambda args: args[0][0])
def cat_noop(inputs, dim=0):
    return len(inputs) == 1


@register_noop_decomp(aten.view)
def view_noop(arg, size):
    return arg.shape == size


# Note, we also always have a check for identical metadata, which is why these
# are safe
@register_noop_decomp([aten.copy], nop_arg=1)
@register_noop_decomp([aten.alias, aten.clone])
def true_noop(*args, **kwargs):
    return True


def remove_noop_ops(graph: torch.fx.Graph):
    """
    Removes both operations that are essentially aten.clone and operations that are essentially aten.alias from the graph.
    """
    inputs = set()
    input_storages = set()
    output_storages = set()

    for node in graph.find_nodes(op="placeholder"):
        inputs.add(node)
        input_storages.add(get_node_storage(node))

    output_node = next(iter(reversed(graph.nodes)))
    assert output_node.op == "output"
    outputs = output_node.args[0]
    if not isinstance(outputs, (list, tuple)):
        # nested subgraphs can have singleton outputs
        outputs = (outputs,)
    for out in outputs:
        if isinstance(out, torch.fx.Node):
            output_storages.add(get_node_storage(out))

    for node in graph.nodes:
        if node.target in noop_registry:
            cond, src_index = noop_registry[node.target]
            if isinstance(src_index, int):
                src = node.args[src_index]
            else:
                src = src_index(node.args)
            if not isinstance(src, torch.fx.Node):
                continue
            # Don't introduce new aliasing between inputs and outputs.
            # See fx_passes/README.md for a discussion of why this is
            # necessary.
            node_storage = get_node_storage(node)
            src_storage = get_node_storage(src)
            node_is_view = node_storage == src_storage
            if (
                not node_is_view
                and node_storage in output_storages
                and (src_storage in input_storages or src_storage in output_storages)
            ):
                continue

            # Even if input and outputs are expected to alias,
            # don't make "node is src" True
            if (
                node_is_view
                and node in output_node.args
                and (src in inputs or src in output_node.args)
            ):
                continue

            is_valid, args, kwargs = get_fake_args_kwargs(node)
            if not is_valid:
                continue
            if same_meta(node, src) and cond(*args, **kwargs):
                node.replace_all_uses_with(src)
                graph.erase_node(node)


def decompose_auto_functionalized(graph):
    """Decomposes auto_functionalized and triton_kernel_wrapper_functional
    nodes into clones and the underlying mutation node.

    We assume that the reinplacing pass runs before this; the reinplacing pass
    tells us (via rewriting the arguments or .meta to those nodes) which
    Tensors we should clone and which Tensors are safe to reinplace.
    """
    graph_pass = PatternMatcherPass()

    @register_graph_pattern(
        CallFunctionVarArgs(torch.ops.higher_order.auto_functionalized),
        pass_dict=graph_pass,
    )
    def _(match: Match, *args, **kwargs):
        from torch._higher_order_ops.auto_functionalize import auto_functionalized_dense

        only_clone_these_tensors = tuple(
            match.nodes[0].meta.get("only_clone_these_tensors", [])
        )

        flat_args, spec = pytree.tree_flatten((args, kwargs))

        # NB: we combine (args, kwargs) into flat args for replacing.
        # This is replace_by_example uses make_fx which does not support
        # tracing a function with kwargs.
        def decomp(*flat_args):
            args, kwargs = pytree.tree_unflatten(flat_args, spec)
            assert len(args) == 1
            mode = args[0]
            return auto_functionalized_dense(mode, only_clone_these_tensors, **kwargs)

        match.replace_by_example(decomp, flat_args, run_functional_passes=False)

    @register_graph_pattern(
        CallFunctionVarArgs(torch.ops.higher_order.triton_kernel_wrapper_functional),
        pass_dict=graph_pass,
    )
    def _(match: Match, *args, **kwargs):
        from torch._higher_order_ops.triton_kernel_wrap import (
            triton_kernel_wrapper_functional_dense,
        )

        flat_args, spec = pytree.tree_flatten((args, kwargs))

        # NB: we combine (args, kwargs) into flat args for replacing.
        # This is replace_by_example uses make_fx which does not support
        # tracing a function with kwargs.
        def decomp(*flat_args):
            args, kwargs = pytree.tree_unflatten(flat_args, spec)
            return (triton_kernel_wrapper_functional_dense(*args, **kwargs),)

        match.replace_by_example(decomp, flat_args, run_functional_passes=False)

    @register_graph_pattern(
        CallFunctionVarArgs(torch.ops.higher_order.auto_functionalized_v2),
        pass_dict=graph_pass,
    )
    def _(match: Match, *args, **kwargs):
        from torch._higher_order_ops.auto_functionalize import (
            auto_functionalized_v2_dense,
        )

        only_clone_these_bases = tuple(
            match.nodes[0].meta.get("only_clone_these_tensors", [])
        )

        flat_args, spec = pytree.tree_flatten((args, kwargs))

        # NB: we combine (args, kwargs) into flat args for replacing.
        # This is replace_by_example uses make_fx which does not support
        # tracing a function with kwargs.
        def decomp(*flat_args):
            args, kwargs = pytree.tree_unflatten(flat_args, spec)
            assert len(args) == 1
            mutable_op = args[0]
            return auto_functionalized_v2_dense(
                mutable_op, only_clone_these_bases, **kwargs
            )

        match.replace_by_example(decomp, flat_args, run_functional_passes=False)

    graph_pass.apply(graph)

    for node in graph.find_nodes(
        op="call_function", target=torch.ops.higher_order.auto_functionalized
    ):
        raise AssertionError("auto_functionalized was not removed")

    for node in graph.find_nodes(
        op="call_function", target=torch.ops.higher_order.auto_functionalized_v2
    ):
        raise AssertionError("auto_functionalized_v2 was not removed")

    for node in graph.find_nodes(
        op="call_function",
        target=torch.ops.higher_order.triton_kernel_wrapper_functional,
    ):
        raise AssertionError("triton_kernel_wrapper_functional was not removed")


@register_lowering_pattern(
    CallFunction(
        aten.cat,
        ListOf(
            CallFunction(
                operator.getitem,
                CallFunction(
                    aten.split_with_sizes,
                    KeywordArg("input_"),
                    Ignored(),
                    Ignored(),
                    _users=MULTIPLE,
                ),
                Ignored(),
            ),
        ),
        Ignored(),
    ),
    pass_number=2,
    extra_check=is_valid_splitwithsizes_cat,
)
def splitwithsizes_cat_replace(match, input_):
    return input_


def is_valid_cat_splitwithsizes(match):
    cat_nodes = filter_nodes(match.nodes, aten.cat)
    split_nodes = filter_nodes(match.nodes, aten.split_with_sizes)
    if len(split_nodes) != 1 or len(cat_nodes) != 1:
        return False
    split_node, cat_node = split_nodes[0], cat_nodes[0]

    # the cat node has other users: can't eliminate
    if len(cat_node.users) > 1:
        return False

    # the dim of the cat and split should match
    dim = get_arg_value(split_node, 2, "dim")
    if dim != get_arg_value(cat_node, 1, "dim"):
        return False

    cat_inputs = list(get_arg_value(cat_node, 0))
    split_sizes = get_arg_value(split_node, 1, "split_sizes")
    # the number of input tensors in cat and the
    # length of the split sizes should match
    if len(cat_inputs) != len(split_sizes):
        return False

    for cat_input, split_size in zip(cat_inputs, split_sizes):
        # each cat input tensor's size along dim
        # should match the corresponding split size
        if "val" not in cat_input.meta:
            return False
        cat_input_size = cat_input.meta["val"].size(dim)
        if cat_input_size != split_size:
            return False

    return True


@register_lowering_pattern(
    CallFunction(
        aten.split_with_sizes,
        CallFunction(
            aten.cat,
            KeywordArg("input_"),
            Ignored(),
            _users=MULTIPLE,
        ),
        Ignored(),
        Ignored(),
    ),
    pass_number=2,
    extra_check=is_valid_cat_splitwithsizes,
)
def cat_splitwithsizes_replace(match, input_):
    return input_


def view_to_reshape(gm):
    """
    Replace view ops in the GraphModule to reshape ops.
    """
    for nd in gm.graph.find_nodes(
        op="call_function", target=torch.ops.aten.view.default
    ):
        nd.target = torch.ops.aten.reshape.default


def should_prefer_unfused_addmm(match):
    inp = match.kwargs["inp"]
    if not inp.meta["val"].is_cuda:
        return False

    output = match.output_node()
    return all(is_pointwise_use(use) for use in output.users)


@register_graph_pattern(
    CallFunction(aten.addmm, KeywordArg("inp"), Arg(), Arg()),
    pass_dict=pass_patterns[2],
    extra_check=should_prefer_unfused_addmm,
)
def unfuse_bias_add_to_pointwise(match: Match, mat1, mat2, *, inp):
    def repl(inp, x1, x2):
        return x1 @ x2 + inp

    match.replace_by_example(repl, [inp, mat1, mat2])


def is_valid_addmm_fusion(match):
    mat1, mat2 = match.args
    inp = match.kwargs["inp"]

    if not (
        isinstance(inp, torch.fx.Node) and isinstance(inp.meta["val"], torch.Tensor)
    ):
        return False  # Input is a number

    in_shape = inp.meta["val"].shape
    mm_shape = mat1.meta["val"].shape[0], mat2.meta["val"].shape[1]
    matched = is_expandable_to(in_shape, mm_shape)
    if not matched:
        return False  # Shape mismatch

    return not should_prefer_unfused_addmm(match)


@register_graph_pattern(
    CallFunction(
        aten.add,
        CallFunction(aten.mm, Arg(), Arg()),
        KeywordArg("inp"),
    ),
    pass_dict=pass_patterns[2],
    extra_check=is_valid_addmm_fusion,
)
@register_graph_pattern(
    CallFunction(
        aten.add,
        KeywordArg("inp"),
        CallFunction(aten.mm, Arg(), Arg()),
    ),
    pass_dict=pass_patterns[2],
    extra_check=is_valid_addmm_fusion,
)
def addmm(match, mat1, mat2, *, inp):
    def repl(inp, mat1, mat2):
        return aten.addmm(inp, mat1, mat2)

    match.replace_by_example(repl, [inp, mat1, mat2])


def check_shape_cuda_and_fused_int_mm_mul_enabled(match):
    return (
        config.force_fuse_int_mm_with_mul
        and len(getattr(match.args[2].meta.get("val"), "shape", [])) == 2
        and getattr(match.args[2].meta.get("val"), "is_cuda", False)
    )


@register_lowering_pattern(
    CallFunction(
        prims.convert_element_type.default,
        CallFunction(
            aten.mul,
            CallFunction(
                aten._int_mm,
                Arg(),
                Arg(),
            ),
            Arg(),
        ),
        Arg(),
    ),
    check_shape_cuda_and_fused_int_mm_mul_enabled,
)
@register_lowering_pattern(
    CallFunction(
        aten.mul,
        CallFunction(
            aten._int_mm,
            Arg(),
            Arg(),
        ),
        Arg(),
    ),
    check_shape_cuda_and_fused_int_mm_mul_enabled,
)
def fused_int_mm_mul(match: Match, mat1, mat2, mat3, out_dtype=None):
    return inductor.kernel.mm.tuned_fused_int_mm_mul(mat1, mat2, mat3, out_dtype)


def is_index_put_and_requires_h2d_sync_for_gpu_value(node):
    from torch.fx.operator_schemas import normalize_function

    if node.target not in [
        torch.ops.aten.index_put.default,
        torch.ops.aten.index_put_.default,
    ]:
        return False
    # Inductor falls back to aten.index_put_.
    # index_put_ will will call nonzero() and perform a H2D sync if
    # any of its indices are bool/byte tensors
    # However, it will short-circuit this H2D sync and run mask_fill_
    # if the value we are putting is a cpu scalar.
    # Therefore, when inductor sees an index_put_ with byte tensor indices,
    # it should *not* convert the cpu scalar value into a gpu tensor.
    args_, kwargs_ = normalize_function(node.target, node.args, node.kwargs)  # type: ignore[misc]
    any_byte_bool_indices = False
    indices = args_[1]
    for i in indices:
        if i is not None and i.meta["val"].dtype in [torch.bool, torch.int8]:
            any_byte_bool_indices = True

    val = args_[2].meta["val"]
    val_is_cpu_scalar = val.device.type == "cpu" and val.numel() == 1
    # If both these conditions hold, then converting the val
    # to a gpu tensor will incur a H2D sync when inductor calls aten.index_put_
    return any_byte_bool_indices and val_is_cpu_scalar


class ConstructorMoverPass:
    def __init__(self, target: str, allow_outputs: bool = False) -> None:
        """
        Move constructors from cpu to the target_device.

        Sweeps through the module, looking for constructor nodes that can be moved
        to the target_device.

        A constructor node can be moved to the target_device iff all of its users
        can also be moved (tested by cannot_be_moved). Otherwise, all dependent
        constructor nodes won't be moved.

        - target: target device type
        - allow_outputs: allow outputs to be moved
        """

        self.target = target
        self.allow_outputs = allow_outputs

        assert isinstance(target, str), (
            "target should be a string representing the device type. "
            f"Got: {type(target).__name__}"
        )

    def allow_cpu_device(self, node: fx.Node) -> bool:
        """
        Returns whether a node that returns a tensor on the target device may have
        cpu tensors as input.
        """
        return node.target in (
            torch.ops.aten.index.Tensor,
            torch.ops.aten.index_put.default,
            torch.ops.aten.index_put_.default,
            torch.ops.aten.copy.default,
            torch.ops.aten.copy_.default,
            torch.ops.aten.slice_scatter.default,
        )

    def cannot_be_moved(self, node: fx.Node) -> bool:
        """
        Returns whether a node can be moved to the target device.

        If this function returns False, it means that this node and all of its users
        won't be moved into the target device.
        """
        if node.target == "output":
            return not self.allow_outputs

        if not (
            isinstance(node.target, torch._ops.OpOverload)
            and node.target.namespace in ("prims", "aten")
        ):
            return True
        if is_index_put_and_requires_h2d_sync_for_gpu_value(node):
            return True

        return False

    def get_node_device(self, node: fx.Node) -> Optional[torch.device]:
        """
        Get the device of a node.
        """
        ten = node.meta.get("val")
        return None if not isinstance(ten, torch.Tensor) else ten.device

    def get_cpu_indeg_count(self, graph: fx.Graph) -> Dict[fx.Node, int]:
        """
        Get the number of cpu inputs to a node
        """
        cpu_indeg: Dict[fx.Node, int] = Counter()

        for node in graph.nodes:
            cpu_count = 0

            def add_cpu_inp(node):
                nonlocal cpu_count
                device = self.get_node_device(node)
                cpu_count += device is not None and device.type == "cpu"

            pytree.tree_map_only(fx.Node, add_cpu_inp, (node.args, node.kwargs))

            if cpu_count:
                cpu_indeg[node] = cpu_count

        return cpu_indeg

    def __call__(self, graph: fx.Graph) -> None:
        target_devices = set()
        constructors = []

        for node in graph.nodes:
            device = self.get_node_device(node)
            if device and device.type == self.target:
                target_devices.add(device)

            if not (
                isinstance(node.target, torch._ops.OpOverload)
                and node.target.namespace in ("prims", "aten")
            ):
                continue

            if not torch._subclasses.fake_tensor._is_tensor_constructor(node.target):
                continue

            if not node.kwargs.get("device") == torch.device("cpu"):
                continue

            constructors.append(node)

        # not handling multiple target devices initially
        if not constructors or len(target_devices) != 1:
            return

        movable_constructors = self.find_movable_constructors(graph, constructors)

        for node in movable_constructors:
            kwargs = node.kwargs.copy()
            kwargs["device"] = next(iter(target_devices))
            node.kwargs = kwargs

    def find_movable_constructors(
        self, graph: fx.Graph, constructors: List[fx.Node]
    ) -> Set[fx.Node]:
        """
        Starting from the cpu constructors, iterate through the graph and test that all of their
        downstream uses can safely be moved to cpu.
        """
        cpu_indeg: Dict[fx.Node, int] = self.get_cpu_indeg_count(graph)

        # which constructors cannot be moved to gpu
        cannot_move_to_gpu: Set[fx.Node] = set()

        # For any node in the graph, which constructors does it have a dependency on
        constructor_dependencies: Dict[fx.Node, Set[fx.Node]] = defaultdict(set)

        # if a cpu node has a dependency on two different cpu constructors,
        # then if either constructor cannot be moved to gpu, the other cannot as well.
        # In this case any node with a dependency on one will have a dependency on the other
        equal_constructor_sets: Dict[fx.Node, Set[fx.Node]] = {
            c: {c} for c in constructors
        }

        def make_dependencies_equivalent(
            set1: Set[fx.Node], set2: Set[fx.Node]
        ) -> Set[fx.Node]:
            # could use union find but not worth complexity here
            set1.update(set2)
            for obj in set1:
                equal_constructor_sets[obj] = set1
            return set1

        queue: List[fx.Node] = list(constructors)

        for c in queue:
            constructor_dependencies[c].add(c)

        while queue:
            node = queue.pop()
            dependencies = constructor_dependencies[node]

            for user in node.users:
                if self.cannot_be_moved(user):
                    cannot_move_to_gpu.update(dependencies)
                    break

                # this node was used on a op which takes in multiple devices and output a gpu
                # tensor. we can convert its cpu input to gpu without making further changes
                node_device = self.get_node_device(user)
                if (
                    self.allow_cpu_device(user)
                    and node_device
                    and node_device.type == self.target
                ):
                    del cpu_indeg[user]
                else:
                    # otherwise, we should continue look at its downstream uses
                    cpu_indeg[user] -= 1
                    if cpu_indeg[user] == 0:
                        del cpu_indeg[user]
                        queue.append(user)

                unioned_set = make_dependencies_equivalent(
                    dependencies, constructor_dependencies[user]
                )
                constructor_dependencies[user] = unioned_set

        for node in cpu_indeg:
            if constructor_dependencies[node]:
                cannot_move_to_gpu.update(constructor_dependencies[node])

        all_cannot_move_to_gpu = cannot_move_to_gpu.copy()
        for constructor in cannot_move_to_gpu:
            all_cannot_move_to_gpu.update(equal_constructor_sets[constructor])

        return set(constructors) - all_cannot_move_to_gpu


def move_constructors_to_gpu(graph: fx.Graph) -> None:
    """
    Moves intermediary tensors which are constructed on the cpu to gpu when safe
    """
    ConstructorMoverPass(get_gpu_type())(graph)<|MERGE_RESOLUTION|>--- conflicted
+++ resolved
@@ -4,11 +4,7 @@
 import logging
 import operator
 from collections import Counter, defaultdict
-<<<<<<< HEAD
-from typing import Any, Callable, Dict, List, Optional, Set, TYPE_CHECKING, Union
-=======
-from typing import Any, Dict, List, Optional, Set
->>>>>>> 76422368
+from typing import Any, Callable, Dict, List, Optional, Set
 
 import torch
 import torch._inductor as inductor
