--- conflicted
+++ resolved
@@ -1,5 +1,6 @@
 # mypy: allow-untyped-defs
 import functools
+import os
 from itertools import chain, count
 from typing import Any, Callable, List, Optional, Tuple, TYPE_CHECKING, Union
 
@@ -7,23 +8,17 @@
 
 from torch import dtype as torch_dtype
 from torch._inductor.codecache import get_cpp_wrapper_cubin_path_name
+from torch._inductor.runtime.triton_heuristics import grid as default_grid
 
 from .. import config
-<<<<<<< HEAD
-=======
 from ..codecache import CudaKernelParamCache
 from ..utils import DeferredLineBase
->>>>>>> ad29a2c0
 from ..virtualized import V
 from .aoti_hipify_utils import maybe_hipify_code_wrapper
 from .codegen_device_driver import cuda_kernel_driver, cuda_kernel_header
 from .cpp_utils import cexpr, DTYPE_TO_CPP
 from .cpp_wrapper_cpu import CppWrapperCpu
-from .triton_utils import (
-    DeferredCudaDefaultGrid,
-    DeferredCudaGridLine,
-    DeferredCudaKernelLine,
-)
+from .wrapper import SymbolicCallArg
 
 
 if TYPE_CHECKING:
@@ -262,11 +257,6 @@
         self.writeline(
             DeferredCudaKernelLine(
                 kernel_name,
-<<<<<<< HEAD
-                kernel_var_name + """ = loadKernel("%s", "%s", %s, this->cubin_dir_);"""
-                if V.graph.aot_mode
-                else kernel_var_name + """ = loadKernel("%s", "%s", %s);""",
-=======
                 """    """
                 + kernel_var_name
                 + """ = loadKernel("%s", "%s", %s, this->cubin_dir_);"""
@@ -274,7 +264,6 @@
                 else """    """
                 + kernel_var_name
                 + """ = loadKernel("%s", "%s", %s);""",
->>>>>>> ad29a2c0
                 keys,
             )
         )
@@ -334,16 +323,12 @@
         return ", ".join(new_args)
 
     def generate_default_grid(
-<<<<<<< HEAD
-        self, kernel_name: str, grid: List[Any], cuda: bool = True
-=======
         self,
         kernel_name: str,
         grid: List[Any],
         cuda: bool = True,
         grid_callable: Optional[Callable[..., Any]] = None,
         **grid_extra_kwargs,
->>>>>>> ad29a2c0
     ):
         """
         Generate grid configs for launching a CUDA kernel using the grid
@@ -353,13 +338,9 @@
         """
         if not cuda:
             return grid
-<<<<<<< HEAD
-        return DeferredCudaDefaultGrid(kernel_name, grid)
-=======
         return DeferredCudaDefaultGrid(
             kernel_name, grid, grid_callable, **grid_extra_kwargs
         )
->>>>>>> ad29a2c0
 
     def generate_kernel_call(
         self,
@@ -374,14 +355,12 @@
         grid_fn: str = "grid",
         triton_meta=None,
         autotune_configs=None,
-<<<<<<< HEAD
-=======
         grid_extra_kwargs="",
->>>>>>> ad29a2c0
     ):
         assert arg_types is not None and len(call_args) == len(
             arg_types
         ), "call_args and arg_types do not match"
+
         if not cuda:
             # Even in CppWrapperCuda, we may see cpp kernels
             return super().generate_kernel_call(
@@ -396,10 +375,7 @@
                 grid_fn,
                 triton_meta,
                 autotune_configs,
-<<<<<<< HEAD
-=======
                 grid_extra_kwargs,
->>>>>>> ad29a2c0
             )
 
         device_index, call_args = self.prepare_triton_kernel_call(
@@ -431,26 +407,6 @@
         grid_var = f"{kernel_name}_grid_{next(self.grid_id)}"
         self.writeline(
             DeferredCudaGridLine(kernel_name, grid_var, grid, autotune_configs)
-<<<<<<< HEAD
-        )
-
-        self.writeline(f"if ({grid_var}.is_non_zero()) {{")
-        self.writeline(
-            DeferredCudaKernelLine(
-                kernel_name,
-                "launchKernel({}, {}, {}, {},".format(
-                    kernel_var_name,
-                    f"{grid_var}.grid_x",
-                    f"{grid_var}.grid_y",
-                    f"{grid_var}.grid_z",
-                )
-                + "%s, %s,"
-                + f"{kernel_args_var}, {stream});",
-                ("num_warps", "shared_mem"),
-            ),
-        )
-        self.writeline("}")
-=======
         )
 
         kernel_var_name = f"kernels.{kernel_name}" if V.graph.aot_mode else kernel_name
@@ -473,5 +429,4 @@
                     ("num_warps", "shared_mem"),
                 ),
             )
-            self.writeline("}")
->>>>>>> ad29a2c0
+            self.writeline("}")