--- conflicted
+++ resolved
@@ -1856,32 +1856,7 @@
                 "linux": _compile_consts_linux,
                 "darwin": _compile_consts_darwin,
             }[sys.platform](aot_constants)
-            other_obj_files = []
-            for entry in CUDACodeCache.cache.values():
-                if entry.output_path.endswith(".o"):
-                    other_obj_files.append(entry.output_path)
-            other_o = " ".join(other_obj_files)
-
-<<<<<<< HEAD
-            if config.aot_inductor.package:
-                output_name, output_dir = get_name_and_dir_from_output_file_path(
-                    output_so
-                )
-                so_build_options = CppTorchCudaOptions(
-                    vec_isa=picked_vec_isa,
-                    cuda=cuda,
-                    aot_mode=graph.aot_mode,
-                    use_absolute_path=use_absolute_path,
-                )
-                so_builder = CppBuilder(
-                    name=output_name,
-                    sources=[output_o, consts_o, other_o],
-                    output_dir=output_dir,
-                    BuildOption=so_build_options,
-                )
-                link_cmd = so_builder.get_command_line()
-                output_so = so_builder.get_target_file_path()
-=======
+
             output_name, output_dir = get_name_and_dir_from_output_file_path(output_so)
             so_build_options = CppTorchDeviceOptions(
                 vec_isa=picked_vec_isa,
@@ -1899,7 +1874,6 @@
             output_so = so_builder.get_target_file_path()
 
             log.debug("aot linkage command: %s", link_cmd)
->>>>>>> 3f694109
 
             # Append cmds to the end of codegen-ed wrapper file
             with open(input_path, "a") as f:
@@ -1924,28 +1898,6 @@
                         f_weights.write(struct.pack("q", magic_number))
 
             else:
-<<<<<<< HEAD
-                output_name, output_dir = get_name_and_dir_from_output_file_path(
-                    output_so
-                )
-                so_build_options = CppTorchCudaOptions(
-                    vec_isa=picked_vec_isa,
-                    cuda=cuda,
-                    aot_mode=graph.aot_mode,
-                    use_absolute_path=use_absolute_path,
-                )
-                so_builder = CppBuilder(
-                    name=output_name,
-                    sources=[output_o, consts_o, other_o],
-                    output_dir=output_dir,
-                    BuildOption=so_build_options,
-                )
-                link_cmd = so_builder.get_command_line()
-                output_so = so_builder.get_target_file_path()
-
-                log.debug("aot linkage command: %s", link_cmd)
-=======
->>>>>>> 3f694109
                 if fbcode_aot_cpu_re:
                     output_so = (
                         config.aot_inductor.output_path
