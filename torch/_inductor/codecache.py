--- conflicted
+++ resolved
@@ -83,7 +83,7 @@
     _transform_cuda_paths,
     CppBuilder,
     CppOptions,
-    CppTorchCudaOptions,
+    CppTorchDeviceOptions,
     get_compiler_version_info,
     get_cpp_compiler,
     get_name_and_dir_from_output_file_path,
@@ -1512,7 +1512,6 @@
                 config.aot_inductor.output_path
             )[0],
         )
-
         params[get_cpp_wrapper_cubin_path_name()] = path
 
         cls.cache[key] = params
@@ -1533,7 +1532,7 @@
         graph: GraphLowering,
         source_code: str,
         serialized_extern_kernel_nodes: Optional[str],
-        cuda: bool,
+        device_type: str,
     ) -> str:
         if sys.platform == "win32":
             raise RuntimeError("AotCodeCompiler not yet supported for inductor")
@@ -1544,9 +1543,9 @@
         vec_isa_cmd_gen = CppBuilder(
             name="o",
             sources="i",
-            BuildOption=CppTorchCudaOptions(
+            BuildOption=CppTorchDeviceOptions(
                 vec_isa=picked_vec_isa,
-                cuda=cuda,
+                device_type=device_type,
                 aot_mode=graph.aot_mode,
             ),
         )
@@ -1561,7 +1560,7 @@
         use_absolute_path = False
         if config.is_fbcode():
             ld_command = build_paths.ld()
-            if not cuda and graph.aot_mode:  # Meta internal AOTInductor CPU
+            if device_type == "cpu" and graph.aot_mode:  # Meta internal AOTInductor CPU
                 objcopy_command = build_paths.objcopy_fallback()
                 fbcode_aot_cpu_re = True
                 use_absolute_path = True
@@ -1769,54 +1768,6 @@
             if config.aot_inductor.force_mmap_weights:
                 use_mmap_weights = True
 
-<<<<<<< HEAD
-            if config.aot_inductor.package:
-                (
-                    object_output_name,
-                    object_output_dir,
-                ) = get_name_and_dir_from_output_file_path(input_path)
-                object_build_options = CppTorchCudaOptions(
-                    vec_isa=picked_vec_isa,
-                    cuda=cuda,
-                    aot_mode=graph.aot_mode,
-                    compile_only=True,
-                    use_absolute_path=use_absolute_path,
-                    use_mmap_weights=use_mmap_weights,
-                )
-                object_builder = CppBuilder(
-                    name=object_output_name,
-                    sources=input_path,
-                    output_dir=object_output_dir,
-                    BuildOption=object_build_options,
-                )
-                compile_cmd = object_builder.get_command_line()
-                output_o = object_builder.get_target_file_path()
-
-                compile_flags = os.path.splitext(input_path)[0] + "_compile_flags.json"
-                object_build_options.save_flags_to_file(compile_flags)
-
-            else:
-                (
-                    object_output_name,
-                    object_output_dir,
-                ) = get_name_and_dir_from_output_file_path(input_path)
-                object_build_options = CppTorchCudaOptions(
-                    vec_isa=picked_vec_isa,
-                    cuda=cuda,
-                    aot_mode=graph.aot_mode,
-                    compile_only=True,
-                    use_absolute_path=use_absolute_path,
-                    use_mmap_weights=use_mmap_weights,
-                )
-                object_builder = CppBuilder(
-                    name=object_output_name,
-                    sources=input_path,
-                    output_dir=object_output_dir,
-                    BuildOption=object_build_options,
-                )
-                compile_cmd = object_builder.get_command_line()
-                output_o = object_builder.get_target_file_path()
-=======
             (
                 object_output_name,
                 object_output_dir,
@@ -1837,7 +1788,6 @@
             )
             compile_cmd = object_builder.get_command_line()
             output_o = object_builder.get_target_file_path()
->>>>>>> 09519eb1
 
             log.debug("aot compilation command: %s", compile_cmd)
             if not config.aot_inductor.package_cpp_only:
@@ -1901,26 +1851,6 @@
                 "darwin": _compile_consts_darwin,
             }[sys.platform](aot_constants)
 
-<<<<<<< HEAD
-            if config.aot_inductor.package:
-                output_name, output_dir = get_name_and_dir_from_output_file_path(
-                    output_so
-                )
-                so_build_options = CppTorchCudaOptions(
-                    vec_isa=picked_vec_isa,
-                    cuda=cuda,
-                    aot_mode=graph.aot_mode,
-                    use_absolute_path=use_absolute_path,
-                )
-                so_builder = CppBuilder(
-                    name=output_name,
-                    sources=[output_o, consts_o],
-                    output_dir=output_dir,
-                    BuildOption=so_build_options,
-                )
-                link_cmd = so_builder.get_command_line()
-                output_so = so_builder.get_target_file_path()
-=======
             output_name, output_dir = get_name_and_dir_from_output_file_path(output_so)
             so_build_options = CppTorchDeviceOptions(
                 vec_isa=picked_vec_isa,
@@ -1944,7 +1874,6 @@
                 f.write("\n")
                 f.write(f"// Compile cmd\n// {compile_cmd}\n")
                 f.write(f"// Link cmd\n// {link_cmd}\n")
->>>>>>> 09519eb1
 
             if config.aot_inductor.package:
                 linker_flags = os.path.splitext(input_path)[0] + "_linker_flags.json"
@@ -1963,28 +1892,6 @@
                         f_weights.write(struct.pack("q", magic_number))
 
             else:
-<<<<<<< HEAD
-                output_name, output_dir = get_name_and_dir_from_output_file_path(
-                    output_so
-                )
-                so_build_options = CppTorchCudaOptions(
-                    vec_isa=picked_vec_isa,
-                    cuda=cuda,
-                    aot_mode=graph.aot_mode,
-                    use_absolute_path=use_absolute_path,
-                )
-                so_builder = CppBuilder(
-                    name=output_name,
-                    sources=[output_o, consts_o],
-                    output_dir=output_dir,
-                    BuildOption=so_build_options,
-                )
-                link_cmd = so_builder.get_command_line()
-                output_so = so_builder.get_target_file_path()
-
-                log.debug("aot linkage command: %s", link_cmd)
-=======
->>>>>>> 09519eb1
                 if fbcode_aot_cpu_re:
                     output_so = (
                         config.aot_inductor.output_path
@@ -2181,13 +2088,13 @@
     def load_async(
         cls,
         source_code: str,
-        cuda: bool = False,
+        device_type: str = "cpu",
         submit_fn: Any = None,
         extra_flags: Sequence[str] = (),
     ) -> Any:
         compile_command = {
             **cls.cpp_compile_command_flags,
-            "cuda": cuda,
+            "device_type": device_type,
             "vec_isa": pick_vec_isa(),
             "extra_flags": extra_flags,
         }
@@ -2195,7 +2102,7 @@
         _set_gpu_runtime_env()  # cpp_extension consults the env
 
         command_gen = CppBuilder(
-            name="o", sources="i", BuildOption=CppTorchCudaOptions(**compile_command)
+            name="o", sources="i", BuildOption=CppTorchDeviceOptions(**compile_command)
         )
         # write function will calc source_code hash, the same source code with different
         # ISA level should be generate different hash.
@@ -2218,7 +2125,7 @@
             future: Optional[Future[Any]] = None
             lib = None
 
-            cpp_build_option = CppTorchCudaOptions(**compile_command)
+            cpp_build_option = CppTorchDeviceOptions(**compile_command)
             cpp_builder = CppBuilder(
                 name=output_name,
                 sources=input_path,
@@ -2261,8 +2168,8 @@
         return cls.cache[key]
 
     @classmethod
-    def load(cls, source_code: str, cuda: bool = False) -> Any:
-        return cls.load_async(source_code, cuda)()
+    def load(cls, source_code: str, device_type: str = "cpu") -> Any:
+        return cls.load_async(source_code, device_type)()
 
 
 def _worker_compile_cpp(
@@ -2405,7 +2312,7 @@
         cls,
         argtypes: List[str],
         source_code: str,
-        cuda: bool = False,
+        device_type: str = "cpu",
         num_outputs: int = -1,
         submit_fn: Any = None,
         extra_flags: Sequence[str] = (),
@@ -2437,7 +2344,10 @@
             cls.entry_function,
         )
         get_result = cls.load_async(
-            source_code + suffix, cuda, submit_fn=submit_fn, extra_flags=extra_flags
+            source_code + suffix,
+            device_type,
+            submit_fn=submit_fn,
+            extra_flags=extra_flags,
         )
         result = None
 
@@ -2788,7 +2698,7 @@
             cls._codegen_glue(meta, headerfile),
             extra_flags=(libfile, cls.build_standalone_runtime()),
             submit_fn=jobs.append if need_compile else None,
-            cuda=meta.is_cuda(),
+            device_type="cuda" if meta.is_cuda() else "cpu",
         )
 
         if need_compile:
@@ -2816,9 +2726,9 @@
             cls._standalone_runtime_path
         ):
             return cls._standalone_runtime_path
-        is_cuda = torch.cuda.is_available()
+        device_type = "cuda" if torch.cuda.is_available() else "cpu"
         libname = "libStandaloneHalideRuntime.so"
-        target = "host-cuda" if is_cuda else "host"
+        target = "host-cuda" if device_type == "cuda" else "host"
         if cls._standalone_runtime_path:
             assert not os.path.exists(cls._standalone_runtime_path)
             # We hit this case in unittests when we run with fresh_inductor_cache()
@@ -2842,7 +2752,7 @@
             with filelock.FileLock(lockfile, LOCK_TIMEOUT):
                 if not os.path.exists(donefile):
                     with open(hookfile, "w") as f:
-                        if is_cuda:
+                        if device_type == "cuda":
                             f.write(
                                 cls.standalone_runtime_cuda_init.format(
                                     cls.find_header("HalideRuntimeCuda.h")
@@ -2855,8 +2765,8 @@
                         name=name,
                         sources=[hookfile, afile],
                         output_dir=output_dir,
-                        BuildOption=CppTorchCudaOptions(
-                            cuda=is_cuda,
+                        BuildOption=CppTorchDeviceOptions(
+                            device_type=device_type,
                         ),
                     )
 
@@ -3028,7 +2938,7 @@
     _set_gpu_runtime_env()  # cpp_extension consults the env
     from torch.utils import cpp_extension
 
-    lpaths = cpp_extension.library_paths(cuda=True) + [
+    lpaths = cpp_extension.library_paths(device_type="cuda") + [
         sysconfig.get_config_var("LIBDIR")
     ]
     extra_ldflags: List[str] = []
