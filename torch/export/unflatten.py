# mypy: allow-untyped-defs
import abc
import copy
import logging
import operator
from collections import defaultdict
from contextlib import contextmanager
from copy import deepcopy
from enum import Enum
from typing import Any, cast, Dict, List, Optional, Set, Tuple, Union

import torch
import torch.fx._pytree as fx_pytree
import torch.utils._pytree as pytree
from torch._library.fake_class_registry import FakeScriptObject
from torch.export._tree_utils import reorder_kwargs
from torch.export.exported_program import (
    ConstantArgument,
    ExportedProgram,
    InputKind,
    ModuleCallSignature,
    SymIntArgument,
    TensorArgument,
)
from torch.fx._symbolic_trace import is_fx_tracing
from torch.fx.graph_module import _print_readable
from torch.fx.passes.tools_common import legalize_graph, NodeList
from torch.fx.passes.utils.fuser_utils import erase_nodes, fuse_as_graphmodule
from torch.utils._pytree import GetAttrKey, SequenceKey

from ._remove_effect_tokens_pass import _remove_effect_tokens


log = logging.getLogger(__name__)


__all__ = ["InterpreterModule", "UnflattenedModule", "unflatten", "FlatArgsAdapter"]


class _AttrKind(Enum):
    PARAMETER = "parameter"
    BUFFER = "buffer"
    CONSTANT = "constant"
    MODULE = "module"


RUN_WITH_INTERPRETER = True


@contextmanager
def _disable_interpreter():
    global RUN_WITH_INTERPRETER
    old_flag = RUN_WITH_INTERPRETER
    RUN_WITH_INTERPRETER = False
    try:
        yield
    finally:
        RUN_WITH_INTERPRETER = old_flag


# Assign attribute 'from_obj' to the qualified name 'target' on 'to_module
# This installs empty Modules where none exist yet if they are subpaths of target
def _assign_attr(
    from_obj: Union[torch.Tensor, torch.ScriptObject, torch.nn.Module],
    to_module: torch.nn.Module,
    target: str,
    attr_kind: _AttrKind,
    persistent: bool = True,
):
    *prefix, field = target.split(".")
    for item in prefix:
        t = getattr(to_module, item, None)

        if t is None:
            t = torch.nn.Module()
            setattr(to_module, item, t)
        to_module = t

    if attr_kind == _AttrKind.PARAMETER:
        assert isinstance(from_obj, torch.nn.Parameter)
        to_module.register_parameter(field, from_obj)
    elif attr_kind == _AttrKind.BUFFER:
        assert isinstance(from_obj, torch.Tensor)
        to_module.register_buffer(field, from_obj, persistent=persistent)
    elif attr_kind == _AttrKind.CONSTANT:
        assert not isinstance(
            from_obj, FakeScriptObject
        ), "FakeScriptObject should only exist during tracing."
        assert isinstance(
            from_obj,
            (
                torch.Tensor,
                torch.ScriptObject,
            ),
        )
        setattr(to_module, field, from_obj)
    elif attr_kind == _AttrKind.MODULE:
        assert isinstance(from_obj, torch.nn.Module)
        setattr(to_module, field, from_obj)


class InterpreterModule(torch.nn.Module):
    """A module that uses torch.fx.Interpreter to execute instead of the usual
    codegen that GraphModule uses. This provides better stack trace information
    and makes it easier to debug execution.
    """

    def __init__(
        self,
        graph: torch.fx.Graph,
    ):
        super().__init__()
        self.graph = graph
        self.graph.owning_module = self
        self._run_with_interpeter = RUN_WITH_INTERPRETER

    def forward(self, *args, **kwargs):
        assert self.graph_module is not None, "Didn't finalize this InterpreterModule"
        if not is_fx_tracing() and (
            torch.compiler.is_dynamo_compiling() or not self._run_with_interpeter
        ):
            # Dynamo cannot trace through torch.fx.Interpreter, so fall back to
            # GraphModule codegen in this instance.
            # Patch the codegened forward to run with this InterpreterModule,
            # so attribute accesses, etc. are on this module instead.
            return type(self.graph_module).forward(self, *args, **kwargs)
        else:
            if kwargs:
                # Handle **kwargs. FX only natively supports positional
                # arguments (through placeholders). So in order to pass in
                # kwargs, we must correspond the names of the placeholders with
                # the keys in the kwarg dict.
                arg_list = list(args)
                kwarg_names = self.arg_names[len(arg_list) :]
                for kwarg_name in kwarg_names:
                    if kwarg_name in kwargs:
                        arg_list.append(kwargs[kwarg_name])

                # Assert that the kwargs passed in exactly match the positional
                # arguments specified by the GraphModule. This should be
                # guaranteed by the unflattening process.
                assert len(kwarg_names) == len(kwargs)
                assert len(arg_list) == len(self.arg_names)
                args = tuple(arg_list)

            return torch.fx.Interpreter(self, graph=self.graph).run(
                *args, enable_io_processing=False
            )

    def finalize(self):
        # We need to "finalize" because GraphModule populates its own state_dict
        # based on the get_attrs observed in the graph. So we need to fully
        # construct the graph and call _sink_params before generating this
        # GraphModule.

        # need to set `graph_module` directly on the dict to avoid it getting
        # registered as a submodule.
        self.__dict__["graph_module"] = torch.fx.GraphModule(self, self.graph)
        self.graph.lint()

        # Cache arg names for kwarg handling (see forward())
        self.arg_names = []
        for node in self.graph.nodes:
            if node.op == "placeholder":
                self.arg_names.append(node.target)

    def print_readable(
        self,
        print_output=True,
        include_stride=False,
        include_device=False,
        colored=False,
    ):
        return _print_readable(
            self,
            "InterpreterModule",
            print_output,
            include_stride,
            include_device,
            colored,
        )


class FlatArgsAdapter(abc.ABC):
    """
    Adapts input arguments with ``input_spec`` to align ``target_spec``.
    """

    @abc.abstractmethod
    def adapt(
        self,
        target_spec: pytree.TreeSpec,
        input_spec: pytree.TreeSpec,
        input_args: List[Any],
    ) -> List[Any]:
        """NOTE: This adapter may mutate given ``input_args_with_path``."""
        ...


class UnflattenedModule(torch.nn.Module):
    def __init__(
        self,
        export_module: ExportedProgram,
        flat_args_adapter: Optional[FlatArgsAdapter] = None,
    ):
        super().__init__()
        if export_module.graph_signature.backward_signature is not None:
            raise ValueError("Unflattening on JointExportModule NYI")

        fqn_list = [entry.fqn for entry in export_module.module_call_graph]
        assert fqn_list[0] == ""
        export_graph = deepcopy(export_module.graph)
        self.graph_signature = deepcopy(export_module.graph_signature)
        self.graph = torch.fx.Graph()
        self.graph.owning_module = self
        self.module_call_graph = deepcopy(export_module.module_call_graph)
        self.flat_args_adapter = flat_args_adapter
        # Flag to indicate whether args have been adapted.
        self.adapted = False
        self._run_with_interpeter = RUN_WITH_INTERPRETER

        _inplace_buffer_mutations(export_graph, self.graph_signature)
        _outline_submodules(export_graph, self)

        self.range_constraints = export_module.range_constraints
        self.equality_constraints: List = []

        # aliasing/unused param or buffer issues:
        # in strict-mode export, dynamo export will deduplicate aliased tensors,
        # and ignore unused tensors. For aliasing, this causes issues when some aliases
        # are unused, and we're unable to match the placeholder node to the correct FQN.
        # This leads to the graph signature potentially having the wrong target FQN,
        # and downstream issues where parameters are assigned to the wrong target attribute,
        # mismatching the relevant placeholder node in the unflattened module.
        # To resolve this we restore (_assign_attr) all aliased/unused tensors in
        # the state_dict as module attributes, but only keep the used tensors in the
        # graph's forward pass (_sink_params).
        state_dict = export_module.state_dict
        assigned_params: Set[str] = set()  # tracking unused params
        id_to_param: Dict[int, torch.nn.Parameter] = {}  # handling weight-sharing
        for name in self.graph_signature.parameters:  # this loop adds used params
            param = state_dict[name]
            if id(param) not in id_to_param:
                id_to_param[id(param)] = torch.nn.Parameter(
                    param.clone(), requires_grad=param.requires_grad
                )

            _assign_attr(
                id_to_param[id(param)],
                self,
                name,
                attr_kind=_AttrKind.PARAMETER,
            )
            assigned_params.add(name)

        non_persistent_buffers = set(self.graph_signature.non_persistent_buffers)
        assigned_buffers: Set[str] = set()  # tracking unused buffers
        id_to_buffer: Dict[
            int, Tuple[torch.nn.Parameter, bool]
        ] = {}  # handle weight-sharing
        for name in self.graph_signature.buffers:  # this loop adds used buffers
            if name in non_persistent_buffers:
                persistent = False
                buffer = export_module.constants[name]
            else:
                persistent = True
                buffer = state_dict[name]

            if id(buffer) not in id_to_buffer:
                id_to_buffer[id(buffer)] = (buffer.clone(), persistent)

            _assign_attr(
                id_to_buffer[id(buffer)][0],
                self,
                name,
                attr_kind=_AttrKind.BUFFER,
                persistent=persistent,
            )
            assigned_buffers.add(name)

        # restore aliased/unused params and buffers
        # these appear in state dict but not graph signature
        for name, tensor in state_dict.items():
            if name in assigned_params or name in assigned_buffers:  # already assigned
                continue

            is_buffer = False
            if id(tensor) in id_to_buffer or not isinstance(
                tensor, torch.nn.Parameter
            ):  # aliased buffer
                is_buffer = True

            if is_buffer:
                if (
                    id(tensor) not in id_to_buffer
                ):  # this is completely unused (not weight-sharing)
                    id_to_buffer[id(tensor)] = (
                        tensor,
                        True,
                    )  # assign to respect original model
                _assign_attr(
                    id_to_buffer[id(tensor)][0],
                    self,
                    name,
                    attr_kind=_AttrKind.BUFFER,
                    persistent=True,
                )
            else:
                if id(tensor) not in id_to_param:  # this is unused
                    id_to_param[id(tensor)] = tensor
                _assign_attr(
                    id_to_param[id(tensor)],
                    self,
                    name,
                    attr_kind=_AttrKind.PARAMETER,
                )

        # use id map so we don't double-clone aliased constants
        id_to_const: Dict[int, Union[torch.Tensor, torch._C.ScriptObject]] = {}
        for fqn, constant in export_module.constants.items():
            if id(constant) not in id_to_const:
                if isinstance(constant, torch.Tensor):
                    constant = constant.clone()
                id_to_const[id(constant)] = constant
            _constant = id_to_const[id(constant)]
            _assign_attr(
                _constant,
                self,
                fqn,
                attr_kind=_AttrKind.CONSTANT,
            )

        # This is to handle parameters/buffers that point to the same tensor
        # object id -> list of (node_name, target_name)
        consts_map: Dict[int, List[Tuple[str, str]]] = defaultdict(list)
        consts_targets: Set[str] = set()

        def add_to_consts_map(obj_id, node_name, target_name):
            name_list = consts_map[obj_id]
            name_list.append((node_name, target_name))

        added_params_buffers: Set[str] = set()  # track aliased/unused params, buffers
        for s in self.graph_signature.input_specs:
            if s.kind == InputKind.PARAMETER or (
                s.kind == InputKind.BUFFER and s.persistent
            ):
                assert hasattr(s.arg, "name")
                assert isinstance(s.target, str)
                add_to_consts_map(
                    id(export_module.state_dict[s.target]), s.arg.name, s.target
                )
                consts_targets.add(s.target)
                added_params_buffers.add(s.target)
            elif (
                (s.kind == InputKind.BUFFER and not s.persistent)
                or s.kind == InputKind.CONSTANT_TENSOR
                or s.kind == InputKind.CUSTOM_OBJ
            ):
                assert hasattr(s.arg, "name")
                assert isinstance(s.target, str)
                add_to_consts_map(
                    id(export_module.constants[s.target]), s.arg.name, s.target
                )
                consts_targets.add(s.target)

        # add constants that are aliased and don't appear in graph signature
        for const_name, const in export_module.constants.items():
            if const_name not in consts_targets:
                assert (
                    id(const) in consts_map
                ), "Constants should be either aliased or appear in graph signature"
                ph_name, _ = consts_map[id(const)][0]
                add_to_consts_map(id(const), ph_name, const_name)
                added_params_buffers.add(s.target)

        # add aliased/unused params and buffers that don't appear in graph signature
        for fqn, tensor in export_module.state_dict.items():
            if fqn not in added_params_buffers:
                if id(tensor) not in consts_map:
                    # completely unused (no weight-sharing), ignore.
                    # this weight doesn't appear in graph module,
                    # so won't cause FQN assignment issues
                    continue
                ph_name, _ = consts_map[id(tensor)][0]
                add_to_consts_map(id(tensor), ph_name, fqn)

        # node name -> list of possible targets
        inputs_to_state: Dict[str, List[str]] = {}
        for node_target in consts_map.values():
            targets = [t[1] for t in node_target]
            for n, _ in node_target:
                inputs_to_state[n] = targets

        _sink_params(self, inputs_to_state, [])

        # Helper function to check input nodes of `module` has been processed.
        def check_module_inputs(module, scope):
            if hasattr(module, "graph"):
                for node in module.graph.nodes:
                    # sink_params() should turn placeholders into get_attr nodes
                    # for attributes that are within scope of the current
                    # module. We allow attributes to remain as placeholders if
                    # they are inputs in the original module signature, meaning
                    # they are a parent module's attribute, and therefore out of
                    # scope of the current module.
                    if (
                        node.op == "placeholder"
                        and node.name in inputs_to_state
                        and any(
                            fqn.split(".")[: len(scope)] == scope
                            for fqn in inputs_to_state[node.name]
                        )  # matching scope to avoid wrong assert
                    ):
                        raise AssertionError(
                            f"{node.name} was not sunk into the module {scope} which has the graph: {module.graph}"
                        )
            # Recursively check the submodules.
            for name, submod in module.named_children():
                scope.append(name)
                check_module_inputs(submod, scope)

        # Recurively check all input nodes have been processed.
        check_module_inputs(self, [])

        # Cache so we don't have to compute this every time.
        # NOTE: this needs to be kept in sync with the placeholders in
        # self.graph, but currently we have no way to guarantee that.
        self.input_placeholders = [
            node for node in self.graph.nodes if node.op == "placeholder"
        ]
        self.check_input_constraints = True
        # TODO(zhxchen17) We can register modules ahead of time instead of reorder later.
        fqn_order = {fqn: i for i, fqn in enumerate(fqn_list)}
        # In the case of legacy IR, we might be missing some modules from metadata.
        for name, _ in self.named_modules(remove_duplicate=False):
            if name not in fqn_order:
                fqn_order[name] = len(fqn_order)
        _reorder_submodules(self, fqn_order)
        assert [fqn for fqn, _ in self.named_modules(remove_duplicate=False)] == list(
            fqn_order.keys()
        )
        self.graph.lint()

    def _print_graph(self):
        for fqn, mod in self.named_modules():
            print(fqn + ":")
            if hasattr(mod, "graph") and isinstance(mod.graph, torch.fx.Graph):
                print(mod.graph)

    def forward(self, *args, **kwargs):
        signature = self.module_call_graph[0].signature

        reordered_kwargs = reorder_kwargs(kwargs, signature.in_spec)

        flat_args_with_path, in_spec = pytree.tree_flatten_with_path(
            (args, reordered_kwargs)
        )
        flat_args = [x[1] for x in flat_args_with_path]
        if is_fx_tracing():
            return_val = torch.fx.Interpreter(self, graph=self.graph).run(
                *flat_args, enable_io_processing=False
            )
            # For scalar return value, fx.Graph wraps in a tuple
            if isinstance(return_val, tuple) and len(return_val) == 1:
                return return_val[0]
            return return_val

        if in_spec != signature.in_spec:
            if not self.adapted:
                print(
                    "Input treespec does not match with exported module's: \n"
                    f"Input treespec: {in_spec}. ",
                    f"Exported module treespec: {signature.in_spec}",
                )
            if self.flat_args_adapter is None:
                raise TypeError(
                    "There is no flat args adapter sepcified. "
                    "Are you sure you are calling this with the right arguments? "
                )
            else:
                if not self.adapted:
                    print("Adapting flat arg to match exported module's treespec")
                flat_args = self.flat_args_adapter.adapt(
                    target_spec=signature.in_spec,
                    input_spec=in_spec,
                    input_args=flat_args,
                )
                self.adapted = True
                if len(flat_args) != signature.in_spec.num_leaves:
                    raise TypeError(
                        f"Flat args adaption failed, number of args mismatch "
                        f"Adatped: {len(flat_args)} \n"
                        f"Exported module: {signature.in_spec.num_leaves}"
                    )

        if self.check_input_constraints:
            # Import here to avoid an unfortunate circular dependency.
            # TODO(suo): untangle this.
            from torch._export.utils import _check_input_constraints_for_graph

            if self.adapted is True:
                # TODO(suo): The FlatArgsAdapter returns a list of flat args,
                # which we don't have keypaths for. For now, just create a dummy
                # keypath to associate with the arg.
                new_flat_args_with_path = [  # type: ignore[var-annotated]
                    ((SequenceKey(idx=0), GetAttrKey(name="<unknown location>")), arg)
                    for arg in flat_args
                ]
            else:
                new_flat_args_with_path = flat_args_with_path  # type: ignore[assignment]

            _check_input_constraints_for_graph(
                self.input_placeholders, new_flat_args_with_path, self.range_constraints
            )
        if torch.compiler.is_dynamo_compiling() and not self._run_with_interpreter:
            tree_out = torch.fx.GraphModule(self, self.graph)(*flat_args)
        else:
            tree_out = torch.fx.Interpreter(self, graph=self.graph).run(
                *flat_args, enable_io_processing=False
            )
        return pytree.tree_unflatten(tree_out, signature.out_spec)

    def print_readable(
        self,
        print_output=True,
        include_stride=False,
        include_device=False,
        colored=False,
    ):
        return _print_readable(
            self,
            "UnflattenedModule",
            print_output,
            include_stride,
            include_device,
            colored,
        )


def unflatten(
    module: ExportedProgram, flat_args_adapter: Optional[FlatArgsAdapter] = None
) -> UnflattenedModule:
    """Unflatten an ExportedProgram, producing a module with the same module
    hierarchy as the original eager module. This can be useful if you are trying
    to use :mod:`torch.export` with another system that expects a module
    hierachy instead of the flat graph that :mod:`torch.export` usually produces.

    .. note:: The args/kwargs of unflattened modules will not necessarily match
        the eager module, so doing a module swap (e.g. :code:`self.submod =
        new_mod`) will not necessarily work. If you need to swap a module out, you
        need to set the :code:`preserve_module_call_signature` parameter of
        :func:`torch.export.export`.

    Args:
        module (ExportedProgram): The ExportedProgram to unflatten.
        flat_args_adapter (Optional[FlatArgsAdapter]): Adapt flat args if input TreeSpec does not match with exported module's.

    Returns:
        An instance of :class:`UnflattenedModule`, which has the same module
        hierarchy as the original eager module pre-export.
    """
    if module.verifier.dialect == "TRAINING":
        raise RuntimeError("Unflattener doesn't support non-functional training IR yet")
    module = _remove_effect_tokens(module)
    return UnflattenedModule(module, flat_args_adapter)


def _inplace_buffer_mutations(graph: torch.fx.Graph, graph_signature) -> None:
    """Transform buffer mutations from their functionalized form into a copy_
    node in the graph.

    Functionalization represents buffer mutation by passing the buffer as an input and output. So for example, the eager code:
        def forward(self, x):
            self.buffer += x
            return x * x

    Will become a graph that looks like:
        def forward(self, buffer, x):
            mutated_buffer = aten.add(buffer, x)
            mul = aten.mul(x, x)
            return (mutated_buffer, mul)

    We want to inplace this into something that looks like the original eager code:
        def forward(self, buffer, x):
            mutated_buffer = aten.add(buffer, x)
            buffer.copy_(mutated_buffer)
            mul = aten.mul(x, x)
            return (mul,)
    """
    output_node = next(iter(reversed(graph.nodes)))
    assert output_node.op == "output" and len(output_node.args) == 1
    return_args = output_node.args[0]

    mutation_node_to_buffer = graph_signature.buffers_to_mutate
    mutations = return_args[: len(mutation_node_to_buffer)]
    buffers_to_inputs = {v: k for k, v in graph_signature.inputs_to_buffers.items()}
    input_name_to_node = {
        node.name: node for node in graph.nodes if node.op == "placeholder"
    }

    for mutation in mutations:
        buffer_name = mutation_node_to_buffer[mutation.name]
        input_name = buffers_to_inputs[buffer_name]
        input_node = input_name_to_node[input_name]

        with graph.inserting_after(mutation):
            new_node = graph.create_node(
                "call_function", torch.ops.aten.copy_, (input_node, mutation)
            )
            for k, v in mutation.meta.items():
                new_node.meta[k] = v
        # Replace all uses of the previously functional mutation with our copy_ output.
        mutation.replace_all_uses_with(new_node, lambda x: x is not new_node)

    # Remove the mutated buffer from the graph outputs, since we don't need to
    # thread it through anymore. We don't need to handle the inputs, which will
    # be handled by _sink_params.
    user_outputs = tuple(
        return_args[len(mutation_node_to_buffer) :],
    )
    output_node.args = ((user_outputs),)


def _is_prefix(candidate, target):
    """Check whether `candidate` is a prefix of `target`."""
    return len(candidate) < len(target) and target[: len(candidate)] == candidate


def _compute_accessor(parent_fqn: str, child_fqn: str) -> str:
    if parent_fqn == "":
        # Handle the root module correctly.
        return child_fqn

    parent_split = parent_fqn.split(".")
    child_split = child_fqn.split(".")

    # TODO: support skip connection by inlining the child module.
    if child_split[: len(parent_split)] != parent_split:
        raise RuntimeError(
            f"Child module '{child_fqn}' is not a descendant of parent mldule '{parent_fqn}'."
            "This is currently unsupported."
            "Please try to make child module attach to parent module direclty."
        )
    return ".".join(child_split[len(parent_split) :])


def _verify_graph_equivalence(x: torch.nn.Module, y: torch.nn.Module):
    def graph_dump(graph: torch.fx.Graph) -> str:
        ret = []
        nodes_idx: Dict[int, int] = {}

        def arg_dump(arg) -> str:
            if isinstance(arg, torch.fx.Node):
                return "%" + str(nodes_idx[id(arg)])
            return str(arg)

        for i, node in enumerate(graph.nodes):
            args_dump = [str(arg) for arg in pytree.tree_map(arg_dump, node.args)]
            args_dump += [
                f"{key}={value}"
                for key, value in pytree.tree_map(arg_dump, node.kwargs).items()
            ]
            target = node.target if node.op == "call_function" else ""
            ret.append(f"{i}: {node.op}[{target}]({', '.join(args_dump)})")
            nodes_idx[id(node)] = i
        return "\n".join(ret)

    assert graph_dump(x.graph) == graph_dump(y.graph)


def _add_spec(gm: torch.nn.Module, spec) -> str:
    i = 0
    while hasattr(gm, f"_spec_{i}"):
        i += 1
    name = f"_spec_{i}"
    setattr(gm, name, spec)
    return name


def _generate_flatten(gm: torch.nn.Module, node, spec) -> torch.fx.Node:
    name = _add_spec(gm, spec)
    spec_node = gm.graph.get_attr(name)
    return gm.graph.call_function(fx_pytree.tree_flatten_spec, (node, spec_node))


def _generate_unflatten(gm: torch.nn.Module, nodes, spec) -> torch.fx.Node:
    name = _add_spec(gm, spec)
    spec_node = gm.graph.get_attr(name)
    return gm.graph.call_function(pytree.tree_unflatten, (nodes, spec_node))


def _get_submodule(mod: torch.nn.Module, target: str):
    *prefix, field = target.split(".")

    for item in prefix:
        submod = getattr(mod, item, None)

        if submod is None:
            return None

        if not isinstance(submod, torch.nn.Module):
            return None

        mod = submod

    return getattr(mod, field, None)


def _add_submodule(mod: torch.nn.Module, target: str, module_to_add: torch.nn.Module):
    *prefix, field = target.split(".")

    for item in prefix:
        submod = getattr(mod, item, None)

        if submod is None:
            submod = torch.nn.Module()
            setattr(mod, item, submod)

        if not isinstance(submod, torch.nn.Module):
            return False

        mod = submod

    mod.add_module(field, module_to_add)


class _ModuleFrame:
    def __init__(
        self,
        flat_graph: torch.fx.Graph,
        nodes: Tuple[torch.fx.Node, ...],
        seen_nodes,
        seen_modules,
        parent,
        module_stack: List[str],
        module_id,
        module_call_graph: Dict[str, ModuleCallSignature],
        module: Optional[torch.nn.Module] = None,
    ):
        self.flat_graph = flat_graph
        self.nodes = nodes
        self.seen_nodes = seen_nodes
        self.seen_modules = seen_modules
        self.parent = parent
        self.module_stack = module_stack
        self.module_id = module_id

        self.module_call_graph = module_call_graph
        self.verbose = False

        self.fqn = self.module_stack[-1]
        if module is not None:
            self.module = module
        else:
            self.module = InterpreterModule(torch.fx.Graph())
        if self.module_id in self.seen_modules:
            self.cached_graph_module = self.seen_modules[self.module_id]
        else:
            self.cached_graph_module = None
            self.seen_modules[self.module_id] = self.module

        self.graph = self.module.graph

        # Mapping of nodes in the flat graph to nodes in this graph.
        self.node_map: Dict[torch.fx.Node, torch.fx.Node] = {}
        self.node_to_placeholder = {}

        self.parent_call_module: Optional[torch.fx.Node] = None
        if parent is not None:
            accessor = _compute_accessor(parent.fqn, self.fqn)
            _add_submodule(
                parent.module,
                accessor,
                (
                    self.module
                    if self.cached_graph_module is None
                    else self.cached_graph_module
                ),
            )
            self.parent_call_module = parent.graph.call_module(accessor)

        signature = module_call_graph.get(self.fqn)
        if signature is not None and self.parent is not None:
            assert signature.in_spec.num_children == 2
            args_spec = signature.in_spec.children_specs[0]
            kwargs_spec = signature.in_spec.children_specs[1]
            assert args_spec.context is None
            assert kwargs_spec.context is not None

            with self.graph.inserting_after(None):
                arg_nodes = []
                for idx in range(args_spec.num_children):
                    arg_nodes.append(self.graph.placeholder(f"_positional_arg_{idx}"))
                kwarg_nodes = {}
                for name in kwargs_spec.context:
                    kwarg_nodes[name] = self.graph.placeholder(name)
                flat_args = _generate_flatten(
                    self.module,
                    (tuple(arg_nodes), kwarg_nodes),
                    signature.in_spec,
                )
                for idx, arg in enumerate(signature.inputs):
                    flat_arg_node = self.graph.create_node(
                        op="call_function",
                        target=operator.getitem,
                        args=(flat_args, idx),
                        name=(
                            arg.name
                            if not isinstance(arg, ConstantArgument)
                            else f"_constant_{idx}"
                        ),
                    )
                    if isinstance(arg, ConstantArgument):
                        continue

                    if arg.name in self.seen_nodes:
                        flat_arg_node.meta = copy.copy(self.seen_nodes[arg.name].meta)
                        self.node_to_placeholder[
                            self.seen_nodes[arg.name]
                        ] = flat_arg_node

            with self.parent.graph.inserting_before(self.parent_call_module):
                input_nodes: List[Optional[torch.fx.Node]] = []
                for input in signature.inputs:
                    if isinstance(input, ConstantArgument) and input.value is None:
                        input_nodes.append(None)
                    elif input.name not in self.seen_nodes:
                        input_nodes.append(None)
                    else:
                        assert isinstance(input, (TensorArgument, SymIntArgument))
                        input_nodes.append(
                            self.parent.remap_input(self.seen_nodes[input.name])
                        )

                inputs_node = _generate_unflatten(
                    self.parent.module,
                    input_nodes,
                    signature.in_spec,
                )

                args_node = self.parent.graph.call_function(
                    operator.getitem, (inputs_node, 0)
                )
                kwargs_node = self.parent.graph.call_function(
                    operator.getitem, (inputs_node, 1)
                )
                arg_nodes = [
                    self.parent.graph.call_function(operator.getitem, (args_node, i))
                    for i in range(args_spec.num_children)
                ]
                kwarg_nodes = {
                    k: self.parent.graph.call_function(
                        operator.getitem, (kwargs_node, k)
                    )
                    for k in kwargs_spec.context
                }
            assert self.parent_call_module is not None
            self.parent_call_module.args = tuple(arg_nodes)
            self.parent_call_module.kwargs = kwarg_nodes

    def add_placeholder(self, x):
        assert self.fqn != "", f"Cannot add placeholder {x} to root module"
        assert x.graph is self.flat_graph
        # x is not in subgraph, create a new placeholder for subgraph
        with self.graph.inserting_before(None):
            placeholder_node = self.graph.placeholder(x.name, type_expr=x.type)
        # copy all meta fields, even if some fields might be irrelvant for
        # the placeholder node
        placeholder_node.meta = copy.copy(x.meta)
        self.node_to_placeholder[x] = placeholder_node

    def copy_sym_call_function(self, x):
        # This only exists because we deduplicate sym_size nodes in the flat export graph,
        # and if preserve_module_call_signature is set, we may not be able to pass sym_size
        # nodes, or their downstream users, as inputs to submodule calls.
        # To avoid this we copy these call_function nodes with sym_type results.
        # This should however only be done for sym_type nodes - call_function nodes on tensors
        # should not be deduplicated in the first place.
        args = pytree.tree_map_only(torch.fx.Node, self.remap_input, x.args)
        kwargs = pytree.tree_map_only(torch.fx.Node, self.remap_input, x.kwargs)
        node = self.graph.call_function(x.target, args, kwargs)
        node.meta = copy.copy(x.meta)
        self.node_map[x] = node
        return node

    def remap_input(self, x):
        assert x.graph is self.flat_graph
        if x in self.node_map:
            return self.node_map[x]
        self.print(f"remap_input({x})")
        if x in self.node_to_placeholder:
            return self.node_to_placeholder[x]
        elif (
            x.op == "placeholder"
            or self.module_call_graph.get(self.fqn) is None
            # allow placeholder creation if we are not preserving module call signature
        ):
            self.add_placeholder(x)
            if self.parent_call_module is not None:
                # Important to *prepend* the output to match how we are
                # inserting placeholder nodes.
                with self.parent.graph.inserting_before(self.parent_call_module):
                    self.parent_call_module.insert_arg(0, self.parent.remap_input(x))
            return self.node_to_placeholder[x]
        elif x.op == "call_function" and (
            x.target
            in (
                torch.ops.aten.sym_size.int,
                torch.ops.aten.item.default,
                torch.ops.aten.unbind.int,
                torch.ops.aten.sum.dim_IntList,
                torch.ops.aten.view.default,
                torch.ops.aten.diff.default,
            )
            or (hasattr(x.target, "__module__") and x.target.__module__ == "_operator")
        ):
            # export deduplicates sym_size nodes, and may need to re-copy them
            # if module call signature needs to be preserved
            self.copy_sym_call_function(x)
            return self.node_map[x]
        else:
            raise RuntimeError(
                f"Could not run remap_input() on op type: {x.op} for node {x}"
            )

    def finalize_outputs(self):
        orig_outputs = []

        signature = self.module_call_graph.get(self.fqn)
        if signature is not None and self.parent is not None:
            for output in signature.outputs:
                if isinstance(output, (TensorArgument, SymIntArgument)):
                    if output.name in self.seen_nodes:
                        orig_outputs.append(self.seen_nodes[output.name])
                    else:
                        orig_outputs.append(None)
                else:
                    raise RuntimeError(
                        f"Unsupported data type for output node: {output}"
                    )

            def get_actual_output_node(output):
                if output is None:
                    return None

                seen_node = self.seen_nodes[output.name]
                if seen_node in self.node_map:
                    return self.node_map[seen_node]
                elif seen_node in self.node_to_placeholder:
                    return self.node_to_placeholder[seen_node]
                else:
                    raise RuntimeError(
                        f"Could not find output node {output}. Graph: {self.graph}"
                    )

            tree_out_node = _generate_unflatten(
                self.module,
                tuple(get_actual_output_node(output) for output in orig_outputs),
                signature.out_spec,
            )
            parent_out: Optional[torch.fx.Node] = _generate_flatten(
                self.parent.module, self.parent_call_module, signature.out_spec
            )
            graph_outputs: Union[torch.fx.Node, List[torch.fx.Node]] = tree_out_node
        else:
            graph_outputs = []
            # Iterate through nodes we have copied into self.graph.
            for orig_node in self.node_map.keys():
                for user_node in orig_node.users:
                    if user_node.name not in self.seen_nodes:
                        # external user node, need to expose as an output
                        orig_outputs.append(orig_node)
                        graph_outputs.append(self.node_map[orig_node])
                        break

            parent_out = self.parent_call_module
            if len(graph_outputs) == 1:
                graph_outputs = graph_outputs[0]

        assert isinstance(graph_outputs, (list, torch.fx.Node))

        self.graph.output(graph_outputs)

        # Rewrite outputs in parent module
        if parent_out is None:
            return

        parent_out.meta["val"] = (
            graph_outputs.meta.get("val")
            if isinstance(graph_outputs, torch.fx.Node)
            else [o.meta.get("val") for o in graph_outputs]
        )

        if len(orig_outputs) == 1 and signature is None:
            self.parent.node_map[orig_outputs[0]] = parent_out
        else:
            for i, orig_output in enumerate(orig_outputs):
                if orig_output is None:
                    continue
                # Use Proxy to record getitem access.
                proxy_out = torch.fx.Proxy(parent_out)[i].node  # type: ignore[index]
                proxy_out.meta["val"] = orig_output.meta.get("val")
                self.parent.node_map[orig_output] = proxy_out

        if self.cached_graph_module is not None:
            _verify_graph_equivalence(self.cached_graph_module, self.module)

    def copy_node(self, node):
        self.print("copying", node.format_node())
        self.node_map[node] = self.graph.node_copy(node, self.remap_input)
        self.seen_nodes[node.name] = node

    def run_outer(self):
        i = 0
        for node in self.flat_graph.nodes:
            self.print(i, node.meta.get("nn_module_stack"), node.format_node())
            i += 1

        # Copy all graph inputs
        node_idx: int = 0
        node = self.nodes[node_idx]
        while node.op == "placeholder":
            self.copy_node(node)
            node_idx += 1
            node = self.nodes[node_idx]

        self.run_from(node_idx)

        # Copy graph outputs
        for node in self.flat_graph.nodes:
            if node.op == "output":
                self.copy_node(node)

    def print(self, *args, **kwargs):
        if self.verbose:
            print(*args, **kwargs)

    def run_from(self, node_idx):
        module_idx = 0
        # Walk through the graph, building up a new graph with the right submodules
        while node_idx < len(self.nodes):
            node = self.nodes[node_idx]
            assert node.op != "placeholder"

            self.print()
            self.print("STEP", node_idx, node.format_node())
            self.print(self.module_stack)
            if node.op == "output":
                if len(self.module_stack) == 1:
                    # We want the output node of the original graph to be handled
                    # specially by the outermost stack frame (in run_outer). So
                    # skip finalization here.
                    return node_idx

                # We've reached the end of the graph. Wrap up all the existing stack frames.
                self.finalize_outputs()
                return node_idx

            if len(node.meta.get("nn_module_stack", {})) == 0:
                raise RuntimeError(f"Unable to find nn_module_stack for node {node}")

            nn_module_stack = node.meta["nn_module_stack"]
            from torch._export.passes._node_metadata_hook import (
                _EMPTY_NN_MODULE_STACK_KEY,
            )

            if (
                len(nn_module_stack) == 1
                and _EMPTY_NN_MODULE_STACK_KEY in nn_module_stack
            ):
                # Empty case from the node_metadata_hook
                node_module_stack = self.module_stack
            else:
                node_module_stack = [
                    path for path, ty in node.meta["nn_module_stack"].values()
                ]

            if node_module_stack[: len(self.module_stack)] != self.module_stack:
                # This means that the current module is done executing and the
                # current node is the beginning of a new module.
                #
                # In this case, we should finalize this module and return without
                # incrementing the node counter.
                self.finalize_outputs()
                self.print("outlining", self.fqn)
                self.print(self.graph)
                return node_idx

            assert node_module_stack is not None

            if _is_prefix(self.module_stack, node_module_stack):
                # This means that the current node represents the execution of a new
                # module.
                next_module = node_module_stack[len(self.module_stack)]
                self.print("Creating new stack frame for", next_module)
                # Run a nested version of module outliner from the current node
                # counter. Once it is complete, continue from that point.
                node_idx = _ModuleFrame(
                    self.flat_graph,
                    self.nodes,
                    self.seen_nodes,
                    self.seen_modules,
                    self,
                    self.module_stack + [next_module],
                    list(node.meta["nn_module_stack"].keys())[len(self.module_stack)],
                    self.module_call_graph,
                ).run_from(node_idx)
                module_idx += 1
                continue

            # The only remaining possibility is that we are in the right stack
            # frame. Copy the node into this frame's graph and increment the node counter.
            assert node_module_stack == self.module_stack
            self.copy_node(node)
            node_idx += 1


def _outline_submodules(orig_graph: torch.fx.Graph, root_module: UnflattenedModule):
    seen_nodes: Dict[str, torch.fx.Node] = {}
    seen_modules: Dict[int, torch.nn.Module] = {}
    _ModuleFrame(
        orig_graph,
        tuple(orig_graph.nodes),
        seen_nodes,
        seen_modules,
        None,
        [""],
        "",
        {
            entry.fqn: entry.signature
            for entry in root_module.module_call_graph
            if entry.signature
        },
        module=root_module,
    ).run_outer()


def _reorder_submodules(
    parent: torch.nn.Module, fqn_order: Dict[str, int], prefix: str = ""
):
    # TODO Can be optimized by adding submodules ahead of time.
    if prefix == "":
        for fqn in list(fqn_order.keys())[1:]:
            if _get_submodule(parent, fqn) is None:
                _add_submodule(parent, fqn, torch.nn.Module())

    children = []
    for name, child in list(parent._modules.items()):
        if child is None:
            continue
        fqn = prefix + name
        _reorder_submodules(child, fqn_order, prefix=fqn + ".")
        delattr(parent, name)
        children.append((fqn_order[fqn], name, child))
    children.sort(key=operator.itemgetter(0))
    for _, name, child in children:
        parent.register_module(name, child)


def _sink_params(
    module: torch.nn.Module,
    inputs_to_state: Dict[str, List[str]],
    scope: List[str],
):
    """Sink params, buffers, and constants from graph inputs into get_attr nodes.

    Exported modules are purely functional, so they pass their parameters and
    buffers in as inputs to the graph.

    To replicate eager's semantics, we need to get them from the module state
    via get_attr instead.

    module: GraphModule, potentially containining nested submodules.
    inputs_to_state: mapping graph input names to the corresponding key in the state_dict.
    scope: tracks where we are in the module hierarchy, so that we can emit the
        right `getattr(self, "foo.bar")` calls, etc.
    """
    # This dict records inputs removed by child modules.
    # Maps the module object id to the list of placeholder node names
    # in the child module that were removed.
    module_id_to_inputs_removed: Dict[int, List[str]] = defaultdict(list)

    # We need to use _modules here instead of named_children(), because we
    # explicitly want duplicate modules to show up in the traversal.
    for name, submodule in module._modules.items():
        submod_id_to_inputs_removed = _sink_params(
            cast(torch.nn.Module, submodule), inputs_to_state, scope + [name]
        )
        for k, v in submod_id_to_inputs_removed.items():
            module_id_to_inputs_removed[k].extend(v)

    if not hasattr(module, "graph"):
        # Not all modules have graphs defined, if they are empty modules with no operations (like ParameterList)
        return module_id_to_inputs_removed

    graph = module.graph
    inputs = list(filter(lambda n: n.op == "placeholder", graph.nodes))
    the_last_input = inputs[-1]

    # Also remove from call_module nodes
    call_module_nodes = filter(lambda n: n.op == "call_module", graph.nodes)
    for node in call_module_nodes:
        submodule = _recursive_getattr(module, node.target.split("."))
        # remove placeholder from call_module node arguments, only if we've
        # erased the placeholder node in the corresponding _sink_params() call
        if submodule is not None and id(submodule) in module_id_to_inputs_removed:
            node.args = tuple(
                filter(
                    lambda n: n.name not in module_id_to_inputs_removed[id(submodule)],
                    node.args,
                )
            )

    # Filter out inputs_to_state corresponding to current scope.
    inputs_to_state_of_scope: Dict[torch.fx.Node, list[str]] = {}
    for node in inputs:
        if node.name not in inputs_to_state:
            continue

        state_name = None
        for sn in inputs_to_state[node.name]:
            sn_split = sn.split(".")
            if sn_split[: len(scope)] == scope:
                state_name = sn_split
                break

        # If there's a mismatch beteewn scope name and state name, then
        # there must be multuple scopes pointing to the same state name,
        # meaning some modules are shared. In such case, we can simply skip
        # updating the current node because another later iteration will
        # take care of this input node when the unique match between scope
        # and state name occurs.  To make sure this always happen, we should
        # enforce the invariant that no placeholder node in the unflattened
        # graph appears in inputs_to_state dict, which means all the extra
        # input nodes have been handled.
        if state_name is None:
            continue

        inputs_to_state_of_scope[node] = state_name

    # Record name of remove inputs for return purpose.
    inputs_removed: List[str] = []

    for node, state_name in inputs_to_state_of_scope.items():
        if len(node.users) > 0:
            attr_path = state_name[len(scope) :]
            state_attr = _recursive_getattr(module, attr_path)
            assert isinstance(state_attr, (torch.Tensor, torch.ScriptObject))

            # Make sure the newly created get_attr node is placed after the last placeholder node
            with graph.inserting_after(the_last_input):
                new_node = graph.create_node("get_attr", ".".join(attr_path))

            node.replace_all_uses_with(new_node, propagate_meta=True)

        graph.erase_node(node)
        inputs_removed.append(node.name)

    if isinstance(module, InterpreterModule):
        module.finalize()

    return {id(module): inputs_removed}


def _recursive_getattr(obj, attr_path):
    for attr in attr_path:
        if not hasattr(obj, attr):
            return None
        obj = getattr(obj, attr)

    return obj


def _construct_inputs(
    gm: torch.fx.GraphModule,
    signature: ModuleCallSignature,
    node_name_map: Dict[str, torch.fx.Node],
) -> Tuple[List[torch.fx.Node], Dict[str, torch.fx.Node]]:
    tree_unflatten_args: List[Optional[torch.fx.Node]] = []
    for input_ in signature.inputs:
        if isinstance(input_, ConstantArgument) and input_.value is None:
            # Constants should be directly embedded into the graph and not used
            # as inputs
            tree_unflatten_args.append(None)
        elif input_.name not in node_name_map:
            # For unused inputs
            tree_unflatten_args.append(None)
        else:
            tree_unflatten_args.append(node_name_map[input_.name])

    # Insert unflatten call
    unflatten_node = _generate_unflatten(gm, tree_unflatten_args, signature.in_spec)

    assert signature.in_spec.num_children == 2

    args_spec = signature.in_spec.children_specs[0]
    assert args_spec.context is None
    args_node = gm.graph.call_function(operator.getitem, (unflatten_node, 0))
    args_nodes = [
        gm.graph.call_function(operator.getitem, (args_node, i))
        for i in range(args_spec.num_children)
    ]

    kwargs_spec = signature.in_spec.children_specs[1]
    assert kwargs_spec.context is not None
    kwargs_node = gm.graph.call_function(operator.getitem, (unflatten_node, 1))
    kwargs_nodes = {
        k: gm.graph.call_function(operator.getitem, (kwargs_node, k))
        for k in kwargs_spec.context
    }
    return args_nodes, kwargs_nodes


def _insert_call_module(
    gm: torch.fx.GraphModule,
    args_nodes: List[torch.fx.Node],
    kwargs_nodes: Dict[str, torch.fx.Node],
    module_to_swap: torch.nn.Module,
    name: str,
) -> torch.fx.Node:
    _assign_attr(module_to_swap, gm, name, _AttrKind.MODULE)
    module_node = gm.graph.call_module(name, tuple(args_nodes), kwargs_nodes)  # type: ignore[arg-type]
    return module_node


def _deconstruct_outputs(
    gm: torch.fx.GraphModule,
    signature: ModuleCallSignature,
    module_node: torch.fx.Node,
    node_name_map: Dict[str, torch.fx.Node],
    orig_outputs: Tuple[torch.fx.Node, ...],
) -> None:
    flatten_node = _generate_flatten(gm, module_node, signature.out_spec)

    for i, orig_output in enumerate(orig_outputs):
        # Use Proxy to record getitem access.
        proxy_out = torch.fx.Proxy(flatten_node)[i].node  # type: ignore[index]
        orig_output.replace_all_uses_with(proxy_out, propagate_meta=True)

        node_name_map[orig_output.name] = proxy_out


def _swap_module_helper(
    gm: torch.fx.GraphModule,
    modules_to_swap: Dict[str, torch.nn.Module],
    module_call_graph: Dict[str, ModuleCallSignature],
) -> torch.fx.GraphModule:
    log.debug("Starting graph:")
    log.debug(gm.graph)

    legalize_graph(gm)

    partitions: Dict[str, NodeList] = defaultdict(list)

    node_name_map: Dict[str, torch.fx.Node] = {
        node.name: node for node in gm.graph.nodes
    }

    # TODO: Handle the duplicate module case
    for node in gm.graph.nodes:
        if nn_module_stack := node.meta.get("nn_module_stack"):
            for path, _ in nn_module_stack.values():
                if path in modules_to_swap:
                    partitions[path].append(node)
                    break

    for name, nodes in partitions.items():
        """
        Given a graph like the following, and we want to swap out the submodule "foo":
        graph():
            %x : [num_users=1] = placeholder[target=x]
            %y : [num_users=2] = placeholder[target=y]
            %add : [num_users=1] = call_function[target=torch.ops.aten.add.Tensor](args = (%y, %x), kwargs = {}), nn_module_stack = {"foo": ("foo", torch.nn.Module)}
            %sub : [num_users=1] = call_function[target=torch.ops.aten.sub.Tensor](args = (%y, %add), kwargs = {}), nn_module_stack = {"bar": ("bar", torch.nn.Module)}
            return (sub,)

        We will first partition out foo's subgraph:
        graph():
            %x : [num_users=1] = placeholder[target=x]
            %y : [num_users=2] = placeholder[target=y]
            %add : [num_users=1] = call_function[target=torch.ops.aten.add.Tensor](args = (%y, %x), kwargs = {})
            return add

        And then insert an unflatten + call_module + flatten to replace the subgraph:
        graph():
            %x : [num_users=1] = placeholder[target=x]
            %y : [num_users=1] = placeholder[target=y]

            %_spec_0 : [num_users=1] = get_attr[target=_spec_0]
            %tree_unflatten : [num_users=2] = call_function[target=torch.utils._pytree.tree_unflatten](args = ([%x, %y], %_spec_0), kwargs = {})
            %getitem : [num_users=2] = call_function[target=operator.getitem](args = (%tree_unflatten, 0), kwargs = {})
            %getitem_1 : [num_users=1] = call_function[target=operator.getitem](args = (%getitem, 0), kwargs = {})
            %getitem_2 : [num_users=1] = call_function[target=operator.getitem](args = (%getitem, 1), kwargs = {})
            %getitem_3 : [num_users=0] = call_function[target=operator.getitem](args = (%tree_unflatten, 1), kwargs = {})
            %foo : [num_users=0] = call_module[target=foo](args = (%getitem_1, %getitem_2), kwargs = {})
            %_spec_1 : [num_users=1] = get_attr[target=_spec_1]
            %tree_flatten_spec : [num_users=1] = call_function[target=torch.fx._pytree.tree_flatten_spec](args = (None, %_spec_1), kwargs = {})
            %getitem_4 : [num_users=1] = call_function[target=operator.getitem](args = (%tree_flatten_spec, 0), kwargs = {})

            %sub : [num_users=1] = call_function[target=torch.ops.aten.sub.Tensor](args = (%y, %getitem_4), kwargs = {})
            return (%sub,)

        The `tree_unflatten` call will construct tensor inputs into the input
        format needed by the swapped eager module.
        The `call_module` node should now reference the swapped torch.nn.Module.
        The `tree_flatten_spec` call will deconstruct the eager outputs of the
        swapped module into tensors.
        """  # noqa: B950

        submod_name = name.replace(".", "_")
        sub_gm, orig_inputs, orig_outputs = fuse_as_graphmodule(
            gm, nodes, f"fused_{submod_name}"
        )

        log.debug("Fused subgraph nodes:")
        log.debug(sub_gm.graph)

        signature: ModuleCallSignature = module_call_graph[name]

        args_nodes, kwargs_nodes = _construct_inputs(gm, signature, node_name_map)
        module_node = _insert_call_module(
            gm, args_nodes, kwargs_nodes, modules_to_swap[name], name
        )
        _deconstruct_outputs(gm, signature, module_node, node_name_map, orig_outputs)

        erase_nodes(gm, nodes)

        log.debug("Swapped graph:")
        log.debug(gm.graph)

    legalize_graph(gm)

    gm.recompile()

    return gm


def _swap_modules(
    ep: ExportedProgram, modules_to_swap: Dict[str, torch.nn.Module]
) -> torch.fx.GraphModule:
    module_call_graph = {
        entry.fqn: entry.signature for entry in ep.module_call_graph if entry.signature
    }
    gm = ep.module()
<<<<<<< HEAD
=======
    gm.graph.eliminate_dead_code()
>>>>>>> 17455695
    assert isinstance(gm, torch.fx.GraphModule)
    return _swap_module_helper(gm, modules_to_swap, module_call_graph)<|MERGE_RESOLUTION|>--- conflicted
+++ resolved
@@ -1442,9 +1442,6 @@
         entry.fqn: entry.signature for entry in ep.module_call_graph if entry.signature
     }
     gm = ep.module()
-<<<<<<< HEAD
-=======
     gm.graph.eliminate_dead_code()
->>>>>>> 17455695
     assert isinstance(gm, torch.fx.GraphModule)
     return _swap_module_helper(gm, modules_to_swap, module_call_graph)