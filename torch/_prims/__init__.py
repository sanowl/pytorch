import contextlib
import itertools
import operator
import weakref
from enum import Enum
from functools import partial, reduce
from typing import Any, Callable, List, Optional, Sequence, Tuple, Type, Union

import torch

import torch._prims_common as utils
import torch.library
from torch import sym_float, Tensor, TypedStorage
from torch._C import _get_default_device
from torch._prims.debug_prims import register_debug_prims
from torch._prims.rng_prims import register_rng_prims
from torch._prims_common import (
    Dim,
    DimsSequenceType,
    DimsType,
    IntLike,
    Number,
    NumberType,
    RETURN_TYPE,
    ShapeType,
    StrideType,
    TensorLike,
    TensorLikeType,
    type_to_dtype,
)
from torch._prims_common.wrappers import backwards_not_supported
from torch._subclasses.fake_tensor import FakeTensor, FakeTensorMode
from torch.overrides import handle_torch_function, has_torch_function
from torch.utils._pytree import tree_flatten, tree_map, tree_unflatten

prim = torch.library.Library("prims", "DEF")
prim_impl = torch.library.Library("prims", "IMPL", "CompositeExplicitAutograd")
prim_backend_select_impl = torch.library.Library("prims", "IMPL", "BackendSelect")
prim_autograd_impl = torch.library.Library("prims", "IMPL", "Autograd")
prim_meta_impl = torch.library.Library("prims", "IMPL", "Meta")

# Experimental module containing prototype "primitive" operations.

__all__ = [
    #
    # Common datastructures and helpers
    #
    "RETURN_TYPE",
    #
    # Elementwise unary prims
    #
    "abs",
    "acos",
    "acosh",
    "asin",
    "asinh",
    "atan",
    "atanh",
    "cos",
    "cosh",
    "bessel_i0",
    "bessel_i0e",
    "bessel_i1",
    "bessel_i1e",
    "bessel_j0",
    "bessel_j1",
    "bitwise_not",
    "cbrt",
    "ceil",
    "conj_physical",
    "digamma",
    "erf",
    "erf_inv",
    "erfc",
    "erfcx",
    "exp",
    "expm1",
    "exp2",
    "fill",
    "floor",
    "imag",
    "isfinite",
    "lgamma",
    "log",
    "log1p",
    "log2",
    "log10",
    "ndtri",
    "neg",
    "real",
    "reciprocal",
    "round",
    "sign",
    "signbit",
    "sin",
    "sinh",
    "spherical_bessel_j0",
    "sqrt",
    "tan",
    "tanh",
    "trunc",
    #
    # Elementwise binary prims
    #
    "add",
    "atan2",
    "bitwise_and",
    "bitwise_or",
    "bitwise_xor",
    # 'complex',  # needs custom meta
    "div",
    "eq",
    "fmax",
    "fmin",
    "fmod",
    "frexp",
    "gcd",
    "ge",
    "gt",
    "hypot",
    "igamma",
    "igammac",
    "le",
    "lt",
    "maximum",
    "minimum",
    "mul",
    "ne",
    "nextafter",
    "pow",
    "remainder",
    "rsqrt",
    "shift_left",
    "shift_right_arithmetic",
    "shift_right_logical",  # not implemented
    "sub",
    "zeta",
    #
    # View prims
    #
    "as_strided",
    "broadcast_in_dim",
    "collapse_view",
    "conj",
    "expand_dims",
    "slice",
    "slice_in_dim",  # implemented using slice -- make this a ref?
    "split_dim",
    "squeeze",
    "transpose",
    "view_of",
    "view_element_type",
    #
    # Functionalized view mutations
    #
    "as_strided_scatter",
    #
    # Shape prims
    #
    "collapse",
    "cat",
    "reshape",
    "rev",
    #
    # Conditional prims
    #
    "where",
    #
    # Data conversion and movement prims
    #
    "clone",
    "convert_element_type",
    "device_put",
    "item",
    "maximum_value",
    "minimum_value",
    "copy_strided",
    #
    # Inplace prims
    #
    "copy_to",
    "resize",
    # "_set",  # Commented out, see note below
    #
    # Reduction prims
    #
    "amax",
    "amin",
    "prod",
    "sum",
    "xor_sum",
    "var",
    #
    # Tensor Creation Prims
    #
    "empty_strided",
    "empty_permuted",
    "scalar_tensor",
    "iota",
    #
    # Linear algebra (linalg) Prims
    #
    "svd",
    #
    # Randomness Prims
    #
    "normal",
    "_uniform_helper",
    #
    # FFT prims
    #
    "fft_r2c",
    "fft_c2c",
    "fft_c2r",
    #
    # prims for making/sinking tokens
    #
    "_make_token",
    "_sink_tokens",
]


def TensorMeta(
    tensorlike: Optional[Union[NumberType, torch.Tensor]] = None,
    *,
    shape: Optional[ShapeType] = None,
    strides: Optional[StrideType] = None,
    dtype: Optional[torch.dtype] = None,
    device: Optional[Union[torch.device, str]] = None,
):
    if isinstance(tensorlike, Number):
        assert not shape and (shape is None or isinstance(shape, Sequence))
        assert not strides and (strides is None or isinstance(strides, Sequence))
        inferred_shape: Tuple[int, ...] = ()
        inferred_strides: Tuple[int, ...] = ()
        inferred_dtype = type_to_dtype(type(tensorlike))
        inferred_device = torch.device("cpu")
        # TODO: This looks wrong, a number that is wrapped into a tensor
        # needs to behave differently than a scalar tensor for type
        # promotion purposes
    elif tensorlike is not None:
        assert isinstance(tensorlike, torch.Tensor)
        inferred_shape = tuple(tensorlike.shape)
        inferred_strides = tuple(tensorlike.stride())
        inferred_dtype = tensorlike.dtype
        inferred_device = tensorlike.device
    else:
        # If no tensorlike "example" is given then all metadata
        # must be provided explicitly
        assert shape is not None
        assert strides is not None
        assert dtype is not None
        assert device is not None

    shape = inferred_shape if shape is None else tuple(shape)  # type: ignore[possibly-undefined]
    strides = inferred_strides if strides is None else tuple(strides)  # type: ignore[possibly-undefined]
    dtype = inferred_dtype if dtype is None else dtype  # type: ignore[possibly-undefined]
    device = inferred_device if device is None else device  # type: ignore[possibly-undefined]

    if isinstance(device, str):
        device = torch.device(device)

    return torch.empty_strided(shape, strides, dtype=dtype, device=device)


def _make_prim(
    *,
    schema: str,
    return_type: Union[RETURN_TYPE, Tuple[RETURN_TYPE, ...]],
    meta: Callable,
    impl_aten: Callable,
    doc: str,
    tags: Optional[Sequence[torch.Tag]] = None,
):
    """
    Creates a primitive operation.

    """

    prim.define(schema, tags=torch.Tag.pt2_compliant_tag)

    def _prim_impl(*args, **kwargs):
        # always run the meta function because aten implementation will
        # typically accept more inputs (e.g., it will do promotion and
        # broadcasting) which we want to reject
        meta(*args, **kwargs)
        return impl_aten(*args, **kwargs)

    # Right now prims don't support autograd (we can and should add an
    # argument that provides an implementation for backward here.)  Because we
    # don't have derivative formulas, we must setup a custom autograd function
    # that raises an error if backwards is invoked
    def _autograd_impl(*args, **kwargs):
        return backwards_not_supported(_prim)(*args, **kwargs)

    def _backend_select_impl(*args, **kwargs):
        if kwargs.get("device") and kwargs["device"].type == "meta":
            return meta(*args, **kwargs)
        if any(isinstance(x, torch.device) and x.type == "meta" for x in args):
            return meta(*args, **kwargs)
        else:
            return _prim_impl(*args, **kwargs)

    name = schema.split("(")[0]
    prim_impl.impl(name, _prim_impl)
    prim_autograd_impl.impl(name, _autograd_impl)
    prim_meta_impl.impl(name, meta)

    _prim_packet = getattr(torch._ops.ops.prims, name)
    _prim = _prim_packet.default
    if tags:
        _prim._tags = tags

    from torch._subclasses.fake_tensor import contains_tensor_types

    if not any(contains_tensor_types(a.type) for a in _prim._schema.arguments) or str(
        _prim
    ) in [
        # See https://github.com/pytorch/pytorch/issues/103532
        "prims.device_put.default"
    ]:
        prim_backend_select_impl.impl(name, _backend_select_impl)

    for p in (_prim_packet, _prim):
        p.__doc__ = doc
        p.return_type = return_type  # type: ignore[attr-defined]

        p.schema = schema
        p.prim_impl = _prim_impl
        p.prim_meta_impl = meta
        p.impl_aten = impl_aten

    return _prim


class ELEMENTWISE_PRIM_TYPE_PROMOTION_KIND(Enum):
    DEFAULT = (0,)
    INT_TO_FLOAT = (2,)
    ALWAYS_BOOL = (3,)
    COMPLEX_TO_FLOAT = (4,)


# TODO: implement dtype validation here, too, or on the corresponding refs
def _prim_elementwise_meta(
    *args,
    type_promotion: ELEMENTWISE_PRIM_TYPE_PROMOTION_KIND,
    args_with_fixed_dtypes: Optional[Tuple[TensorLikeType, ...]] = None,
) -> FakeTensor:
    """
    Meta function for elementwise operations that produce outputs in the same dtype
    as their inputs.

    Stride logic is currently incorrect.
    """

    assert len(args) > 0

    utils.check_same_dtype(*args)

    args_ = list(args)
    if args_with_fixed_dtypes is not None:
        args_ = list(args_with_fixed_dtypes) + args_

    utils.check_same_device(*args_, allow_cpu_scalar_tensors=True)
    utils.check_same_shape(*args_, allow_cpu_scalar_tensors=True)

    l2p_perm = utils.compute_elementwise_output_logical_to_physical_perm(*args_)
    shape = utils.extract_shape(*args_, allow_cpu_scalar_tensors=True)

    # Acquires the dtype
    dtype = None
    scalar_type = None
    for arg in args:
        if isinstance(arg, TensorLike):
            if not utils.is_cpu_scalar_tensor(arg):
                dtype = arg.dtype
                break
            else:
                dtype = arg.dtype
        elif isinstance(arg, Number):
            scalar_type = type(arg)

    if dtype is None and scalar_type is not None:
        dtype = utils.type_to_dtype(scalar_type)

    # Acquires the device (if it exists) or number
    device = None
    number = None
    for arg in args_:
        if isinstance(arg, TensorLike):
            if utils.is_cpu_scalar_tensor(arg):
                if device is None:
                    device = arg.device
                # keep going, in case there is a cuda tensor later
            else:
                device = arg.device
                break

        elif isinstance(arg, Number):
            if number is None:
                number = arg

    # NOTE: type promotion behavior here is mostly hidden from tests because
    # references will typically handle the type promotion properly even if this doesn't
    # (but getting it wrong will cause too many casts to be inserted in traces!)
    if device is not None:
        assert dtype is not None
        if type_promotion == ELEMENTWISE_PRIM_TYPE_PROMOTION_KIND.DEFAULT:
            dtype = dtype
        elif type_promotion == ELEMENTWISE_PRIM_TYPE_PROMOTION_KIND.ALWAYS_BOOL:
            dtype = torch.bool
        elif type_promotion == ELEMENTWISE_PRIM_TYPE_PROMOTION_KIND.INT_TO_FLOAT:
            if utils.is_integer_dtype(dtype) or utils.is_boolean_dtype(dtype):
                dtype = torch.get_default_dtype()
        elif type_promotion == ELEMENTWISE_PRIM_TYPE_PROMOTION_KIND.COMPLEX_TO_FLOAT:
            if utils.is_complex_dtype(dtype):
                dtype = utils.corresponding_real_dtype(dtype)
            else:
                dtype = dtype

        assert shape is not None
        return torch.empty_permuted(shape, l2p_perm, device=device, dtype=dtype)  # type: ignore[return-value]

    # Number case
    # TODO: fix number type promotion (bool, complex->float)

    # For now for symint/float, just implementing the common / simple cases of (int,float,symint,symfloat)
    seen_float = False
    if isinstance(number, (torch.SymInt, torch.SymFloat)):
        for a in args:
            assert isinstance(a, (int, float, torch.SymInt, torch.SymFloat)), "NYI"
            seen_float = seen_float or isinstance(a, (float, torch.SymFloat))
        if seen_float:
            number = sym_float(number)

    return TensorMeta(number)  # type: ignore[arg-type]


def _complex_only_elementwise_meta(*args, **kwargs):
    torch._check(
        utils.is_complex_dtype(args[0].dtype), lambda: "Only complex dtype is supported"
    )
    return _prim_elementwise_meta(*args, **kwargs)


def _make_elementwise_unary_prim(
    name: str, *, type_promotion: ELEMENTWISE_PRIM_TYPE_PROMOTION_KIND, **kwargs
):
    """
    Creates an elementwise unary prim.
    """

    return _make_prim(
        schema=f"{name}(Tensor self) -> Tensor",
        meta=partial(_prim_elementwise_meta, type_promotion=type_promotion),
        return_type=RETURN_TYPE.NEW,
        **kwargs,
    )


def _make_elementwise_binary_prim(
    name: str, *, type_promotion: ELEMENTWISE_PRIM_TYPE_PROMOTION_KIND, **kwargs
):
    """
    Creates an elementwise binary prim.
    """

    return _make_prim(
        schema=f"{name}(Tensor self, Tensor other) -> Tensor",
        meta=partial(_prim_elementwise_meta, type_promotion=type_promotion),
        return_type=RETURN_TYPE.NEW,
        **kwargs,
    )


def _not_impl(*args, **kwargs):
    raise NotImplementedError


#
# Elementwise unary operations
#


abs = _make_elementwise_unary_prim(
    "abs",
    impl_aten=torch.abs,
    doc="",
    type_promotion=ELEMENTWISE_PRIM_TYPE_PROMOTION_KIND.COMPLEX_TO_FLOAT,
)

acos = _make_elementwise_unary_prim(
    "acos",
    impl_aten=torch.acos,
    doc="",
    type_promotion=ELEMENTWISE_PRIM_TYPE_PROMOTION_KIND.DEFAULT,
)

acosh = _make_elementwise_unary_prim(
    "acosh",
    impl_aten=torch.acosh,
    doc="",
    type_promotion=ELEMENTWISE_PRIM_TYPE_PROMOTION_KIND.DEFAULT,
)

asin = _make_elementwise_unary_prim(
    "asin",
    impl_aten=torch.asin,
    doc="",
    type_promotion=ELEMENTWISE_PRIM_TYPE_PROMOTION_KIND.DEFAULT,
)

asinh = _make_elementwise_unary_prim(
    "asinh",
    impl_aten=torch.asinh,
    doc="",
    type_promotion=ELEMENTWISE_PRIM_TYPE_PROMOTION_KIND.DEFAULT,
)

atan = _make_elementwise_unary_prim(
    "atan",
    impl_aten=torch.atan,
    doc="",
    type_promotion=ELEMENTWISE_PRIM_TYPE_PROMOTION_KIND.DEFAULT,
)

atanh = _make_elementwise_unary_prim(
    "atanh",
    impl_aten=torch.atanh,
    doc="",
    type_promotion=ELEMENTWISE_PRIM_TYPE_PROMOTION_KIND.DEFAULT,
)

cos = _make_elementwise_unary_prim(
    "cos",
    impl_aten=torch.cos,
    doc="",
    type_promotion=ELEMENTWISE_PRIM_TYPE_PROMOTION_KIND.DEFAULT,
)

cosh = _make_elementwise_unary_prim(
    "cosh",
    impl_aten=torch.cosh,
    doc="",
    type_promotion=ELEMENTWISE_PRIM_TYPE_PROMOTION_KIND.DEFAULT,
)

bessel_j0 = _make_elementwise_unary_prim(
    "bessel_j0",
    impl_aten=torch.special.bessel_j0,
    doc="",
    type_promotion=ELEMENTWISE_PRIM_TYPE_PROMOTION_KIND.DEFAULT,
)

bessel_j1 = _make_elementwise_unary_prim(
    "bessel_j1",
    impl_aten=torch.special.bessel_j1,
    doc="",
    type_promotion=ELEMENTWISE_PRIM_TYPE_PROMOTION_KIND.DEFAULT,
)

bessel_i0 = _make_elementwise_unary_prim(
    "bessel_i0",
    impl_aten=torch.i0,
    doc="",
    type_promotion=ELEMENTWISE_PRIM_TYPE_PROMOTION_KIND.DEFAULT,
)

bessel_i0e = _make_elementwise_unary_prim(
    "bessel_i0e",
    impl_aten=torch.special.i0e,
    doc="",
    type_promotion=ELEMENTWISE_PRIM_TYPE_PROMOTION_KIND.DEFAULT,
)

bessel_i1 = _make_elementwise_unary_prim(
    "bessel_i1",
    impl_aten=torch.special.i1,
    doc="",
    type_promotion=ELEMENTWISE_PRIM_TYPE_PROMOTION_KIND.DEFAULT,
)

bessel_i1e = _make_elementwise_unary_prim(
    "bessel_i1e",
    impl_aten=torch.special.i1e,
    doc="",
    type_promotion=ELEMENTWISE_PRIM_TYPE_PROMOTION_KIND.DEFAULT,
)

bitwise_not = _make_elementwise_unary_prim(
    "bitwise_not",
    impl_aten=torch.bitwise_not,
    doc="",
    type_promotion=ELEMENTWISE_PRIM_TYPE_PROMOTION_KIND.DEFAULT,
)


def _cbrt_aten(a: torch.Tensor) -> Tensor:
    torch._check(
        not a.is_complex(),
        lambda: "cbrt: Complex inputs not supported. Consider calling torch.pow(a, 1.0/3.0)",
    )
    # Returns the real cubic root of the number.
    # Note that if a < 0, pow(a, (1. / 3.)) returns th complex number
    # exp(1/3 * log(a)) = exp(1/3 * (log(abs(a)) + pi*i)) = cbrt(abs(a)) * e^{pi/3*i}
    # which is a complex number.
    # For more info see the section Note in
    # https://en.cppreference.com/w/cpp/numeric/math/cbrt
    return torch.copysign(torch.pow(a.abs(), 1 / 3), a)


cbrt = _make_elementwise_unary_prim(
    "cbrt",
    impl_aten=_cbrt_aten,
    doc="",
    type_promotion=ELEMENTWISE_PRIM_TYPE_PROMOTION_KIND.DEFAULT,
)

ceil = _make_elementwise_unary_prim(
    "ceil",
    impl_aten=torch.ceil,
    doc="",
    type_promotion=ELEMENTWISE_PRIM_TYPE_PROMOTION_KIND.DEFAULT,
)


def _conj_physical_meta(input: TensorLikeType) -> TensorLikeType:
    if not input.dtype.is_complex:
        raise RuntimeError("prims.conj_physical is only defined for complex dtypes")

    strides = utils.compute_elementwise_output_strides(input)
    return TensorMeta(input, strides=strides)


conj_physical = _make_prim(
    schema="conj_physical(Tensor self) -> Tensor",
    meta=_conj_physical_meta,
    impl_aten=torch._conj_physical,
    doc="Returns the physical conjugation of a complex tensor",
    return_type=RETURN_TYPE.NEW,
)


def _clone_meta(
    input: TensorLikeType, *, memory_format: torch.memory_format = torch.preserve_format
) -> TensorLikeType:
    if memory_format != torch.preserve_format:
        return torch.empty(
            input.shape,
            dtype=input.dtype,
            layout=input.layout,
            device=input.device,
            memory_format=memory_format,
        )

    # memory_format == torch.preserve_format
    strides = utils.compute_elementwise_output_strides(input)
    return torch.empty_strided(
        input.shape,
        strides,
        dtype=input.dtype,
        layout=input.layout,
        device=input.device,
    )


clone = _make_prim(
    schema="clone(Tensor self, *, MemoryFormat? memory_format=None) -> Tensor",
    meta=_clone_meta,
    impl_aten=torch.clone,
    doc="Returns the copy of a tensor",
    return_type=RETURN_TYPE.NEW,
)

digamma = _make_elementwise_unary_prim(
    "digamma",
    impl_aten=torch.digamma,
    doc="",
    type_promotion=ELEMENTWISE_PRIM_TYPE_PROMOTION_KIND.DEFAULT,
)

erf = _make_elementwise_unary_prim(
    "erf",
    impl_aten=torch.erf,
    doc="",
    type_promotion=ELEMENTWISE_PRIM_TYPE_PROMOTION_KIND.DEFAULT,
)

erf_inv = _make_elementwise_unary_prim(
    "erf_inv",
    impl_aten=torch.special.erfinv,
    doc="",
    type_promotion=ELEMENTWISE_PRIM_TYPE_PROMOTION_KIND.DEFAULT,
)

erfc = _make_elementwise_unary_prim(
    "erfc",
    impl_aten=torch.special.erfc,
    doc="",
    type_promotion=ELEMENTWISE_PRIM_TYPE_PROMOTION_KIND.DEFAULT,
)

erfcx = _make_elementwise_unary_prim(
    "erfcx",
    impl_aten=torch.special.erfcx,
    doc="",
    type_promotion=ELEMENTWISE_PRIM_TYPE_PROMOTION_KIND.DEFAULT,
)

exp = _make_elementwise_unary_prim(
    "exp",
    impl_aten=torch.exp,
    doc="",
    type_promotion=ELEMENTWISE_PRIM_TYPE_PROMOTION_KIND.DEFAULT,
)

expm1 = _make_elementwise_unary_prim(
    "expm1",
    impl_aten=torch.special.expm1,
    doc="",
    type_promotion=ELEMENTWISE_PRIM_TYPE_PROMOTION_KIND.DEFAULT,
)

exp2 = _make_elementwise_unary_prim(
    "exp2",
    impl_aten=torch.special.exp2,
    doc="",
    type_promotion=ELEMENTWISE_PRIM_TYPE_PROMOTION_KIND.DEFAULT,
)


def _fill_meta(a: TensorLikeType, value: NumberType) -> TensorLikeType:
    return _prim_elementwise_meta(
        a, type_promotion=ELEMENTWISE_PRIM_TYPE_PROMOTION_KIND.DEFAULT
    )


# NOTE: fill uses _make_prim directly because it has a value parameter
fill = _make_prim(
    schema="fill(Tensor self, Scalar value) -> Tensor",
    return_type=RETURN_TYPE.NEW,
    meta=_fill_meta,
    impl_aten=torch.fill,
    doc="",
)

floor = _make_elementwise_unary_prim(
    "floor",
    impl_aten=torch.floor,
    doc="",
    type_promotion=ELEMENTWISE_PRIM_TYPE_PROMOTION_KIND.DEFAULT,
)

imag = _make_prim(
    schema="imag(Tensor self) -> Tensor",
    meta=partial(
        _complex_only_elementwise_meta,
        type_promotion=ELEMENTWISE_PRIM_TYPE_PROMOTION_KIND.COMPLEX_TO_FLOAT,
    ),
    return_type=RETURN_TYPE.VIEW,
    impl_aten=torch.imag,
    doc="",
)

isfinite = _make_elementwise_unary_prim(
    "isfinite",
    impl_aten=torch.isfinite,
    doc="",
    type_promotion=ELEMENTWISE_PRIM_TYPE_PROMOTION_KIND.ALWAYS_BOOL,
)

lgamma = _make_elementwise_unary_prim(
    "lgamma",
    impl_aten=torch.lgamma,
    doc="",
    type_promotion=ELEMENTWISE_PRIM_TYPE_PROMOTION_KIND.DEFAULT,
)

log = _make_elementwise_unary_prim(
    "log",
    impl_aten=torch.log,
    doc="",
    type_promotion=ELEMENTWISE_PRIM_TYPE_PROMOTION_KIND.DEFAULT,
)

log1p = _make_elementwise_unary_prim(
    "log1p",
    impl_aten=torch.log1p,
    doc="",
    type_promotion=ELEMENTWISE_PRIM_TYPE_PROMOTION_KIND.DEFAULT,
)

log2 = _make_elementwise_unary_prim(
    "log2",
    impl_aten=torch.log2,
    doc="",
    type_promotion=ELEMENTWISE_PRIM_TYPE_PROMOTION_KIND.DEFAULT,
)

log10 = _make_elementwise_unary_prim(
    "log10",
    impl_aten=torch.log10,
    doc="",
    type_promotion=ELEMENTWISE_PRIM_TYPE_PROMOTION_KIND.DEFAULT,
)

real = _make_prim(
    schema="real(Tensor self) -> Tensor",
    meta=partial(
        _complex_only_elementwise_meta,
        type_promotion=ELEMENTWISE_PRIM_TYPE_PROMOTION_KIND.COMPLEX_TO_FLOAT,
    ),
    return_type=RETURN_TYPE.VIEW,
    impl_aten=torch.real,
    doc="",
)

reciprocal = _make_elementwise_unary_prim(
    "reciprocal",
    impl_aten=torch.reciprocal,
    doc="",
    type_promotion=ELEMENTWISE_PRIM_TYPE_PROMOTION_KIND.DEFAULT,
)

ndtri = _make_elementwise_unary_prim(
    "ndtri",
    impl_aten=torch.special.ndtri,
    doc="",
    type_promotion=ELEMENTWISE_PRIM_TYPE_PROMOTION_KIND.DEFAULT,
)

neg = _make_elementwise_unary_prim(
    "neg",
    impl_aten=torch.neg,
    doc="",
    type_promotion=ELEMENTWISE_PRIM_TYPE_PROMOTION_KIND.DEFAULT,
)

round = _make_elementwise_unary_prim(
    "round",
    impl_aten=torch.round,
    doc="",
    type_promotion=ELEMENTWISE_PRIM_TYPE_PROMOTION_KIND.DEFAULT,
)

rsqrt = _make_elementwise_unary_prim(
    "rsqrt",
    impl_aten=torch.rsqrt,
    doc="",
    type_promotion=ELEMENTWISE_PRIM_TYPE_PROMOTION_KIND.DEFAULT,
)

sign = _make_elementwise_unary_prim(
    "sign",
    impl_aten=torch.sign,
    doc="",
    type_promotion=ELEMENTWISE_PRIM_TYPE_PROMOTION_KIND.DEFAULT,
)

signbit = _make_elementwise_unary_prim(
    "signbit",
    impl_aten=torch.signbit,
    doc="",
    type_promotion=ELEMENTWISE_PRIM_TYPE_PROMOTION_KIND.DEFAULT,
)

sin = _make_elementwise_unary_prim(
    "sin",
    impl_aten=torch.sin,
    doc="",
    type_promotion=ELEMENTWISE_PRIM_TYPE_PROMOTION_KIND.DEFAULT,
)

sinh = _make_elementwise_unary_prim(
    "sinh",
    impl_aten=torch.sinh,
    doc="",
    type_promotion=ELEMENTWISE_PRIM_TYPE_PROMOTION_KIND.DEFAULT,
)

spherical_bessel_j0 = _make_elementwise_unary_prim(
    "spherical_bessel_j0",
    impl_aten=torch.special.spherical_bessel_j0,
    doc="",
    type_promotion=ELEMENTWISE_PRIM_TYPE_PROMOTION_KIND.DEFAULT,
)

sqrt = _make_elementwise_unary_prim(
    "sqrt",
    impl_aten=torch.sqrt,
    doc="",
    type_promotion=ELEMENTWISE_PRIM_TYPE_PROMOTION_KIND.DEFAULT,
)

tan = _make_elementwise_unary_prim(
    "tan",
    impl_aten=torch.tan,
    doc="",
    type_promotion=ELEMENTWISE_PRIM_TYPE_PROMOTION_KIND.DEFAULT,
)

tanh = _make_elementwise_unary_prim(
    "tanh",
    impl_aten=torch.tanh,
    doc="",
    type_promotion=ELEMENTWISE_PRIM_TYPE_PROMOTION_KIND.DEFAULT,
)

trunc = _make_elementwise_unary_prim(
    "trunc",
    impl_aten=torch.trunc,
    doc="",
    type_promotion=ELEMENTWISE_PRIM_TYPE_PROMOTION_KIND.DEFAULT,
)

#
# Elementwise binary operations
#

add = _make_elementwise_binary_prim(
    name="add",
    impl_aten=torch.add,
    doc="",
    type_promotion=ELEMENTWISE_PRIM_TYPE_PROMOTION_KIND.DEFAULT,
)

atan2 = _make_elementwise_binary_prim(
    name="atan2",
    impl_aten=torch.atan2,
    doc="",
    type_promotion=ELEMENTWISE_PRIM_TYPE_PROMOTION_KIND.DEFAULT,
)

bitwise_and = _make_elementwise_binary_prim(
    "bitwise_and",
    impl_aten=torch.bitwise_and,
    doc="",
    type_promotion=ELEMENTWISE_PRIM_TYPE_PROMOTION_KIND.DEFAULT,
)

bitwise_or = _make_elementwise_binary_prim(
    "bitwise_or",
    impl_aten=torch.bitwise_or,
    doc="",
    type_promotion=ELEMENTWISE_PRIM_TYPE_PROMOTION_KIND.DEFAULT,
)

bitwise_xor = _make_elementwise_binary_prim(
    "bitwise_xor",
    impl_aten=torch.bitwise_xor,
    doc="",
    type_promotion=ELEMENTWISE_PRIM_TYPE_PROMOTION_KIND.DEFAULT,
)

# TODO: complex needs a special meta to account for its float -> complex behavior
# complex = _make_elementwise_binary_prim(
#   impl_aten=torch.complex,
#   doc="",
# )


# div prim performs truncation division on integer inputs
#   and true division for floating and complex inputs
def _div_aten(a, b):
    is_integral = isinstance(a, (bool, int, torch.SymInt)) or (
        isinstance(a, torch.Tensor) and utils.is_integer_dtype(a.dtype)
    )

    if is_integral:
        return torch.div(a, b, rounding_mode="trunc")
    else:
        return torch.true_divide(a, b)


div = _make_elementwise_binary_prim(
    "div",
    impl_aten=_div_aten,
    doc="",
    type_promotion=ELEMENTWISE_PRIM_TYPE_PROMOTION_KIND.DEFAULT,
)

eq = _make_elementwise_binary_prim(
    "eq",
    impl_aten=torch.eq,
    doc="",
    type_promotion=ELEMENTWISE_PRIM_TYPE_PROMOTION_KIND.ALWAYS_BOOL,
)

fmax = _make_elementwise_binary_prim(
    "fmax",
    impl_aten=torch.fmax,
    doc="",
    type_promotion=ELEMENTWISE_PRIM_TYPE_PROMOTION_KIND.DEFAULT,
)

fmin = _make_elementwise_binary_prim(
    "fmin",
    impl_aten=torch.fmin,
    doc="",
    type_promotion=ELEMENTWISE_PRIM_TYPE_PROMOTION_KIND.DEFAULT,
)

fmod = _make_elementwise_binary_prim(
    "fmod",
    impl_aten=torch.fmod,
    doc="",
    type_promotion=ELEMENTWISE_PRIM_TYPE_PROMOTION_KIND.DEFAULT,
)


gcd = _make_elementwise_binary_prim(
    "gcd",
    impl_aten=torch.gcd,
    doc="",
    type_promotion=ELEMENTWISE_PRIM_TYPE_PROMOTION_KIND.DEFAULT,
)


ge = _make_elementwise_binary_prim(
    "ge",
    impl_aten=torch.ge,
    doc="",
    type_promotion=ELEMENTWISE_PRIM_TYPE_PROMOTION_KIND.ALWAYS_BOOL,
)

gt = _make_elementwise_binary_prim(
    "gt",
    impl_aten=torch.gt,
    doc="",
    type_promotion=ELEMENTWISE_PRIM_TYPE_PROMOTION_KIND.ALWAYS_BOOL,
)

hypot = _make_elementwise_binary_prim(
    "hypot",
    impl_aten=torch.hypot,
    doc="",
    type_promotion=ELEMENTWISE_PRIM_TYPE_PROMOTION_KIND.DEFAULT,
)

igamma = _make_elementwise_binary_prim(
    "igamma",
    impl_aten=torch.special.gammainc,
    doc="",
    type_promotion=ELEMENTWISE_PRIM_TYPE_PROMOTION_KIND.DEFAULT,
)

igammac = _make_elementwise_binary_prim(
    "igammac",
    impl_aten=torch.special.gammaincc,
    doc="",
    type_promotion=ELEMENTWISE_PRIM_TYPE_PROMOTION_KIND.DEFAULT,
)

le = _make_elementwise_binary_prim(
    "le",
    impl_aten=torch.le,
    doc="",
    type_promotion=ELEMENTWISE_PRIM_TYPE_PROMOTION_KIND.ALWAYS_BOOL,
)

lt = _make_elementwise_binary_prim(
    "lt",
    impl_aten=torch.lt,
    doc="",
    type_promotion=ELEMENTWISE_PRIM_TYPE_PROMOTION_KIND.ALWAYS_BOOL,
)


# Note: the following impls are because torch.maximum and torch.minimum do not support scalar inputs
def _maximum_aten(
    a: Union[TensorLikeType, NumberType], b: Union[TensorLikeType, NumberType]
) -> TensorLikeType:
    if isinstance(a, TensorLike) and isinstance(b, Number):
        b = scalar_tensor(b, dtype=a.dtype, device=a.device)
    elif isinstance(b, TensorLike) and isinstance(a, Number):
        a = scalar_tensor(a, dtype=b.dtype, device=b.device)

    return torch.maximum(a, b)  # type: ignore[arg-type]


maximum = _make_elementwise_binary_prim(
    "maximum",
    impl_aten=_maximum_aten,
    doc="",
    type_promotion=ELEMENTWISE_PRIM_TYPE_PROMOTION_KIND.DEFAULT,
)


def _minimum_aten(
    a: Union[TensorLikeType, NumberType], b: Union[TensorLikeType, NumberType]
) -> TensorLikeType:
    if isinstance(a, TensorLike) and isinstance(b, Number):
        b = scalar_tensor(b, dtype=a.dtype, device=a.device)
    elif isinstance(b, TensorLike) and isinstance(a, Number):
        a = scalar_tensor(a, dtype=b.dtype, device=b.device)

    return torch.minimum(a, b)  # type: ignore[arg-type]


minimum = _make_elementwise_binary_prim(
    "minimum",
    impl_aten=_minimum_aten,
    doc="",
    type_promotion=ELEMENTWISE_PRIM_TYPE_PROMOTION_KIND.DEFAULT,
)

mul = _make_elementwise_binary_prim(
    "mul",
    impl_aten=torch.mul,
    doc="",
    type_promotion=ELEMENTWISE_PRIM_TYPE_PROMOTION_KIND.DEFAULT,
)

ne = _make_elementwise_binary_prim(
    "ne",
    impl_aten=torch.ne,
    doc="",
    type_promotion=ELEMENTWISE_PRIM_TYPE_PROMOTION_KIND.ALWAYS_BOOL,
)

nextafter = _make_elementwise_binary_prim(
    "nextafter",
    impl_aten=torch.nextafter,
    doc="",
    type_promotion=ELEMENTWISE_PRIM_TYPE_PROMOTION_KIND.DEFAULT,
)

pow = _make_elementwise_binary_prim(
    "pow",
    impl_aten=torch.pow,
    doc="",
    type_promotion=ELEMENTWISE_PRIM_TYPE_PROMOTION_KIND.DEFAULT,
)

remainder = _make_elementwise_binary_prim(
    "remainder",
    impl_aten=torch.remainder,
    doc="",
    type_promotion=ELEMENTWISE_PRIM_TYPE_PROMOTION_KIND.DEFAULT,
)


shift_left = _make_elementwise_binary_prim(
    "shift_left",
    impl_aten=torch.bitwise_left_shift,
    doc="",
    type_promotion=ELEMENTWISE_PRIM_TYPE_PROMOTION_KIND.DEFAULT,
)

shift_right_arithmetic = _make_elementwise_binary_prim(
    "shift_right_arithmetic",
    impl_aten=torch.bitwise_right_shift,
    doc="",
    type_promotion=ELEMENTWISE_PRIM_TYPE_PROMOTION_KIND.DEFAULT,
)

shift_right_logical = _not_impl

sub = _make_elementwise_binary_prim(
    "sub",
    impl_aten=torch.sub,
    doc="",
    type_promotion=ELEMENTWISE_PRIM_TYPE_PROMOTION_KIND.DEFAULT,
)

zeta = _make_elementwise_binary_prim(
    "zeta",
    impl_aten=torch.special.zeta,
    doc="",
    type_promotion=ELEMENTWISE_PRIM_TYPE_PROMOTION_KIND.DEFAULT,
)


#
# View operations
def _as_strided_meta(
    a: TensorLikeType, size: ShapeType, stride: StrideType, storage_offset: int
) -> TensorLikeType:
    assert len(size) == len(stride)
    assert storage_offset >= 0
    utils.validate_strides(stride)
    utils.validate_shape(size)

    if reduce(operator.mul, size) == 0:
        # NOTE: This special case is to avoid having to acquire the storage below
        # as_strided to shapes with no elements are trivially valid, so it's OK
        pass
    elif isinstance(a, torch.Tensor):
        utils.check_in_bounds_for_storage(
            a._typed_storage(), size, stride, storage_offset
        )

    return torch.as_strided(a, size, stride, storage_offset)


def _as_strided_aten(
    a: Tensor, size: ShapeType, stride: StrideType, storage_offset: int
) -> Tensor:
    return torch.as_strided(a, size, stride, storage_offset)


_as_strided_doc = """
    Creates a view of the tensor with the given shape (size), strides (stride) and
    storage offset (storage_offset).
"""

as_strided = _make_prim(
    schema="as_strided(Tensor(a!) a, SymInt[] size, SymInt[] stride, SymInt storage_offset) -> Tensor(a!)",
    meta=_as_strided_meta,
    impl_aten=_as_strided_aten,
    return_type=RETURN_TYPE.VIEW,
    doc=_as_strided_doc,
)


def _broadcast_in_dim_meta(
    a: TensorLikeType, shape: ShapeType, broadcast_dimensions: Sequence[int]
):
    from torch.fx.experimental.symbolic_shapes import guard_size_oblivious

    # Type checks
    assert isinstance(a, TensorLike)
    assert isinstance(shape, Sequence)
    assert isinstance(broadcast_dimensions, Sequence)

    # every dimension must be accounted for
    assert a.ndim == len(broadcast_dimensions)

    # broadcast shape must have weakly more dimensions
    assert len(shape) >= a.ndim

    # broadcast_dimensions must be an ascending sequence
    # (no relative reordering of dims) of integers and
    # each dimension must be within the new shape
    def _greater_than_reduce(acc, x):
        assert isinstance(x, Dim)
        assert x > acc
        assert x < len(shape)

        return x

    reduce(_greater_than_reduce, broadcast_dimensions, -1)

    # shape must be broadcastable to
    for idx, new_idx in enumerate(broadcast_dimensions):
        if not guard_size_oblivious(a.shape[idx] == 1):
            torch._check(
                a.shape[idx] == shape[new_idx],
                lambda: f"{a.shape[idx]} must be broadcastable to {shape[new_idx]}",
            )

    new_strides = []
    original_idx = 0
    for idx in range(len(shape)):
        if idx in broadcast_dimensions:
            # Assigns a stride of zero to dimensions
            # which were actually broadcast
            if guard_size_oblivious(a.shape[original_idx] != shape[idx]):
                new_strides.append(0)
            else:
                new_strides.append(a.stride()[original_idx])
            original_idx = original_idx + 1
        else:
            if guard_size_oblivious(shape[idx] != 1):
                new_strides.append(0)
            elif original_idx == a.ndim:
                new_strides.append(1)
            else:
                new_strides.append(a.stride()[original_idx] * a.size()[original_idx])

    return a.as_strided(shape, new_strides, a.storage_offset())


def _broadcast_in_dim_aten(a, shape, broadcast_dimensions):
    s = list(shape)
    for broadcast_dimension in broadcast_dimensions:
        s[broadcast_dimension] = -1

    v = a
    for idx, x in enumerate(s):
        if x != -1:
            v = v.unsqueeze(idx)

    return v.expand(shape)


_broadcast_in_dim_doc = """
  Creates a view of a with the specified shape.

  Allows adding dimensions of any length and broadcasting
  dimensions of length one in a to any length.

  The location of the broadcast dimensions must be specified
  using the broadcast_dimensions argument. Changing the
  relative order of dimensions is not supported.
  """

broadcast_in_dim = _make_prim(
    schema="broadcast_in_dim(Tensor(a) a, SymInt[] shape, int[] broadcast_dimensions) -> Tensor(a)",
    meta=_broadcast_in_dim_meta,
    impl_aten=_broadcast_in_dim_aten,
    return_type=RETURN_TYPE.VIEW,
    doc=_broadcast_in_dim_doc,
)


def _validate_collapse_args(a: Tensor, start: int, end: int) -> None:
    # Special-case for zero dimensional tensors
    ndim = max(1, a.dim())
    utils.validate_idx(ndim, start)
    utils.validate_idx(ndim, end)

    # Verifies end is strictly greater than start
    # (Collapse requires a non-empty interval)
    torch._check_value(
        end >= start,
        lambda: f"Attempting to collapse but end, {end}, is less than start, {start}!",
    )


def _collapsed_shape(shape: ShapeType, start: int, end: int) -> Tuple[int, ...]:
    """
    Returns the shape of a with dims in [start, end) merged into a single dimension.
    """
    # Special-case for zero dimensional tensors
    shape = (1,) if len(shape) == 0 else tuple(shape)

    dim_length = 1
    for s in shape[start : end + 1]:
        dim_length = dim_length * s

    return shape[0:start] + (dim_length,) + shape[end + 1 :]


def _collapse_view_helper(
    a: TensorLikeType, start: int, end: int
) -> Tuple[Optional[ShapeType], Optional[StrideType]]:
    assert isinstance(a, TensorLike)

    from torch.fx.experimental.symbolic_shapes import guard_size_oblivious

    _validate_collapse_args(a, start, end)

    # Special-case for zero dimensional tensors
    if a.ndim == 0:
        shape = (1,)
        strides = (1,)
    else:
        shape = a.shape  # type: ignore[assignment]
        strides = a.stride()  # type: ignore[assignment]

    if a.ndim == 0 or (end == start):
        return shape, strides

    length = shape[end]
    stride = strides[end]
    for idx in range(end - 1, start - 1, -1):
        if guard_size_oblivious(shape[idx] == 0) or guard_size_oblivious(
            shape[idx + 1] == 0
        ):
            length = 0
            stride = 0
            break

        if guard_size_oblivious(shape[idx] == 1):
            continue

        length = length * shape[idx]
        stride = min(stride, strides[idx])

        if (
            guard_size_oblivious(a.numel() > 0)
            and guard_size_oblivious(shape[idx + 1] != 1)
            and not guard_size_oblivious(
                strides[idx] == strides[idx + 1] * shape[idx + 1]
            )
        ):
            return None, None

    new_shape = shape[:start] + (length,) + shape[end + 1 :]
    new_strides = strides[:start] + (stride,) + strides[end + 1 :]

    # NOTE: when the input has no elements it's restrided as if it were contiguous
    if guard_size_oblivious(a.numel() == 0):
        new_strides = utils.make_contiguous_strides_for(new_shape)

    return new_shape, new_strides


def _collapse_view_meta(a: TensorLikeType, start: int, end: int) -> TensorLikeType:
    new_shape, new_strides = _collapse_view_helper(a, start, end)

    if new_shape is None:
        msg = "Attempting to view a collapsed tensor, but no such view exists!"
        raise ValueError(msg)

    assert new_strides is not None
    return a.as_strided(new_shape, new_strides, a.storage_offset())


def _collapse_view_aten(a: Tensor, start: int, end: int) -> Tensor:
    new_shape = _collapsed_shape(a.shape, start, end)
    return a.view(new_shape)


_collapse_view_doc = """
  Creates a view of a with the dimensions between
  start (inclusive) and end (exclusive) merged into a
  single dimension.

  If it's not possible to take such a view then an error
  is thrown. See collapse instead.

  The dimensions can be merged if and only if
  they are all "nested" with each other. That is, they all
  have the property that

  stride[i] = stride[i+1] * shape[i+1]

  for all i in [start, end - 1).
  """

collapse_view = _make_prim(
    schema="collapse_view(Tensor(a) a, int start, int end) -> Tensor(a)",
    meta=_collapse_view_meta,
    impl_aten=_collapse_view_aten,
    return_type=RETURN_TYPE.VIEW,
    doc=_collapse_view_doc,
)


def _conj_meta(a: TensorLikeType) -> TensorLikeType:
    if not a.dtype.is_complex:
        raise RuntimeError("Expected complex dtype in prims.conj")
    out = a.as_strided(a.shape, a.stride(), a.storage_offset())
    torch._C._set_conj(out, not a.is_conj())
    return out


_conj_doc = """
Returns a conjugated view of the original tensor
"""

conj = _make_prim(
    schema="conj(Tensor(a) a) -> Tensor(a)",
    meta=_conj_meta,
    impl_aten=torch.conj,
    return_type=RETURN_TYPE.VIEW,
    doc=_conj_doc,
)


def expand_dims(
    a: TensorLikeType, dimensions: DimsSequenceType, ndim=None
) -> TensorLikeType:
    """
    Creates a view of a with a.ndim + len(dimensions) dimensions, with new
    dimensions of length one at the dimensions specified by dimensions.
    """
    if ndim is not None:
        # TODO: this is only here to support the unsqueeze ref
        dims = sorted(utils.canonicalize_dims(ndim, dimensions))  # type: ignore[arg-type]
    else:
        dims = sorted(utils.canonicalize_dims(a.ndim, dimensions))  # type: ignore[arg-type]
    if len(set(dims)) != len(dims):
        msg = f"Received duplicate dimensions to expand in {str(dimensions)}"
        raise ValueError(msg)

    new_shape = list(a.shape)
    for idx in dims:
        new_shape.insert(idx, 1)

    broadcast_dimensions = [
        idx for idx in range(len(new_shape)) if idx not in dimensions
    ]
    return broadcast_in_dim(a, new_shape, broadcast_dimensions)


# Note: saves the Python slice object because we're about to clobber its name with the slice prim
pyslice: Type[slice] = slice  # type: ignore[has-type]


def _slice_meta(
    a: TensorLikeType,
    start_indices: DimsSequenceType,
    limit_indices: DimsSequenceType,
    strides: Optional[StrideType] = None,
) -> TensorLikeType:
    _strides = strides if strides is not None else [1] * len(start_indices)

    if a.ndim != len(start_indices):
        msg = f"Attempting to slice tensor of rank {a.ndim} with start_indices of length {len(start_indices)}!"
        raise ValueError(msg)

    if a.ndim != len(limit_indices):
        msg = f"Attempting to slice tensor of rank {a.ndim} with limit_indices of length {len(limit_indices)}!"
        raise ValueError(msg)

    if a.ndim != len(_strides):
        msg = f"Attempting to slice tensor of rank {a.ndim} with strides of length {len(limit_indices)}!"
        raise ValueError(msg)

    for x, y in zip(start_indices, a.shape):
        if x < 0:
            msg = f"Attempting to slice a tensor with a negative start index of {x}!"
            raise ValueError(msg)
        if x > y:
            msg = (
                f"Attempting to slice a tensor but a start index in {start_indices} is greater than"
                f" the length of its corresponding dimension in shape {a.shape}"
            )
            raise ValueError(msg)

    for x, y, z in zip(limit_indices, a.shape, start_indices):
        if x < 0:
            msg = f"Attempting to slice a tensor with a negative stop index of {x}!"
            raise ValueError(msg)
        if x > y:
            msg = (
                f"Attempting to slice a tensor but a stop index in {limit_indices} is greater than the length of "
                f" its corresponding dimension in shape {a.shape}"
            )
            raise ValueError(msg)
        if x < z:
            msg = (
                f"Attempting to slice a tensor but a start index in {x} is greater than "
                f" its corresponding stop index {z}"
            )

    for x in _strides:
        if x <= 0:
            msg = f"Attempting to slice a tensor with a non-positive step of {x}!"
            raise ValueError(msg)

    new_shape = []
    for x, y, z in zip(start_indices, limit_indices, _strides):
        new_shape.append(1 + (y - x - 1) // z)

    new_strides = []
    for x, y in zip(a.stride(), _strides):
        new_strides.append(x * y)

    return a.as_strided(new_shape, new_strides, a.storage_offset())


def _slice_aten(
    a: Tensor,
    start_indices: DimsSequenceType,
    limit_indices: DimsSequenceType,
    strides: Optional[StrideType] = None,
) -> Tensor:
    _strides = strides if strides is not None else [1] * len(start_indices)

    slices = []
    for start, stop, step in zip(start_indices, limit_indices, _strides):
        slices.append(pyslice(start, stop, step))

    return operator.getitem(a, slices)  # type: ignore[call-overload]


_slice_doc = """
    Creates a view of a "bounding box" within the tensor.

    The bounding box is specified independently in each of the tensor's dimensions.
    start_indices and limit_indices describe the box's boundaries for their corresponding
    dimensions. If strides is specified then they specify the step size between elements
    in their corresponding dimension.

    This operation is analogous to slicing in NumPy, but does not permit slices where
    the stop indices are less than the start indices.
    """

slice = _make_prim(
    schema="slice(Tensor(a) a, SymInt[] start_indices, SymInt[] limit_indices, SymInt[]? strides=None) -> Tensor(a)",
    meta=_slice_meta,
    impl_aten=_slice_aten,
    return_type=RETURN_TYPE.VIEW,
    doc=_slice_doc,
)


def _slice_in_dim_meta(
    a: TensorLikeType,
    start_index: int,
    limit_index: int,
    stride: int = 1,
    axis: int = 0,
) -> TensorLikeType:
    if axis < 0:
        msg = f"slice_in_dim: received a negative axis {axis}"
        raise ValueError(msg)
    if axis >= a.ndim:
        msg = f"slice_in_dim: axis {axis} is greater or equal to the rank {a.ndim} of the tensor"
        raise ValueError(msg)

    if start_index < 0:
        msg = f"slice_in_dim: received a negative start_index {start_index}"
        raise ValueError(msg)

    if start_index > a.shape[axis]:
        msg = f"slice_in_dim: start_index is greater than the length {start_index} of dimension {axis}"
        raise ValueError(msg)

    if limit_index > a.shape[axis]:
        msg = f"slice_in_dim: limit_index is greater than the length {limit_index} of dimension {axis}"
        raise ValueError(msg)

    if limit_index < start_index:
        msg = f"slice_in_dim: received a limit_index {limit_index} less than the start_index {start_index}"
        raise ValueError(msg)

    if stride < 0:
        msg = f"slice_in_dim: received a non-positive stride of {stride}!"
        raise ValueError(msg)

    start_indices = [0] * a.ndim
    limit_indices = list(a.shape)
    strides = [1] * a.ndim

    start_indices[axis] = start_index
    limit_indices[axis] = limit_index
    strides[axis] = stride

    return _slice_meta(a, start_indices, limit_indices, strides)


def _slice_in_dim_aten(
    a: Tensor,
    start_index: int,
    limit_index: int,
    stride: int = 1,
    axis: int = 0,
) -> Tensor:
    start_indices = [0] * a.ndim
    limit_indices = list(a.shape)
    strides = [1] * a.ndim

    start_indices[axis] = start_index
    limit_indices[axis] = limit_index
    strides[axis] = stride

    return slice(a, start_indices, limit_indices, strides)


_slice_in_dim_doc = """
    Convenience wrapper for slicing just one dimension using slice.
    """

# TODO: make stride SymInt
slice_in_dim = _make_prim(
    schema="slice_in_dim(Tensor(a) a, SymInt start_index, SymInt limit_index, int stride=1, int axis=0) -> Tensor(a)",
    meta=_slice_in_dim_meta,
    impl_aten=_slice_in_dim_aten,
    return_type=RETURN_TYPE.VIEW,
    doc=_slice_in_dim_doc,
)


def _split_dim_meta(a: TensorLikeType, dim: int, outer_length: int) -> TensorLikeType:
    assert isinstance(a, TensorLike)
    utils.validate_idx(a.ndim, dim)
    utils.validate_dim_length(outer_length)

    # Verifies the dim can be split with the specified lhs_length
    inner_length = a.shape[dim] // outer_length

    if (a.shape[dim] % outer_length) != 0:
        msg = "Attempting to split dimension of length {}, but outer length of {} divides it with a remainder!".format(
            a.shape[dim], outer_length
        )
        raise ValueError(msg)

    new_shape: List[int] = []
    new_strides: List[int] = []
    for idx in range(a.ndim):
        if idx == dim:
            new_shape.extend((outer_length, inner_length))
            new_strides.extend((a.stride()[idx] * inner_length, a.stride()[idx]))
        else:
            new_shape.append(a.shape[idx])
            new_strides.append(a.stride()[idx])

    return a.as_strided(new_shape, new_strides, a.storage_offset())


def _split_dim_aten(a: Tensor, dim: int, outer_length: int) -> Tensor:
    inner_length = a.shape[dim] // outer_length
    new_shape = a.shape[0:dim] + (outer_length, inner_length) + a.shape[dim + 1 :]

    return a.view(new_shape)


_split_dim_doc = """
  Creates a view of a with the given dimension (of length l) split
  into two dimensions, with the outer of the two having
  length outer_length and the inner of the two having computed
  length inner_length such outer_length * inner_length = l.
  """

# TODO: consider renaming split_dim_view
split_dim = _make_prim(
    schema="split_dim(Tensor(a) a, int dim, SymInt outer_length) -> Tensor(a)",
    meta=_split_dim_meta,
    impl_aten=_split_dim_aten,
    return_type=RETURN_TYPE.VIEW,
    doc=_split_dim_doc,
)


# Note: allows dimensions to be specified redundantly
def _squeeze_meta(a: TensorLikeType, dimensions: Sequence) -> TensorLikeType:
    assert isinstance(a, TensorLike)

    for idx in dimensions:
        utils.validate_idx(a.ndim, idx)
        assert a.shape[idx] == 1

    new_shape = []
    new_strides = []
    for idx in range(len(a.shape)):
        if idx in dimensions:
            continue

        new_shape.append(a.shape[idx])
        new_strides.append(a.stride()[idx])

    return a.as_strided(new_shape, new_strides, a.storage_offset())


_squeeze_doc = """
  Creates a view of the tensor with the specified dimensions removed.

  The removed dimensions must each have length one.
  """

squeeze = _make_prim(
    schema="squeeze(Tensor(a) a, int[] dimensions) -> Tensor(a)",
    meta=_squeeze_meta,
    impl_aten=torch.squeeze,
    return_type=RETURN_TYPE.VIEW,
    doc=_squeeze_doc,
)


def _transpose_meta(a: TensorLikeType, permutation: DimsSequenceType) -> TensorLikeType:
    if a.ndim != len(permutation):
        msg = "Attempting to permute a tensor of rank {}, but received a permutation of length {}!".format(
            a.ndim, len(permutation)
        )
        raise ValueError(msg)

    if not utils.is_valid_permutation(a.ndim, permutation):
        msg = f"Received an invalid permutation, {permutation}!"
        raise ValueError(msg)

    new_shape = [0] * a.ndim
    new_strides = [0] * a.ndim
    for idx, dim in enumerate(permutation):
        new_shape[idx] = a.shape[dim]
        new_strides[idx] = a.stride()[dim]

    return a.as_strided(tuple(new_shape), tuple(new_strides), a.storage_offset())


def _transpose_aten(a: Tensor, permutation: DimsSequenceType) -> Tensor:
    return torch.permute(a, permutation)


_transpose_doc = """
    Creates a view of the tensor with its dimensions permuted.

    The length of the permutation must be the rank of the tensor,
    and each element of the permutation specifies the new order
    for the corresponding dimension.
    """

transpose = _make_prim(
    schema="transpose(Tensor(a) a, int[] permutation) -> Tensor(a)",
    meta=_transpose_meta,
    impl_aten=_transpose_aten,
    return_type=RETURN_TYPE.VIEW,
    doc=_transpose_doc,
)


def _view_of_meta(a: TensorLikeType) -> TensorLikeType:
    return a.as_strided(a.shape, a.stride(), a.storage_offset())


def _view_of_aten(a: Tensor) -> Tensor:
    return a.view(a.shape)


_view_of_doc = """
    Creates a view of the tensor.
    """

view_of = _make_prim(
    schema="view_of(Tensor(a) a) -> Tensor",
    meta=_view_of_meta,
    impl_aten=_view_of_aten,
    return_type=RETURN_TYPE.VIEW,
    doc=_view_of_doc,
)


def _view_element_type_meta(a: TensorLikeType, dtype: torch.dtype) -> TensorLikeType:
    return a.view(dtype)


def _view_element_type_aten(a: Tensor, dtype: torch.dtype) -> Tensor:
    return a.view(dtype)


_view_element_type_doc = """
    Creates a view of the tensor with a different dtype.
    """

view_element_type = _make_prim(
    schema="view_of_dtype(Tensor(a) a, ScalarType dtype) -> Tensor",
    meta=_view_element_type_meta,
    impl_aten=_view_element_type_aten,
    return_type=RETURN_TYPE.VIEW,
    doc=_view_element_type_doc,
)

#
# Functionalized view mutations
#


def _as_strided_scatter_meta(
    input: TensorLikeType,
    src: TensorLikeType,
    size: ShapeType,
    stride: StrideType,
    storage_offset: int,
) -> TensorLikeType:
    utils.validate_shape(size)
    utils.validate_strides(stride)

    required_size = utils.compute_required_storage_length(size, stride, storage_offset)
    torch._check(
        input.numel() >= required_size,
        lambda: (
            f"as_strided_scatter: sizes {size}, strides {stride}, storage offset {storage_offset} "
            f" and itemsize {input.element_size()} requiring a storage size of "
            f"{required_size * input.element_size()} are out of bounds "
            f"for storage of size {input.numel() * input.element_size()}"
        ),
    )
    torch._check(
        utils.is_same_shape(src.shape, size),
        lambda: f"expected src to have a size equal to the slice of self. src size = {src.shape}, slice size = {size}",
    )

    return utils.clone_preserve_strides(input)


_as_strided_scatter_doc = """
    Creates a new tensor equivalent to ``out = input.clone()`` after mutation by
    ``out.as_strided(size, stride, storage_offset).copy_(src)``.
"""

as_strided_scatter = _make_prim(
    schema="as_strided_scatter(Tensor self, Tensor src, SymInt[] size, SymInt[] stride, SymInt storage_offset) -> Tensor",
    meta=_as_strided_scatter_meta,
    impl_aten=torch.as_strided_scatter,
    return_type=RETURN_TYPE.NEW,
    doc=_as_strided_scatter_doc,
)


#
# Shape operations
#


def _collapse_meta(a: Tensor, start: int, end: int) -> Tensor:
    # Special-case for zero dimensional tensors
    _validate_collapse_args(a, start, end)
    new_shape = _collapsed_shape(a.shape, start, end)
    return a.new_empty(new_shape)


def _collapse_aten(a: Tensor, start: int, end: int) -> Tensor:
    new_shape = _collapsed_shape(a.shape, start, end)
    out = a.new_empty(new_shape)
    with torch.no_grad():
        out.view_as(a).copy_(a)
    return out


_collapse_doc = """
Collapse a span of neighboring dimensions into one.

See collapse_view for the corresponding view operation.
"""
collapse = _make_prim(
    schema="collapse(Tensor a, int start, int end) -> Tensor",
    meta=_collapse_meta,
    impl_aten=_collapse_aten,
    return_type=RETURN_TYPE.NEW,
    doc=_collapse_doc,
)


# TODO: review stride logic
# NB: unlike torch.cat, this is more strict about empty tensors and dim is
# never negative
def _cat_meta(tensors: Sequence[TensorLikeType], dim: int) -> TensorLikeType:
    # Verifies same shape (except in the concat dimension)
    assert dim >= 0
    shape = tensors[0].shape
    concat_length = 0
    for tensor_idx, tensor in enumerate(tensors):
        assert len(shape) == len(tensor.shape)
        for idx, (common_length, length) in enumerate(zip(shape, tensor.shape)):
            if idx == dim:
                concat_length = concat_length + length
            else:
                torch._check(
                    length == common_length,
                    lambda: f"Sizes of tensors must match except in dimension {dim}. "
                    f"Expected {common_length} but got {length} for tensor number "
                    f"{tensor_idx} in the list",
                )

    new_shape = list(tensors[0].shape).copy()
    new_shape[dim] = concat_length
    return TensorMeta(
        tensors[0],
        shape=new_shape,
        strides=utils.make_contiguous_strides_for(new_shape),
    )


def _cat_aten(tensors: Union[Tuple[Tensor, ...], List[Tensor]], dim: int) -> Tensor:
    return torch.cat(tensors, dim)


_cat_doc = """
  Concatenates tensors along the specified dimension.

  The tensors' shapes must have the same rank and same length for other dimensions.
  """

cat = _make_prim(
    schema="cat(Tensor[] tensors, int dim) -> Tensor",
    meta=_cat_meta,
    impl_aten=_cat_aten,
    return_type=RETURN_TYPE.NEW,
    doc=_cat_doc,
)


def _reshape_meta(a: TensorLikeType, shape: ShapeType):
    assert isinstance(a, TensorLike)
    utils.validate_shape(shape)

    # Validates the tensor and the requested shape have the
    # same number of elements
    numel = reduce(operator.mul, shape)
    if numel != a.numel():
        msg = f"Attempting to reshape a tensor with {a.numel()} elements to a shape with {numel} elements!"
        raise ValueError(msg)

    return TensorMeta(a, shape=shape, strides=utils.make_contiguous_strides_for(shape))


def _reshape_aten(a: Tensor, shape: ShapeType) -> Tensor:
    return a.reshape(shape).contiguous().clone()


_reshape_doc = """
  Creates a contiguous tensor with the specified shape
  containing a copy of the data in a.
  """
reshape = _make_prim(
    schema="reshape(Tensor a, SymInt[] shape) -> Tensor",
    meta=_reshape_meta,
    impl_aten=_reshape_aten,
    return_type=RETURN_TYPE.NEW,
    doc=_reshape_doc,
)


def _rev_meta(a: TensorLikeType, dims: DimsSequenceType) -> TensorLikeType:
    utils.validate_dimension_indices(a.ndim, dims)
    return torch.empty_like(a, memory_format=torch.preserve_format)


_rev_doc = """
    Reverses the order of elements along the given dimensions.
    """

rev = _make_prim(
    schema="rev(Tensor a, int[] dims) -> Tensor",
    meta=_rev_meta,
    impl_aten=torch.flip,
    return_type=RETURN_TYPE.NEW,
    doc=_rev_doc,
)

#
# Conditional prims
#


def _where_meta(
    pred: TensorLikeType, a: TensorLikeType, b: TensorLikeType
) -> TensorLikeType:
    return _prim_elementwise_meta(
        a,
        b,
        type_promotion=ELEMENTWISE_PRIM_TYPE_PROMOTION_KIND.DEFAULT,
        args_with_fixed_dtypes=(pred,),
    )


_where_doc = """
  Selects elements from a and b according to pred.

  Where pred is true the result contains the element from a, and
  where pred is false the result contains the element from b.
  """

where = _make_prim(
    schema="where(Tensor pred, Tensor a, Tensor b) -> Tensor",
    meta=_where_meta,
    impl_aten=torch.where,
    return_type=RETURN_TYPE.NEW,
    doc=_where_doc,
)


#
# Type conversions
#
def _convert_element_type_meta(a: TensorLikeType, dtype: torch.dtype) -> TensorLikeType:
    # Type checks
    assert isinstance(a, TensorLike)
    assert isinstance(dtype, torch.dtype)

    # dtype conversion preserves dense strides
    if torch._prims_common.is_non_overlapping_and_dense(a):
        strides = a.stride()
    else:
        strides = utils.compute_elementwise_output_strides(a)

    return TensorMeta(a, strides=strides, dtype=dtype)


def _convert_element_type_aten(a: Tensor, dtype: torch.dtype) -> Tensor:
    # Propagates requires grad when possible
    if not utils.is_grad_dtype(dtype):
        requires_grad = False
    else:
        # TODO: update meta objects so this can be acquired directly
        try:
            requires_grad = a.requires_grad
        except Exception as e:
            requires_grad = False

    result = torch.empty_like(
        a, device=a.device, dtype=dtype, requires_grad=requires_grad
    )
    with torch.no_grad():
        return copy_to(result, a)


_convert_element_type_doc = """
  Creates a copy of a tensor with the given dtype.
  """

convert_element_type = _make_prim(
    schema="convert_element_type(Tensor a, ScalarType dtype) -> Tensor",
    meta=_convert_element_type_meta,
    impl_aten=_convert_element_type_aten,
    return_type=RETURN_TYPE.NEW,
    doc=_convert_element_type_doc,
    tags=(torch.Tag.pointwise,),
)


def _device_put_meta(
    a: TensorLikeType, device: Union[str, torch.device]
) -> TensorLikeType:
    assert isinstance(a, TensorLike)
    assert isinstance(device, (str, torch.device))

    return TensorMeta(a, device=utils.canonicalize_device(device))


def _device_put_aten(a: Tensor, device: Union[str, torch.device]) -> Tensor:
    return a.to(device)


_device_put_doc = """
  Creates a copy of a tensor on the given device.
  """

device_put = _make_prim(
    schema="device_put(Tensor a, Device device) -> Tensor",
    meta=_device_put_meta,
    impl_aten=_device_put_aten,
    return_type=RETURN_TYPE.NEW,
    doc=_device_put_doc,
)


# NOTE: need to model meta scalars
# See https://github.com/pytorch/pytorch/issues/78070
def _item_meta(a: TensorLikeType) -> FakeTensor:
    number_type = utils.dtype_to_type(a.dtype)
    return TensorMeta(number_type(-1))


_item_doc = """
    Converts a tensor with one element to a Python number.
"""

# TODO: create a new return type for scalars?
# FIXME: currently returns integers for boolean tensors
# https://github.com/pytorch/pytorch/issues/78071
item = _make_prim(
    schema="item(Tensor a) -> Scalar",
    meta=_item_meta,
    impl_aten=torch.Tensor.item,
    return_type=RETURN_TYPE.NEW,
    doc=_item_doc,
)


# NOTE: need to model meta scalars
# See https://github.com/pytorch/pytorch/issues/78070
def _maximum_value_meta(dtype: torch.dtype) -> FakeTensor:
    number_type = utils.dtype_to_type(dtype)
    return TensorMeta(number_type(-1))


def _maximum_value_aten(dtype: torch.dtype):
    if dtype == torch.bool:
        return True
    elif dtype.is_complex or dtype.is_floating_point:
        return torch.finfo(dtype).max
    else:
        return torch.iinfo(dtype).max


_maximum_value_doc = """
    Return the maximum finite value for a dtype.
"""

# TODO: create a new return type for scalars?
# FIXME: currently returns integers for boolean tensors
# https://github.com/pytorch/pytorch/issues/78071
maximum_value = _make_prim(
    schema="maximum_value(ScalarType dtype) -> Scalar",
    meta=_maximum_value_meta,
    impl_aten=_maximum_value_aten,
    return_type=RETURN_TYPE.NEW,
    doc=_maximum_value_doc,
)


# NOTE: need to model meta scalars
# See https://github.com/pytorch/pytorch/issues/78070
def _minimum_value_meta(dtype: torch.dtype) -> FakeTensor:
    number_type = utils.dtype_to_type(dtype)
    return TensorMeta(number_type(-1))


def _minimum_value_aten(dtype: torch.dtype):
    if dtype == torch.bool:
        return False
    elif dtype.is_complex or dtype.is_floating_point:
        return torch.finfo(dtype).min
    else:
        return torch.iinfo(dtype).min


_minimum_value_doc = """
    Return the minimum finite value for a dtype.
"""

# TODO: create a new return type for scalars?
# FIXME: currently returns integers for boolean tensors
# https://github.com/pytorch/pytorch/issues/78071
minimum_value = _make_prim(
    schema="minimum_value(ScalarType dtype) -> Scalar",
    meta=_minimum_value_meta,
    impl_aten=_minimum_value_aten,
    return_type=RETURN_TYPE.NEW,
    doc=_minimum_value_doc,
)

#
# Inplace operators
#


def _copy_to_meta(a: TensorLikeType, b: TensorLikeType):
    assert isinstance(a, TensorLike)
    assert isinstance(b, TensorLike)

    # Validates the cast is safe
    # TODO: move this as an option on the reference
    # a_typ = utils.dtype_to_type(a.dtype)
    # b_typ = utils.dtype_to_type(b.dtype)
    # if a_typ is not utils.get_higher_type(a_typ, b_typ):
    #     raise RuntimeError(str(b.dtype), " can't be cast safely to ", str(a.dtype), "!")

    # Validates the tensors have the same number of elements
    if a.numel() != b.numel():
        msg = f"Attempting to copy {b.numel()} elements to a tensor with {a.numel()} elements!"
        raise RuntimeError(msg)

    return a


def _copy_to_aten(a: Tensor, b: Tensor) -> Tensor:
    return a.copy_(b)


_copy_to_doc = """
  Copies the data in b to a and returns the modified a.
  """

# TODO: Remove safe casting and implement on reference instead
copy_to = _make_prim(
    schema="copy_to(Tensor(a!) a, Tensor b) -> Tensor(a!)",
    meta=_copy_to_meta,
    impl_aten=_copy_to_aten,
    return_type=RETURN_TYPE.INPLACE,
    doc=_copy_to_doc,
)


def _copy_strided_meta(a: TensorLikeType, stride: ShapeType):
    assert isinstance(a, TensorLike)
    return torch.empty_strided(
        a.shape,
        stride,
        dtype=a.dtype,
        layout=a.layout,
        device=a.device,
        requires_grad=a.requires_grad,
    )


def _copy_strided_aten(a: Tensor, stride: ShapeType) -> Tensor:
    out = torch.empty_strided(
        a.size(),
        stride=stride,
        dtype=a.dtype,
        layout=a.layout,
        device=a.device,
        requires_grad=a.requires_grad,
    )
    out.copy_(a)
    return out


_copy_strided_doc = """
  Copies the data in a to a new tensor, the new tensor has same shape with a size, but has different stride.
  """


copy_strided = _make_prim(
    schema="copy_strided(Tensor a, SymInt[] stride) -> Tensor",
    meta=_copy_strided_meta,
    impl_aten=_copy_strided_aten,
    return_type=RETURN_TYPE.NEW,
    doc=_copy_strided_doc,
)


def _resize_meta(a: TensorLikeType, shape: ShapeType):
    return a.resize_(shape)


def _resize_aten(a: Tensor, shape: ShapeType) -> Tensor:
    return a.resize_(shape)


_resize_doc = """
  Gives a tensor with no elements a new shape, returning the modified tensor.

  The tensor's strides are contiguous and its values are unitialized.
  """

# TODO: review support arbitrary resizes
resize = _make_prim(
    schema="resize(Tensor(a!) a, SymInt[] shape) -> Tensor(a!)",
    meta=_resize_meta,
    impl_aten=_resize_aten,
    return_type=RETURN_TYPE.INPLACE,
    doc=_resize_doc,
)


def _reduction_meta(inp, dims, *, output_dtype=None):
    """
    Meta function for single output reduction operations
    Stride logic is incorrect
    """
    assert isinstance(inp, TensorLike)
    if output_dtype is None:
        output_dtype = inp.dtype
    output_shape = utils.compute_reduction_output_shape(inp.shape, dims)
    return TensorMeta(
        shape=output_shape,
        strides=utils.make_contiguous_strides_for(output_shape),
        dtype=output_dtype,
        device=inp.device,
    )


def _var_reduction_meta(inp, dims, *, correction):
    if utils.is_complex_dtype(inp.dtype):
        output_dtype = utils.corresponding_real_dtype(inp.dtype)
    else:
        output_dtype = inp.dtype
    return _reduction_meta(inp, dims, output_dtype=output_dtype)


_sum_doc = """
    Computes the sum of elements in the input tensor over the list of dimensions
    specified in the dim argument
    """
_xor_sum_doc = """
    Computes the xor sum of elements in the input tensor over the list of dimensions
    specified in the dim argument
    """
_prod_doc = """
    Computes the product of elements in the input tensor over the list of dimensions
    specified in the dim argument
    """
_amax_doc = """
    Computes the maximum value of elements in the input tensor over the list of dimensions
    specified in the dim argument
    """
_amin_doc = """
    Computes the minimum value of elements in the input tensor over the list of dimensions
    specified in the dim argument
    """
_var_doc = """
    Computes the biased variance of x over the list of dimensions specified in the dim argument
    """


def _make_reduction_prim(name: str, impl_aten, doc):
    """Creates a reduction prim."""
    return _make_prim(
        schema=f"{name}(Tensor inp, int[]? dims, *, ScalarType? output_dtype=None) -> Tensor",
        meta=_reduction_meta,
        impl_aten=impl_aten,
        return_type=RETURN_TYPE.NEW,
        doc=doc,
    )


def _make_var_reduction_prim(name: str, impl_aten, doc):
    """Creates a reduction prim."""
    return _make_prim(
        schema=f"{name}(Tensor inp, int[]? dims, *, float correction, ScalarType? output_dtype=None) -> Tensor",
        meta=_var_reduction_meta,
        impl_aten=impl_aten,
        return_type=RETURN_TYPE.NEW,
        doc=doc,
    )


sum = _make_reduction_prim(
    name="sum",
    impl_aten=torch.sum,
    doc=_sum_doc,
)


def _xor_sum_aten(
    inp: TensorLikeType,
    dims: Optional[DimsSequenceType],
    *,
    dtype: Optional[torch.dtype] = None,
) -> Tensor:
    raise NotImplementedError("xor_sum only implemented with inductor")


xor_sum = _make_reduction_prim(
    name="xor_sum",
    impl_aten=_xor_sum_aten,
    doc=_xor_sum_doc,
)


def _prod_aten(
    inp: TensorLikeType,
    dims: Optional[DimsSequenceType],
    *,
    dtype: Optional[torch.dtype] = None,
) -> Tensor:
    if dims is not None:
        for d in sorted(dims, reverse=True):
            assert d >= 0
            inp = torch.prod(inp, d, dtype=dtype)
        return inp
    else:
        return torch.prod(inp, dims, dtype=dtype)


prod = _make_reduction_prim(
    name="prod",
    impl_aten=_prod_aten,
    doc=_prod_doc,
)

var = _make_var_reduction_prim(
    name="var",
    impl_aten=torch.var,
    doc=_var_doc,
)

amax = _make_reduction_prim(
    name="amax",
    impl_aten=torch.amax,
    doc=_amax_doc,
)

amin = _make_reduction_prim(
    name="amin",
    impl_aten=torch.amin,
    doc=_amin_doc,
)


_iota_doc = """
    Constructs a 1-D tensor t where ``t[i] == start + i * step``.
"""


# TODO: layout, pin_memory, memory_format
# TODO: model requires_grad on TensorMeta
def _iota_meta(
    length: int,
    *,
    start: int,
    step: int,
    dtype: torch.dtype,
    device: torch.device,
    requires_grad: bool,
) -> TensorLikeType:
    torch._check(
        utils.is_integer_dtype(dtype),
        lambda: "prims.iota only supports integer dtypes",
    )
    torch._check(step != 0, lambda: "step must be nonzero")
    return torch.empty(
        length,
        dtype=dtype,
        device=device,
        requires_grad=requires_grad,
    )


def _iota_aten(
    length: int,
    *,
    start: int,
    step: int,
    dtype: torch.dtype,
    device: torch.device,
    requires_grad: bool,
) -> TensorLikeType:
    end = start + length * step
    return torch.arange(
        start, end, step, dtype=dtype, device=device, requires_grad=requires_grad
    )


iota = _make_prim(
    schema="iota(SymInt length, *, SymInt start, SymInt step, ScalarType dtype, Device device, bool requires_grad) -> Tensor",  # noqa: B950
    return_type=RETURN_TYPE.NEW,
    meta=_iota_meta,
    impl_aten=_iota_aten,
    doc=_iota_doc,
)


# TODO: layout, pin_memory, memory_format
# TODO: model requires_grad on TensorMeta
def _empty_meta(
    shape: ShapeType, *, dtype: torch.dtype, device: torch.device, requires_grad: bool
) -> TensorLikeType:
    strides = utils.make_contiguous_strides_for(shape)
    return TensorMeta(shape=shape, strides=strides, dtype=dtype, device=device)


def _empty_aten(
    shape: ShapeType, *, dtype: torch.dtype, device: torch.device, requires_grad: bool
) -> Tensor:
    return torch.empty(shape, dtype=dtype, device=device, requires_grad=requires_grad)


_empty_doc = """
    Creates a tensor with uninitialized values and the specified shape, dtype, and device.
"""

empty = _make_prim(
    schema="empty(SymInt[] shape, *, ScalarType dtype, Device device, bool requires_grad) -> Tensor",
    meta=_empty_meta,
    impl_aten=_empty_aten,
    return_type=RETURN_TYPE.NEW,
    doc=_empty_doc,
)


def _empty_strided_meta(
    shape: ShapeType,
    strides: StrideType,
    *,
    dtype: torch.dtype,
    device: torch.device,
    requires_grad: bool,
) -> TensorLikeType:
    return TensorMeta(shape=shape, strides=strides, dtype=dtype, device=device)


_empty_strided_doc = """
    Creates a tensor with uninitialized values.
"""

# TODO: add layout, pin_memory
empty_strided = _make_prim(
    schema="empty_strided(SymInt[] shape, SymInt[] strides, *, ScalarType dtype, Device device, bool requires_grad) -> Tensor",
    return_type=RETURN_TYPE.NEW,
    meta=_empty_strided_meta,
    impl_aten=torch.empty_strided,
    doc=_empty_strided_doc,
)


def _empty_permuted_meta(
    shape: ShapeType,
    physical_layout: DimsSequenceType,
    *,
    dtype: torch.dtype,
    device: torch.device,
    requires_grad: bool,
) -> TensorLikeType:
    p_strides = utils.make_contiguous_strides_for([shape[l] for l in physical_layout])
    dim = len(shape)
    torch._check(
        len(physical_layout) == dim,
        lambda: (
            "Number of dimensions in the tensor input does not match the "
            f"length of the physical layout; i.e. len(size) = {dim} "
            f"is not equal to len(physical_layout) = {len(physical_layout)}"
        ),
    )
    strides = [0] * len(shape)
    seen_dims = set()
    for p, l in enumerate(physical_layout):
        torch._check(
            0 <= l < dim,
            lambda: (
                f"Dimension out of range (expected to be between 0 and {dim - 1}, but got "
                f"{l} at index {p}).  NB: negative dims "
                "not currently supported; file an issue if you want it."
            ),
        )
        torch._check(l not in seen_dims, lambda: "Duplicate dim not allowed")
        strides[l] = p_strides[p]
        seen_dims.add(l)
    return TensorMeta(
        shape=shape,
        strides=strides,
        dtype=dtype,
        device=device,
    )


_empty_permuted_doc = """
    Creates a tensor with uninitialized values according to some physical layout,
    that is guaranteed to be non-overlapping and dense.
"""

# TODO: add layout, pin_memory
empty_permuted = _make_prim(
    schema="empty_permuted(SymInt[] shape, int[] physical_layout, *, ScalarType dtype, Device device, bool requires_grad) -> Tensor",  # noqa: B950
    return_type=RETURN_TYPE.NEW,
    meta=_empty_permuted_meta,
    impl_aten=torch.empty_permuted,
    doc=_empty_permuted_doc,
)


def _full_meta(
    shape: ShapeType,
    fill_value: NumberType,
    *,
    dtype: torch.dtype,
    device: torch.device,
    requires_grad: bool,
) -> TensorLikeType:
    strides = utils.make_contiguous_strides_for(shape)
    return TensorMeta(shape=shape, strides=strides, dtype=dtype, device=device)


def _full_aten(
    shape: ShapeType,
    fill_value: NumberType,
    *,
    dtype: torch.dtype,
    device: torch.device,
    requires_grad: bool,
) -> Tensor:
    # Note that Mypy thinks torch.full can't accept a complex fill_value
    return torch.full(
        shape, fill_value, dtype=dtype, device=device, requires_grad=requires_grad  # type: ignore[arg-type]
    )


_full_doc = """
    Creates a tensor filled with the given fill value, and with the specified shape, dtype, and device.
"""

# TODO: add layout
full = _make_prim(
    schema="full(SymInt[] shape, Scalar fill_value, *, ScalarType dtype, Device device, bool requires_grad) -> Tensor",
    meta=_full_meta,
    impl_aten=_full_aten,
    return_type=RETURN_TYPE.NEW,
    doc=_full_doc,
)


def _full_like_meta(
    a: TensorLikeType,
    fill_value: NumberType,
    *,
    dtype: torch.dtype,
    device: torch.device,
    requires_grad: bool,
) -> TensorLikeType:
    strides = utils.compute_elementwise_output_strides(a)
    if a.numel() == 0:
        strides = a.stride()

    return TensorMeta(a, strides=strides, dtype=dtype, device=device)


def _full_like_aten(
    a: Tensor,
    fill_value: NumberType,
    *,
    dtype: torch.dtype,
    device: torch.device,
    requires_grad: bool,
) -> Tensor:
    # Note that Mypy thinks torch.full can't accept a complex fill_value
    return torch.full_like(
        a, fill_value, dtype=dtype, device=device, requires_grad=requires_grad  # type: ignore[arg-type]
    )


_full_like_doc = """
    Creates a tensor filled with the given fill value, and the same shape, dtype, and device as the
    given tensor by default. The dtype and device settings can be overridden
    by specifying them explicitly.
"""

full_like = _make_prim(
    schema="full_like(Tensor a, Scalar fill_value, *, ScalarType dtype, Device device, bool requires_grad) -> Tensor",
    meta=_full_like_meta,
    impl_aten=_full_like_aten,
    return_type=RETURN_TYPE.NEW,
    doc=_full_like_doc,
)


def _scalar_tensor_meta(
    scalar: NumberType,
    *,
    dtype: torch.dtype,
    device: torch.device,
) -> TensorLikeType:
    shape: ShapeType = []
    strides = utils.make_contiguous_strides_for(shape)
    return TensorMeta(scalar, shape=shape, strides=strides, dtype=dtype, device=device)


def _scalar_tensor_aten(
    scalar: NumberType,
    *,
    dtype: torch.dtype,
    device: torch.device,
) -> Tensor:
    if isinstance(scalar, complex) and (
        dtype is None or not utils.is_complex_dtype(dtype)
    ):
        raise TypeError("Complex scalar requires complex tensor dtype.")
    # Note that Mypy thinks torch.scalar can't accept a complex scalar
    return torch.scalar_tensor(scalar, dtype=dtype, device=device)  # type: ignore[arg-type]


_scalar_tensor_doc = """
    Wraps a Number into a Tensor with the specified dtype and device.
"""

# TODO: add layout and pin_memory support
scalar_tensor = _make_prim(
    schema="scalar_tensor(Scalar s, *, ScalarType? dtype=None, Device? device=None) -> Tensor",
    meta=_scalar_tensor_meta,
    impl_aten=_scalar_tensor_aten,
    return_type=RETURN_TYPE.NEW,
    doc=_scalar_tensor_doc,
)


#
# Linear algebra (linalg) prims
#


def _svd_meta(
    A: TensorLikeType, *, full_matrices: bool
) -> Tuple[TensorLikeType, TensorLikeType, TensorLikeType]:
    utils.check_is_matrix(A, "linalg.svd")
    utils.check_fp_or_complex(A.dtype, "linalg.svd", allow_low_precision_dtypes=False)

    A_shape = A.shape
    batch = A_shape[:-2]
    m, n = A_shape[-2:]
    k = min(m, n)

    shape_U = batch + (m, m if full_matrices else k)
    strides_U = utils.make_contiguous_strides_for(shape_U, row_major=False)
    U = TensorMeta(shape=shape_U, strides=strides_U, dtype=A.dtype, device=A.device)

    shape_S = batch + (k,)
    strides_S = utils.make_contiguous_strides_for(shape_S)
    S = TensorMeta(
        shape=shape_S,
        strides=strides_S,
        dtype=utils.corresponding_real_dtype(A.dtype) if A.is_complex() else A.dtype,
        device=A.device,
    )

    shape_Vh = batch + (n if full_matrices else k, n)
    # The CPU backend returns V, but the cuSolver backend returns V^H
    # TODO The MAGMA backend returns V, so this is wrong if used with the MAGMA backend
    is_cuda = A.device.type == "cuda"
    strides_Vh = utils.make_contiguous_strides_for(shape_Vh, row_major=is_cuda)
    Vh = TensorMeta(shape=shape_Vh, strides=strides_Vh, dtype=A.dtype, device=A.device)
    # Also makes sure this is CUDA or HIP:
    # https://pytorch.org/docs/stable/notes/hip.html#checking-for-hip
    if A.numel() != 0 and Vh.is_complex() and torch.cuda.is_available():
        Vh = Vh.conj()
    return U, S, Vh


def _svd_aten(
    A: TensorLikeType, *, full_matrices: bool
) -> Tuple[Tensor, Tensor, Tensor]:
    return torch.linalg.svd(A, full_matrices=full_matrices)


_svd_doc = """
    Returns the SVD of a matrix or batch of matrices.

    The `full_matrices` flag controls whether the full or reduced SVD decomposition is returned.
"""

svd = _make_prim(
    schema="svd(Tensor A, *, bool full_matrices) -> (Tensor U, Tensor S, Tensor Vh)",
    meta=_svd_meta,
    impl_aten=_svd_aten,
    return_type=(RETURN_TYPE.NEW, RETURN_TYPE.NEW, RETURN_TYPE.NEW),
    doc=_svd_doc,
)


#
# Randomness Prims
#


def _normal_meta(
    shape: ShapeType,
    *,
    mean: Union[float, complex],
    std: float,
    dtype: torch.dtype,
    device: torch.device,
    requires_grad: bool,
    generator: Optional[torch.Generator] = None,
) -> TensorLikeType:
    torch._check(
        std >= 0.0,
        lambda: f"expected non-negative standard deviation, but got std={std}",
    )

    torch._check(
        utils.is_float_dtype(dtype) or utils.is_complex_dtype(dtype),
        lambda: f"expected a floating-point or complex dtype, but got dtype={dtype}",
    )

    strides = utils.make_contiguous_strides_for(shape)
    return TensorMeta(shape=shape, strides=strides, dtype=dtype, device=device)


def _normal_aten(
    shape: ShapeType,
    *,
    mean: Union[float, complex],
    std: float,
    dtype: torch.dtype,
    device: torch.device,
    requires_grad: bool,
    generator: Optional[torch.Generator] = None,
) -> Tensor:
    a = torch.empty(shape, dtype=dtype, device=device, requires_grad=requires_grad)
    with torch.no_grad():
        # NOTE: normal_ is incorrectly annotated to expect mean to be a float
        a.normal_(mean, std, generator=generator)  # type: ignore[arg-type]
    return a


_normal_doc = """
    Constructs a tensor filled with values drawn from a normal distribution with the specified mean
    and standard deviation.

    Only supports floating-point types.
"""

normal = _make_prim(
    schema=(
        "normal(SymInt[] shape, *, Scalar mean, Scalar std, ScalarType dtype, Device device, bool requires_grad, Generator? generator=None) -> Tensor"  # noqa: B950
    ),
    return_type=RETURN_TYPE.NEW,
    meta=_normal_meta,
    impl_aten=_normal_aten,
    doc=_normal_doc,
)


def _uniform_meta(
    shape: ShapeType,
    *,
    low: float,
    high: float,
    dtype: torch.dtype,
    device: torch.device,
    generator: Optional[torch.Generator] = None,
) -> TensorLikeType:
    strides = utils.make_contiguous_strides_for(shape)
    return TensorMeta(shape=shape, strides=strides, dtype=dtype, device=device)


def _uniform_aten(
    shape: ShapeType,
    *,
    low: float,
    high: float,
    dtype: torch.dtype,
    device: torch.device,
    generator: Optional[torch.Generator] = None,
) -> Tensor:
    a = torch.empty(shape, dtype=dtype, device=device)
    a.uniform_(low, high, generator=generator)
    return a


_uniform_doc = """
    Constructs a tensor filled with values drawn uniformly from low to high.
"""

# TODO: we should more seriously review randomness modeling and prims
_uniform_helper = _make_prim(
    schema=(
        "uniform(SymInt[] shape, *, Scalar low, Scalar high, ScalarType dtype, Device device, Generator? generator=None) -> Tensor"
    ),
    return_type=RETURN_TYPE.NEW,
    meta=_uniform_meta,
    impl_aten=_uniform_aten,
    doc=_uniform_doc,
)

#
# FFT prims
#


def _fft_r2c_meta(
    input: TensorLike,
    *,
    dim: DimsSequenceType,
    onesided: bool,
) -> TensorLikeType:
    dim = utils.canonicalize_dims(input.ndim, dim)
    utils.validate_no_repeating_dims(dim)

    shape = list(input.shape)
    if onesided:
        last_dim = dim[-1]
        shape[last_dim] = shape[last_dim] // 2 + 1

    dtype = utils.corresponding_complex_dtype(input.dtype)
    strides = utils.make_contiguous_strides_for(shape)
    return TensorMeta(shape=shape, strides=strides, dtype=dtype, device=input.device)


def _fft_r2c_aten(
    input: TensorLike,
    *,
    dim: DimsSequenceType,
    onesided: bool,
) -> TensorLikeType:
    normalization = 0  # No normalization
    return torch._fft_r2c(input, dim, normalization, onesided)


_fft_r2c_doc = """
    Performs a real to complex Fast Fourier Transform
"""


fft_r2c = _make_prim(
    schema="fft_r2c(Tensor self, *, int[] dim, bool onesided) -> Tensor",
    meta=_fft_r2c_meta,
    impl_aten=_fft_r2c_aten,
    return_type=RETURN_TYPE.NEW,
    doc=_fft_r2c_doc,
)


def _fft_c2c_meta(
    input: TensorLike,
    *,
    dim: DimsSequenceType,
    forward: bool,
) -> TensorLikeType:
    dim = utils.canonicalize_dims(input.ndim, dim)
    utils.validate_no_repeating_dims(dim)

    shape = input.shape
    strides = utils.make_contiguous_strides_for(shape)
    return TensorMeta(
        shape=shape, strides=strides, dtype=input.dtype, device=input.device
    )


def _fft_c2c_aten(
    input: TensorLike,
    *,
    dim: DimsSequenceType,
    forward: bool,
) -> TensorLikeType:
    normalization = 0  # No normalization
    return torch._fft_c2c(input, dim, normalization, forward)


_fft_c2c_doc = """
    Performs either a Fast Fourier Transform, or its inverse
"""


fft_c2c = _make_prim(
    schema="fft_c2c(Tensor self, *, int[] dim, bool forward) -> Tensor",
    meta=_fft_c2c_meta,
    impl_aten=_fft_c2c_aten,
    return_type=RETURN_TYPE.NEW,
    doc=_fft_c2c_doc,
)


def _fft_c2r_meta(
    input: TensorLike,
    *,
    dim: DimsSequenceType,
    last_dim_size: int,
) -> TensorLikeType:
    dim = utils.canonicalize_dims(input.ndim, dim)
    utils.validate_no_repeating_dims(dim)

    shape = list(input.shape)
    shape[dim[-1]] = last_dim_size
    dtype = utils.corresponding_real_dtype(input.dtype)
    strides = utils.make_contiguous_strides_for(shape)
    return TensorMeta(shape=shape, strides=strides, dtype=dtype, device=input.device)


def _fft_c2r_aten(
    input: TensorLike,
    *,
    dim: DimsSequenceType,
    last_dim_size: int,
) -> TensorLikeType:
    normalization = 0  # No normalization
    return torch._fft_c2r(input, dim, normalization, last_dim_size)


_fft_c2r_doc = """
    Performs a complex to real Inverse Fast Fourier Transform
"""


fft_c2r = _make_prim(
    schema="fft_c2r(Tensor self, *, int[] dim, SymInt last_dim_size) -> Tensor",
    meta=_fft_c2r_meta,
    impl_aten=_fft_c2r_aten,
    return_type=RETURN_TYPE.NEW,
    doc=_fft_c2r_doc,
)


def _frexp_meta(self: TensorLikeType) -> Tuple[TensorLikeType, TensorLikeType]:
    torch._check(
        self.dtype.is_floating_point,
        lambda: "torch.frexp() only supports floating-point dtypes",
    )
    return torch.empty_like(self), torch.empty_like(self, dtype=torch.int32)


frexp = _make_prim(
    schema="frexp(Tensor self) -> (Tensor mantissa, Tensor exponent)",
    meta=_frexp_meta,
    return_type=(RETURN_TYPE.NEW, RETURN_TYPE.NEW),
    impl_aten=torch.frexp,
    doc="",
)

<<<<<<< HEAD
=======

def _make_token_aten() -> TensorLikeType:
    return torch.empty(0)


_make_token = _make_prim(
    schema="_make_token() -> Tensor",
    meta=_make_token_aten,
    return_type=RETURN_TYPE.NEW,
    impl_aten=_make_token_aten,
    doc="Creates a token used for keeping track of side effects.",
)


def _sink_tokens_aten(tokens) -> None:
    pass


_sink_tokens = _make_prim(
    schema="_sink_tokens(Tensor[] tokens) -> ()",
    meta=_sink_tokens_aten,
    return_type=RETURN_TYPE.NONE,
    impl_aten=_sink_tokens_aten,
    doc="Sink all of the tokens which were previously used for keeping track of side effects.",
)


>>>>>>> 22ba180e
register_rng_prims()
register_debug_prims()<|MERGE_RESOLUTION|>--- conflicted
+++ resolved
@@ -3032,8 +3032,6 @@
     doc="",
 )
 
-<<<<<<< HEAD
-=======
 
 def _make_token_aten() -> TensorLikeType:
     return torch.empty(0)
@@ -3061,6 +3059,5 @@
 )
 
 
->>>>>>> 22ba180e
 register_rng_prims()
 register_debug_prims()