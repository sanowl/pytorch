# mypy: ignore-errors

import contextlib
import functools
import inspect
import itertools
import logging
import math
import operator
import types
from collections import defaultdict, OrderedDict
from typing import Dict, List

import torch
from torch import sym_float, sym_int

from .. import config, polyfill, variables
from ..exc import (
    AttributeMutationError,
    unimplemented,
    Unsupported,
    UserError,
    UserErrorType,
)
from ..guards import GuardBuilder, install_guard
from ..replay_record import DummyModule
from ..source import AttrSource, GetItemSource, is_constant_source, TypeSource
from ..utils import (
    check_constant_args,
    check_numpy_ndarray_args,
    check_unspec_or_constant_args,
    check_unspec_python_args,
    extract_fake_example_value,
    get_fake_value,
    guard_if_dyn,
    istype,
    numpy_operator_wrapper,
    proxy_args_kwargs,
    tensortype_to_dtype,
)
from .base import MutableLocal, VariableTracker
from .constant import ConstantVariable
from .ctx_manager import EventVariable, StreamVariable
from .dicts import (
    ConstDictVariable,
    DefaultDictVariable,
    DictView,
    is_hashable,
    SetVariable,
)
from .lists import (
    BaseListVariable,
    ListIteratorVariable,
    ListVariable,
    SizeVariable,
    TupleIteratorVariable,
    TupleVariable,
)
from .tensor import (
    FakeItemVariable,
    supported_comparison_ops,
    SymNodeVariable,
    TensorVariable,
    UnspecializedPythonVariable,
)
from .user_defined import UserDefinedVariable

log = logging.getLogger(__name__)


IN_PLACE_DESUGARING_MAP = {
    operator.iadd: operator.add,
    operator.isub: operator.sub,
    operator.imul: operator.mul,
    operator.ifloordiv: operator.floordiv,
    operator.itruediv: operator.truediv,
    operator.imod: operator.mod,
    operator.imatmul: operator.imatmul,
    operator.ilshift: operator.lshift,
    operator.irshift: operator.rshift,
    operator.ipow: operator.pow,
    operator.iand: operator.and_,
    operator.ior: operator.or_,
    operator.ixor: operator.xor,
}


def _polyfill_call_impl(name):
    """Create a BuiltinVariable.call_{name} method that inlines through polyfill.{name}"""

    def call_fn(self, tx, *args, **kwargs):
        return tx.inline_user_function_return(
            variables.UserFunctionVariable(fn), args, kwargs
        )

    fn = getattr(polyfill, name)
    call_fn.__name__ = f"call_{name}"
    return call_fn


class BuiltinVariable(VariableTracker):
    _SENTINEL = object()
    _nonvar_fields = {
        "fn",
        *VariableTracker._nonvar_fields,
    }

    @classmethod
    def create_with_source(cls, value, source):
        install_guard(source.make_guard(GuardBuilder.BUILTIN_MATCH))
        return BuiltinVariable(value, source=source)

    @staticmethod
    @functools.lru_cache(None)
    def _constant_fold_functions():
        fns = {
            abs,
            all,
            any,
            bool,
            callable,
            chr,
            divmod,
            float,
            getattr,
            int,
            len,
            max,
            min,
            ord,
            pow,
            repr,
            round,
            str,
            str.format,
            sum,
            type,
            operator.abs,
            operator.pos,
            operator.neg,
            operator.not_,
            operator.truth,
            operator.invert,
            operator.pow,
            operator.mul,
            operator.matmul,
            operator.floordiv,
            operator.truediv,
            operator.mod,
            operator.add,
            operator.sub,
            operator.getitem,
            operator.length_hint,
            operator.lshift,
            operator.rshift,
            operator.and_,
            operator.or_,
            operator.xor,
            operator.ipow,
            operator.imul,
            operator.imatmul,
            operator.ifloordiv,
            operator.itruediv,
            operator.imod,
            operator.iadd,
            operator.isub,
            operator.ilshift,
            operator.irshift,
            operator.iand,
            operator.ixor,
            operator.ior,
            operator.index,
        }
        from .tensor import supported_comparison_ops

        fns.update(supported_comparison_ops.values())
        fns.update(x for x in math.__dict__.values() if isinstance(x, type(math.sqrt)))
        return fns

    def can_constant_fold_through(self):
        return self.fn in self._constant_fold_functions()

    @staticmethod
    @functools.lru_cache(None)
    def _fx_graph_functions():
        fns = {
            operator.abs,
            operator.pos,
            operator.neg,
            operator.not_,
            operator.invert,
            operator.pow,
            operator.mul,
            operator.matmul,
            operator.floordiv,
            operator.truediv,
            operator.mod,
            operator.add,
            operator.lt,
            operator.gt,
            operator.ge,
            operator.le,
            operator.ne,
            operator.eq,
            operator.sub,
            operator.getitem,
            operator.length_hint,
            operator.lshift,
            operator.rshift,
            operator.and_,
            operator.or_,
            operator.xor,
            operator.ipow,
            operator.imul,
            operator.imatmul,
            operator.ifloordiv,
            operator.itruediv,
            operator.imod,
            operator.iadd,
            operator.isub,
            operator.ilshift,
            operator.irshift,
            operator.iand,
            operator.ixor,
            operator.ior,
        }
        return fns

    @staticmethod
    @functools.lru_cache(None)
    def _binops():
        # function -> ([forward name, reverse name, in-place name], in-place op)
        fns = {
            operator.add: (["__add__", "__radd__", "__iadd__"], operator.iadd),
            operator.sub: (["__sub__", "__rsub__", "__isub__"], operator.isub),
            operator.mul: (["__mul__", "__rmul__", "__imul__"], operator.imul),
            operator.truediv: (
                ["__truediv__", "__rtruediv__", "__itruediv__"],
                operator.itruediv,
            ),
            operator.floordiv: (
                ["__floordiv__", "__rfloordiv__", "__ifloordiv__"],
                operator.ifloordiv,
            ),
            operator.mod: (["__mod__", "__rmod__", "__imod__"], operator.imod),
            pow: (["__pow__", "__rpow__", "__ipow__"], operator.ipow),
            operator.pow: (["__pow__", "__rpow__", "__ipow__"], operator.ipow),
            operator.lshift: (
                ["__lshift__", "__rlshift__", "__ilshift__"],
                operator.ilshift,
            ),
            operator.rshift: (
                ["__rshift__", "__rrshift__", "__irshift__"],
                operator.irshift,
            ),
            # NB: The follow binary operators are not supported for now, since the
            # corresponding magic methods aren't defined on SymInt / SymFloat:
            # operator.matmul
            # divmod
            # operator.and_
            # operator.or_
            # operator.xor
        }
        return fns

    @staticmethod
    @functools.lru_cache(None)
    def _binop_handlers():
        # Multiple dispatch mechanism defining custom binop behavior for certain type
        # combinations. Handlers are attempted in order, and will be used if the type checks
        # match. They are expected to have the signature:
        # fn(tx, arg0: VariableTracker, arg1: VariableTracker) -> VariableTracker
        from .dicts import DictKeys, SetVariable
        from .functions import BaseUserFunctionVariable, UserFunctionVariable
        from .nn_module import NNModuleVariable
        from .tensor import supported_const_comparison_ops
        from .torch import BaseTorchVariable
        from .user_defined import (
            UserDefinedClassVariable,
            UserDefinedObjectVariable,
            UserDefinedVariable,
        )

        # Override table contains: op_fn -> [list of handlers]
        op_handlers = {}
        for (
            op,
            (magic_method_names, in_place_op),
        ) in BuiltinVariable._binops().items():
            op_handlers[op] = []
            op_handlers[in_place_op] = []

            forward_name, reverse_name, inplace_name = magic_method_names

            # User-defined args (highest precedence)
            def user_defined_handler(
                tx,
                a,
                b,
                *,
                forward_name=forward_name,
                reverse_name=reverse_name,
            ):
                # Manually handle reversing logic if needed (e.g. call __radd__)

                # TODO: If we expand this to handle tensor args, we need to manually
                # handle cases like this:
                #
                # class A(int):
                #     def __radd__(self, other):
                #         print("woof")
                # torch.randn(3) + A(3)
                #
                # In this example, A.__radd__() is not called -> nothing is printed, because
                # Tensor.__add__ only does a subtype test against int, ignoring the subclass.
                # To be fully correct, we should not call A.__radd__() here, and there may be
                # other cases to reason about and add exceptions for.
                if isinstance(a, UserDefinedVariable):
                    return a.call_method(tx, forward_name, [b], {})
                else:
                    return b.call_method(tx, reverse_name, [a], {})

            op_handlers[op].append(
                ((UserDefinedVariable, VariableTracker), user_defined_handler)
            )
            op_handlers[op].append(
                ((VariableTracker, UserDefinedVariable), user_defined_handler)
            )

            def user_defined_inplace_handler(tx, a, b, *, forward_name=inplace_name):
                return a.call_method(tx, forward_name, [b], {})

            op_handlers[in_place_op].append(
                ((UserDefinedVariable, VariableTracker), user_defined_inplace_handler)
            )
            op_handlers[in_place_op].append(
                ((VariableTracker, UserDefinedVariable), user_defined_inplace_handler)
            )

            # Dynamic shape args
            def dynamic_handler(tx, a, b, *, fn=op):
                from .builder import wrap_fx_proxy

                return wrap_fx_proxy(
                    tx,
                    tx.output.create_proxy(
                        "call_function", fn, *proxy_args_kwargs([a, b], {})
                    ),
                )

            op_handlers[op].append(
                ((SymNodeVariable, VariableTracker), dynamic_handler)
            )
            op_handlers[op].append(
                ((VariableTracker, SymNodeVariable), dynamic_handler)
            )

            # NB: Prefer out-of-place op when calling in-place op to generate valid graph
            op_handlers[in_place_op].append(
                ((SymNodeVariable, VariableTracker), dynamic_handler)
            )
            op_handlers[in_place_op].append(
                ((VariableTracker, SymNodeVariable), dynamic_handler)
            )

        # Special cases - lower precedence but still prefer these over constant folding

        # List-like addition (e.g. [1, 2] + [3, 4])
        def tuple_add_handler(tx, a, b):
            return TupleVariable([*a.items, *b.unpack_var_sequence(tx)])

        def size_add_handler(tx, a, b):
            return SizeVariable([*a.items, *b.unpack_var_sequence(tx)])

        list_like_addition_handlers = [
            # NB: Prefer the tuple-specific logic over base logic because of
            # some SizeVariable weirdness. Specifically, the tuple-specific logic
            # drops the subclass type (e.g. SizeVariable) and returns TupleVariables.
            (
                (SizeVariable, SizeVariable),
                size_add_handler,
            ),
            (
                (TupleVariable, TupleVariable),
                tuple_add_handler,
            ),
            (
                (TupleVariable, ConstantVariable),
                tuple_add_handler,
            ),
            (
                (ConstantVariable, TupleVariable),
                lambda tx, a, b: TupleVariable(
                    [*a.unpack_var_sequence(tx), *b.items],
                ),
            ),
            (
                (
                    ListVariable,
                    (BaseListVariable, ConstantVariable, ListIteratorVariable),
                ),
                lambda tx, a, b: ListVariable(
                    [*a.items, *b.unpack_var_sequence(tx)], mutable_local=MutableLocal()
                ),
            ),
            (
                (BaseListVariable, BaseListVariable),
                lambda tx, a, b: type(a)([*a.items, *b.items]),
            ),
        ]
        op_handlers[operator.add].extend(list_like_addition_handlers)

        def list_iadd_handler(tx, a, b):
            if not a.mutable_local or not b.has_unpack_var_sequence(tx):
                # Handler doesn't apply
                return None

            seq = b.unpack_var_sequence(tx)
            tx.output.side_effects.mutation(a)
            a.items.extend(seq)
            return a

        list_like_iadd_handlers = [
            (
                (ListVariable, VariableTracker),
                list_iadd_handler,
            ),
            (
                (TupleVariable, TupleVariable),
                tuple_add_handler,
            ),
            (
                (TupleVariable, ConstantVariable),
                tuple_add_handler,
            ),
        ]
        op_handlers[operator.iadd].extend(list_like_iadd_handlers)

        # List-like expansion (e.g. [1, 2, 3] * 3)
        def expand_list_like(tx, lst, const):
            if isinstance(lst, ConstantVariable):
                lst, const = const, lst
            return lst.__class__(
                items=lst.items * const.as_python_constant(),
                mutable_local=MutableLocal(),
            )

        list_like_expansion_handlers = [
            ((ListVariable, ConstantVariable), expand_list_like),
            ((TupleVariable, ConstantVariable), expand_list_like),
            ((ConstantVariable, ListVariable), expand_list_like),
            ((ConstantVariable, TupleVariable), expand_list_like),
        ]
        op_handlers[operator.mul].extend(list_like_expansion_handlers)

        size_or_tuple = (SizeVariable, TupleVariable)
        has_set_items = (SetVariable, DictKeys)

        def create_cmp_op_handlers(op):
            def compare_by_value(tx, a, b):
                return ConstantVariable(op(a.value, b.value))

            result = [((ConstantVariable, ConstantVariable), compare_by_value)]

            if op in supported_const_comparison_ops.values():
                # Tensor is None, List is not None, etc
                none_result = op(object(), None)
                if op.__name__.startswith("is_"):

                    def never(tx, a, b):
                        return ConstantVariable(none_result)

                    obj_op_none = never
                    none_op_obj = never
                else:

                    def obj_op_none(tx, a, b: ConstantVariable):
                        if b.value is None or b.value is True or b.value is False:
                            return ConstantVariable(none_result)

                    def none_op_obj(tx, a: ConstantVariable, b):
                        if a.value is None or a.value is True or a.value is False:
                            return ConstantVariable(none_result)

                types_that_are_never_none = (
                    TensorVariable,
                    SymNodeVariable,
                    NNModuleVariable,
                    BaseListVariable,
                    UserDefinedVariable,
                    BaseUserFunctionVariable,
                    ConstDictVariable,
                    BaseTorchVariable,
                )
                result.extend(
                    [
                        (
                            (types_that_are_never_none, ConstantVariable),
                            obj_op_none,
                        ),
                        (
                            (ConstantVariable, types_that_are_never_none),
                            none_op_obj,
                        ),
                    ]
                )

            def list_compare_nocheck(tx, left, right):
                return BaseListVariable.list_compare(tx, op, left, right)

            def list_compare_check(tx, left, right):
                if type(left) is not type(
                    right
                ):  # Mismatch in BaseListVariable subclasses
                    unimplemented(f"{op.__name__}({left}, {right})")
                return BaseListVariable.list_compare(tx, op, left, right)

            def compare_set_items(tx, left, right):
                return ConstantVariable(op(left.set_items, right.set_items))

            op_var = BuiltinVariable(op)
            result.extend(
                [
                    (
                        (
                            (UserFunctionVariable, BuiltinVariable),
                            (UserFunctionVariable, BuiltinVariable),
                        ),
                        lambda tx, a, b: ConstantVariable(op(a.fn, b.fn)),
                    ),
                    (
                        (
                            NNModuleVariable,
                            NNModuleVariable,
                        ),
                        lambda tx, a, b: ConstantVariable(
                            op(
                                tx.output.get_submodule(a.module_key),
                                tx.output.get_submodule(b.module_key),
                            )
                        ),
                    ),
                    ((size_or_tuple, size_or_tuple), list_compare_nocheck),
                    (
                        (variables.BaseListVariable, variables.BaseListVariable),
                        list_compare_check,
                    ),
                    ((has_set_items, has_set_items), compare_set_items),
                    # TODO(jansel): UserDefinedObjectVariable is wrong and could invoke user code
                    (
                        (UserDefinedObjectVariable, UserDefinedObjectVariable),
                        compare_by_value,
                    ),
                    (
                        (UserDefinedClassVariable, UserDefinedClassVariable),
                        compare_by_value,
                    ),
                    (
                        (
                            (StreamVariable, EventVariable, ConstantVariable),
                            (StreamVariable, EventVariable, ConstantVariable),
                        ),
                        compare_by_value,
                    ),
                    (
                        (TensorVariable, VariableTracker),
                        op_var._comparison_with_tensor,
                    ),
                    (
                        (VariableTracker, TensorVariable),
                        op_var._comparison_with_tensor,
                    ),
                    (
                        (SymNodeVariable, VariableTracker),
                        op_var._comparison_with_symnode,
                    ),
                    (
                        (VariableTracker, SymNodeVariable),
                        op_var._comparison_with_symnode,
                    ),
                ]
            )

            if op.__name__.startswith("is_"):

                def handle_is(tx, left, right):
                    # If the two objects are of different type, we can safely return False
                    # and True for `is` and `is not`, respectively
                    if type(left) is not type(right):
                        return ConstantVariable.create(op.__name__ != "is_")

                result.append(((VariableTracker, VariableTracker), handle_is))

            return result

        for op in supported_comparison_ops.values():
            assert callable(op)
            assert op not in op_handlers
            op_handlers[op] = create_cmp_op_handlers(op)

        return op_handlers

    @staticmethod
    def _find_binop_handler(op, a_type, b_type):
        handlers = BuiltinVariable._binop_handlers().get(op)
        if handlers is None:
            return None

        matches = []
        for (type1, type2), handler in handlers:
            if issubclass(a_type, type1) and issubclass(b_type, type2):
                matches.append(handler)
        return matches

    def can_insert_in_graph(self):
        return self.fn in self._fx_graph_functions()

    def __init__(self, fn, **kwargs):
        super().__init__(**kwargs)
        self.fn = fn

    def __str__(self):
        if self.fn is None:
            name = "None"
        else:
            name = self.fn.__name__

        return f"{self.__class__.__name__}({name})"

    def python_type(self):
        return type(self.fn)

    def as_python_constant(self):
        return self.fn

    def as_proxy(self):
        DTYPE = {
            bool: torch.bool,
            int: torch.int64,
            float: torch.float64,
        }
        if self.fn in DTYPE:
            return DTYPE[self.fn]
        return super().as_proxy()

    def reconstruct(self, codegen):
        name = self.fn.__name__
        assert self.fn.__module__ == "builtins"
        assert name not in codegen.tx.f_globals, "shadowed global"
        codegen.append_output(codegen.create_load_global(name, False, add=True))

    def constant_args(self, *args, **kwargs):
        return check_constant_args(args, kwargs)

    def tensor_args(self, *args):
        any_tensor = False
        for arg in args:
            if isinstance(arg, variables.GetAttrVariable):
                return False
            any_tensor = any_tensor or isinstance(arg, variables.TensorVariable)
        return any_tensor

    def tensor_args_type(self, arg_types):
        any_tensor = False
        for arg_type in arg_types:
            if issubclass(arg_type, variables.GetAttrVariable):
                return False
            any_tensor = any_tensor or issubclass(arg_type, variables.TensorVariable)
        return any_tensor

    def python_and_tensor_constant_only(self, *args, **kwargs):
        tensor_args = []
        non_tensor_args = []
        for i in itertools.chain(args, kwargs.values()):
            if isinstance(i, variables.TensorVariable):
                tensor_args.append(i)
            else:
                non_tensor_args.append(i)
        return all(
            is_constant_source(t.source) if t.source is not None else False
            for t in tensor_args
        ) and self.constant_args(*non_tensor_args)

    @staticmethod
    def unwrap_unspec_args_kwargs(args, kwargs):
        return [x.as_python_constant() for x in args], {
            k: v.as_python_constant() for k, v in kwargs.items()
        }

    def has_constant_handler(self, args, kwargs):
        return self.can_constant_fold_through() and check_unspec_or_constant_args(
            args, kwargs
        )

    @staticmethod
    def _make_handler(fn, arg_types: List[type], has_kwargs: bool):
        from .builder import SourcelessBuilder
        from .lazy import LazyVariableTracker

        obj = BuiltinVariable(fn)
        handlers = []

        if any(issubclass(t, LazyVariableTracker) for t in arg_types):
            return lambda tx, args, kwargs: obj.call_function(
                tx, [v.realize() for v in args], kwargs
            )

        if obj.can_insert_in_graph() and not (
            fn is operator.getitem
            and not issubclass(arg_types[0], variables.TensorVariable)
        ):
            if obj.tensor_args_type(arg_types):
                return obj._handle_insert_op_in_graph
            elif has_kwargs:
                # need runtime check for kwargs
                handlers.append(obj._handle_insert_op_in_graph)

        # Handle binary ops (e.g. __add__ / __radd__, __iadd__, etc.)
        # NB: Tensor args are handled above and not here
        if len(arg_types) == 2 and not has_kwargs:
            # Try to find a handler for the arg types; otherwise, fall through to constant handler
            binop_handlers = BuiltinVariable._find_binop_handler(fn, *arg_types)
            if not binop_handlers:
                pass
            elif len(binop_handlers) == 1:
                (binop_handler,) = binop_handlers
                handlers.append(lambda tx, args, _: binop_handler(tx, *args))
            else:

                def call_binop_handlers(tx, args, _):
                    for fn in binop_handlers:
                        rv = fn(tx, *args)
                        if rv:
                            return rv

                handlers.append(call_binop_handlers)

        self_handler = getattr(obj, f"call_{fn.__name__}", None)
        if self_handler:

            def call_self_handler(tx, args, kwargs):
                try:
                    result = self_handler(tx, *args, **kwargs)
                    if result is not None:
                        return result
                except TypeError:
                    # Check if binding is bad. inspect signature bind is expensive.
                    # So check only when handler call fails.
                    try:
                        inspect.signature(self_handler).bind(tx, *args, **kwargs)
                    except TypeError as e:
                        has_constant_handler = obj.has_constant_handler(args, kwargs)
                        if not has_constant_handler:
                            log.warning(
                                "incorrect arg count %s %s and no constant handler",
                                self_handler,
                                e,
                            )
                            unimplemented(
                                f"invalid handler args {self_handler} {args} {kwargs}"
                            )
                    else:
                        raise
                except Unsupported as exc:
                    has_constant_handler = obj.has_constant_handler(args, kwargs)
                    if not has_constant_handler:
                        raise
                    # Actually, we will handle this just fine
                    exc.remove_from_stats()

            handlers.append(call_self_handler)

        if obj.can_constant_fold_through():
            builder = SourcelessBuilder.create

            if (
                all(issubclass(x, ConstantVariable) for x in arg_types)
                and not has_kwargs
            ):

                def constant_fold_handler(tx, args, kwargs):
                    # fast path
                    return builder(
                        tx,
                        fn(
                            *[x.as_python_constant() for x in args],
                        ),
                    )

            else:

                def constant_fold_handler(tx, args, kwargs):
                    # path with a runtime check
                    if check_unspec_or_constant_args(args, kwargs):
                        return builder(
                            tx,
                            fn(
                                *[x.as_python_constant() for x in args],
                                **{
                                    k: v.as_python_constant() for k, v in kwargs.items()
                                },
                            ),
                        )

            handlers.append(constant_fold_handler)

        error_msg = f"builtin: {fn.__name__} {arg_types} {has_kwargs}"
        if len(handlers) == 0:
            return lambda *args: unimplemented(error_msg)
        elif len(handlers) == 1:
            (handler,) = handlers

            def builtin_dipatch(tx, args, kwargs):
                rv = handler(tx, args, kwargs)
                if rv:
                    return rv
                unimplemented(error_msg)

        else:

            def builtin_dipatch(tx, args, kwargs):
                for fn in handlers:
                    rv = fn(tx, args, kwargs)
                    if rv:
                        return rv
                unimplemented(error_msg)

        return builtin_dipatch

    def _handle_insert_op_in_graph(self, tx, args, kwargs):
        from .builder import wrap_fx_proxy, wrap_fx_proxy_cls

        if kwargs and not self.tensor_args(*args, *kwargs.values()):
            return

        fn = self.fn
        try:
            # Constant fold for constant tensor and python constants
            if self.python_and_tensor_constant_only(*args, **kwargs):
                from ..bytecode_transformation import unique_id
                from .functions import invoke_and_store_as_constant

                return invoke_and_store_as_constant(
                    tx, fn, unique_id(fn.__name__), args, kwargs
                )

            if fn in IN_PLACE_DESUGARING_MAP and isinstance(
                args[0], variables.ConstantVariable
            ):
                # In-place operators like += usually mustate tensor
                # values, but in the edge case of immutable values they
                # re-bind the variable.
                #
                # The easiest way to keep the graph consistent in this
                # scenario is to de-sugar eagerly.
                fn, args = IN_PLACE_DESUGARING_MAP[fn], [args[0], args[1]]

            if fn is operator.getitem and isinstance(args[1], SymNodeVariable):
                # Standard indexing will force specialization due to
                # __index__.  Rewrite as a regular torch op which will
                # trace fine
                fn, args = torch.select, [
                    args[0],
                    variables.ConstantVariable.create(0),
                    args[1],
                ]

            # Interaction between ndarray and tensors:
            #   We prefer the tensor op whenever there are tensors involved
            if check_numpy_ndarray_args(args, kwargs) and not any(
                type(arg) == variables.TensorVariable for arg in args
            ):
                proxy = tx.output.create_proxy(
                    "call_function",
                    numpy_operator_wrapper(fn),
                    *proxy_args_kwargs(args, kwargs),
                )

                return wrap_fx_proxy_cls(variables.NumpyNdarrayVariable, tx, proxy)

            proxy = tx.output.create_proxy(
                "call_function",
                fn,
                *proxy_args_kwargs(args, kwargs),
            )
            if any(isinstance(arg, FakeItemVariable) for arg in args):
                return wrap_fx_proxy_cls(
                    FakeItemVariable,
                    tx,
                    proxy,
                )
            elif check_unspec_python_args(args, kwargs):
                _args, _kwargs = self.unwrap_unspec_args_kwargs(args, kwargs)
                raw_value = fn(*_args, **_kwargs)

                need_unwrap = any(
                    x.need_unwrap
                    for x in itertools.chain(args, kwargs.values())
                    if isinstance(x, variables.UnspecializedPythonVariable)
                )

                return wrap_fx_proxy_cls(
                    UnspecializedPythonVariable,
                    tx,
                    proxy,
                    raw_value=raw_value,
                    need_unwrap=need_unwrap,
                )
            elif all(isinstance(x, SymNodeVariable) for x in args):
                return SymNodeVariable.create(tx, proxy, None)
            else:
                # Work around for vision_maskrcnn due to precision difference
                # specialize the dividend when float divide by tensor
                if fn is operator.truediv and isinstance(
                    args[0], variables.UnspecializedPythonVariable
                ):
                    args[0] = args[0].convert_to_constant(tx)
                return wrap_fx_proxy(tx, proxy)

        except NotImplementedError:
            unimplemented(f"partial tensor op: {self} {args} {kwargs}")

    call_function_handler_cache = {}

<<<<<<< HEAD
        handler = getattr(self, f"call_{self.fn.__name__}", None)

        if handler:
            try:
                result = handler(tx, *args, **kwargs)
                if result is not None:
                    return result
            except TypeError:
                # Check if binding is bad. inspect signature bind is expensive.
                # So check only when handler call fails.
                try:
                    inspect.signature(handler).bind(tx, *args, **kwargs)
                except TypeError as e:
                    has_constant_handler = self.has_constant_handler(args, kwargs)
                    if not has_constant_handler:
                        log.warning(
                            "incorrect arg count %s %s and no constant handler",
                            handler,
                            e,
                        )
                        unimplemented(f"invalid handler args {handler} {args} {kwargs}")
                else:
                    raise
            except Unsupported as exc:
                has_constant_handler = self.has_constant_handler(args, kwargs)
                if not has_constant_handler:
                    raise
                # Actually, we will handle this just fine
                exc.remove_from_stats()

        # NB: call to has_constant_handler is deliberately delayed post generic
        # handler because has_constant_handler calls as_python_constant
        # internally which realizes LazyVariableTracker for ConstantVariables,
        # unnecessarily putting guards on objects which might not actually be used.
        has_constant_handler = self.has_constant_handler(args, kwargs)
        if has_constant_handler:
            from .builder import SourcelessBuilder

            # constant fold
            return SourcelessBuilder()(
                tx,
                self.as_python_constant()(
                    *[x.as_python_constant() for x in args],
                    **{k: v.as_python_constant() for k, v in kwargs.items()},
                ),
=======
    def call_function(
        self, tx, args: "List[VariableTracker]", kwargs: "Dict[str, VariableTracker]"
    ) -> "VariableTracker":
        if kwargs:
            kwargs = {k: v.realize() for k, v in kwargs.items()}
            key = (self.fn, *(type(x) for x in args), True)
        else:
            key = (self.fn, *(type(x) for x in args))

        handler = self.call_function_handler_cache.get(key)
        if not handler:
            self.call_function_handler_cache[key] = handler = self._make_handler(
                self.fn, [type(x) for x in args], bool(kwargs)
>>>>>>> 22ba180e
            )
        return handler(tx, args, kwargs)

    def call_method(
        self,
        tx,
        name,
        args: "List[VariableTracker]",
        kwargs: "Dict[str, VariableTracker]",
    ) -> "VariableTracker":
        if self.fn == dict and name == "fromkeys":
            return BuiltinVariable.call_custom_dict_fromkeys(tx, dict, *args, **kwargs)
        if self.fn == itertools.chain and name == "from_iterable":
            assert len(args) == 1
            assert len(kwargs) == 0
            obj = args[0]
            items = []
            for item in obj.unpack_var_sequence(tx):
                items.extend(item.unpack_var_sequence(tx))
            return variables.TupleVariable(items)

        return super().call_method(tx, name, args, kwargs)

    def _call_int_float(self, tx, arg):
        # Handle cases like int(torch.seed())
        # Also handle sym_float to sym_int cases
        if isinstance(arg, (SymNodeVariable, variables.TensorVariable)):
            if isinstance(arg, variables.TensorVariable):
                item = arg.call_method(tx, "item", [], {})
            else:
                item = arg
            fn_ = sym_int if self.fn is int else sym_float
            from torch._dynamo.variables.builder import wrap_fx_proxy

            return wrap_fx_proxy(
                tx=tx,
                proxy=tx.output.create_proxy(
                    "call_function",
                    fn_,
                    (item.as_proxy(),),
                    {},
                ),
            )

    call_int = _call_int_float
    call_float = _call_int_float

    def call_str(self, tx, arg):
        # Handle `str` on a user defined function
        if isinstance(arg, (variables.UserFunctionVariable)):
            return variables.ConstantVariable.create(value=str(arg.fn))

    def _call_min_max(self, tx, *args):
        if len(args) == 1 and args[0].has_unpack_var_sequence(tx):
            # expand iterable
            items = args[0].unpack_var_sequence(tx)
            return self._call_min_max_seq(tx, items)
        elif len(args) == 2:
            return self._call_min_max_binary(tx, args[0], args[1])
        elif len(args) > 2:
            return self._call_min_max_seq(tx, args)

    def _call_min_max_seq(self, tx, items):
        assert len(items) > 0
        if len(items) == 1:
            return items[0]

        return functools.reduce(functools.partial(self._call_min_max_binary, tx), items)

    def _call_min_max_binary(self, tx, a, b):
        if self.tensor_args(a, b):
            if not isinstance(a, variables.TensorVariable):
                a, b = b, a
            assert isinstance(a, variables.TensorVariable)

            # result of an item call is a scalar convert to a tensor
            if isinstance(a, FakeItemVariable):
                a = variables.TorchInGraphFunctionVariable(torch.tensor).call_function(
                    tx, [a], {}
                )

            # Dynamic input does not get resolved, rather, gets stored as call_function
            if isinstance(a, SymNodeVariable) or isinstance(b, SymNodeVariable):
                from .builder import wrap_fx_proxy_cls

                return wrap_fx_proxy_cls(
                    type(a),
                    tx=tx,
                    proxy=tx.output.create_proxy(
                        "call_function",
                        self.fn,
                        *proxy_args_kwargs([a, b], {}),
                    ),
                )

            # convert min/max to torch ops
            if b.is_python_constant():
                if isinstance(a, variables.NumpyNdarrayVariable):
                    import numpy as np

                    fn = variables.NumpyVariable(np.clip)
                else:
                    fn = variables.TorchInGraphFunctionVariable(torch.clamp)
                kwargs = {"min": b} if (self.fn is max) else {"max": b}
                result = fn.call_function(tx, [a], kwargs)
            else:
                if isinstance(a, variables.NumpyNdarrayVariable):
                    import numpy as np

                    fn = {max: np.maximum, min: np.minimum}[self.fn]
                    fn = variables.NumpyVariable(fn)
                else:
                    fn = {max: torch.maximum, min: torch.minimum}[self.fn]
                    fn = variables.TorchInGraphFunctionVariable(fn)
                result = fn.call_function(tx, [a, b], {})

            # return unspec if both a, b are unspec or const
            if all(
                isinstance(
                    i,
                    (
                        variables.UnspecializedPythonVariable,
                        variables.ConstantVariable,
                    ),
                )
                for i in [a, b]
            ):
                if any(isinstance(val, FakeItemVariable) for val in [a, b]):
                    return variables.FakeItemVariable.from_tensor_variable(result)

                if b.is_python_constant():
                    raw_b = b.as_python_constant()
                else:
                    raw_b = b.raw_value
                if self.fn is max:
                    raw_res = max(a.raw_value, raw_b)
                else:
                    raw_res = min(a.raw_value, raw_b)

                need_unwrap = any(
                    x.need_unwrap
                    for x in [a, b]
                    if isinstance(x, variables.UnspecializedPythonVariable)
                )
                return variables.UnspecializedPythonVariable.from_tensor_variable(
                    result, raw_res, need_unwrap
                )
            # otherwise return tensor
            else:
                return result
        elif isinstance(a, SymNodeVariable) or isinstance(b, SymNodeVariable):
            fn = torch.sym_max if self.fn is max else torch.sym_min
            proxy = tx.output.create_proxy(
                "call_function", fn, *proxy_args_kwargs([a, b], {})
            )
            return SymNodeVariable.create(tx, proxy, None)

    call_min = _call_min_max
    call_max = _call_min_max

    def call_abs(self, tx, arg: "VariableTracker"):
        # Call arg.__abs__()
        abs_method = BuiltinVariable(getattr).call_function(
            tx, [arg, ConstantVariable.create("__abs__")], {}
        )
        return abs_method.call_function(tx, [], {})

    def call_pos(self, tx, arg: "VariableTracker"):
        # Call arg.__pos__()
        pos_method = BuiltinVariable(getattr).call_function(
            tx, [arg, ConstantVariable.create("__pos__")], {}
        )
        return pos_method.call_function(tx, [], {})

    def call_round(self, tx, arg, *args, **kwargs):
        # Call arg.__round__()
        round_method = BuiltinVariable(getattr).call_function(
            tx, [arg, ConstantVariable.create("__round__")], {}
        )
        return round_method.call_function(tx, args, kwargs)

    def call_range(self, tx, *args):
        if check_unspec_or_constant_args(args, {}):
            return variables.RangeVariable(args)
        elif self._dynamic_args(*args):
            args = [
                variables.ConstantVariable.create(guard_if_dyn(arg)) for arg in args
            ]
            return variables.RangeVariable(args)
        # None no-ops this handler and lets the driving function proceed
        return None

    def _dynamic_args(self, *args, **kwargs):
        return any(isinstance(x, SymNodeVariable) for x in args) or any(
            isinstance(x, SymNodeVariable) for x in kwargs.values()
        )

    def call_slice(self, tx, *args):
        return variables.SliceVariable(args)

    def _dyn_proxy(self, tx, *args, **kwargs):
        from .builder import wrap_fx_proxy

        return wrap_fx_proxy(
            tx,
            tx.output.create_proxy(
                "call_function", self.fn, *proxy_args_kwargs(args, kwargs)
            ),
        )

    def _call_iter_tuple_list(self, tx, obj=None, *args, **kwargs):
        if self._dynamic_args(*args, **kwargs):
            return self._dyn_proxy(tx, *args, **kwargs)

        if isinstance(obj, variables.IteratorVariable):
            # For non-list iterators, we will guard on vars that
            # determine the control flow
            return obj

        cls = variables.BaseListVariable.cls_for(self.fn)
        if obj is None:
            return cls(
                [],
                mutable_local=MutableLocal(),
            )
        elif obj.has_unpack_var_sequence(tx):
            if obj.source and not is_constant_source(obj.source):
                if isinstance(obj, TupleIteratorVariable):
                    install_guard(
                        obj.source.make_guard(GuardBuilder.TUPLE_ITERATOR_LEN)
                    )
                else:
                    install_guard(obj.source.make_guard(GuardBuilder.SEQUENCE_LENGTH))

            return cls(
                list(obj.unpack_var_sequence(tx)),
                mutable_local=MutableLocal(),
            )

    def call_iter(self, tx, obj, *args, **kwargs):
        # Handle the case where we are iterating over a tuple, list or iterator
        ret = self._call_iter_tuple_list(tx, obj, *args, **kwargs)

        if ret is None:
            # If the object doesn't implement a __iter__ method, it will be an error in eager mode when calling iter on it anyway.
            # If the object implements a __iter__ method, inlining effectively forwards the call to another iter call
            # (e.g. when __iter__ just returns iter(self.list)) or return a user-defined iterator.
            return obj.call_method(tx, "__iter__", args, kwargs)
        return ret

    call_tuple = _call_iter_tuple_list
    call_list = _call_iter_tuple_list

    def call_callable(self, tx, arg):
        from .functions import BaseUserFunctionVariable

        if isinstance(
            arg, (variables.UserDefinedClassVariable, BaseUserFunctionVariable)
        ):
            return variables.ConstantVariable.create(True)
        elif isinstance(arg, UserDefinedVariable):
            return variables.ConstantVariable.create(callable(arg.value))
        elif isinstance(arg, (ConstantVariable, SymNodeVariable, TensorVariable)):
            return variables.ConstantVariable.create(False)

    def call_cast(self, _, *args, **kwargs):
        if len(args) == 2:
            return args[1]

        unimplemented(f"unsupported args to builtin cast(): {args} {kwargs}")

    def call_dict(self, tx, *args, **kwargs):
        return BuiltinVariable.call_custom_dict(tx, dict, *args, **kwargs)

    @staticmethod
    def call_custom_dict(tx, user_cls, *args, **kwargs):
        if not kwargs:
            if not args:
                args = ({},)
            assert len(args) == 1
            arg = args[0]
            if isinstance(arg, dict):
                return ConstDictVariable(arg, user_cls, mutable_local=MutableLocal())
            elif isinstance(arg, variables.ConstDictVariable):
                return arg.clone(user_cls=user_cls, mutable_local=MutableLocal())
            elif isinstance(
                arg,
                (
                    ListVariable,
                    TupleVariable,
                    ListIteratorVariable,
                ),
            ):
                items = dict(
                    x.unpack_var_sequence(tx) for x in arg.unpack_var_sequence(tx)
                )
                return ConstDictVariable(items, user_cls, mutable_local=MutableLocal())
        elif not args and kwargs:
            items = {ConstantVariable.create(k): v for k, v in kwargs.items()}
            return variables.ConstDictVariable(
                items, user_cls=user_cls, mutable_local=MutableLocal()
            )
        unimplemented(f"{user_cls.__name__}(): {args} {kwargs}")

    @staticmethod
    def call_custom_dict_fromkeys(tx, user_cls, *args, **kwargs):
        assert user_cls in {dict, OrderedDict, defaultdict}
        if kwargs:
            # Only `OrderedDict.fromkeys` accepts `value` passed by keyword
            assert user_cls is OrderedDict
            assert len(args) == 1 and len(kwargs) == 1 and "value" in kwargs
            args = (*args, kwargs.pop("value"))
        if len(args) == 0:
            raise UserError(TypeError, "fromkeys expected at least 1 argument, got 0")
        if len(args) == 1:
            args = (*args, ConstantVariable.create(None))
        assert len(args) == 2
        arg, value = args
        DictVariableType = (
            ConstDictVariable if user_cls is not defaultdict else DefaultDictVariable
        )

        if isinstance(arg, dict):
            arg = [ConstantVariable.create(k) for k in arg.keys()]
            return DictVariableType(
                dict.fromkeys(arg, value), user_cls, mutable_local=MutableLocal()
            )
        elif arg.has_unpack_var_sequence(tx) and all(
            is_hashable(v) for v in arg.unpack_var_sequence(tx)
        ):
            keys = arg.unpack_var_sequence(tx)
            return DictVariableType(
                dict.fromkeys(keys, value), user_cls, mutable_local=MutableLocal()
            )
        unimplemented(f"{user_cls.__name__}.fromkeys(): {args} {kwargs}")

    def call_set(self, tx, *args, **kwargs):
        # Can we merge this implementation and call_dict's one?
        assert not kwargs
        if not args:
            return SetVariable([], mutable_local=MutableLocal())
        assert len(args) == 1
        arg = args[0]
        if isinstance(arg, variables.SetVariable):
            return arg.clone(mutable_local=MutableLocal())
        elif arg.has_unpack_var_sequence(tx):
            items = arg.unpack_var_sequence(tx)
            return SetVariable(items, mutable_local=MutableLocal())
        else:
            unimplemented(f"set(): {args} {kwargs}")

    def call_zip(self, tx, *args, **kwargs):
        if kwargs:
            assert len(kwargs) == 1 and "strict" in kwargs
        if all(x.has_unpack_var_sequence(tx) for x in args):
            unpacked = [arg.unpack_var_sequence(tx) for arg in args]
            if kwargs.pop("strict", False) and len(unpacked) > 0:
                if not all(len(u) == len(unpacked[0]) for u in unpacked):
                    raise UserError(
                        ValueError,
                        "zip() has one argument of len differing from others",
                    )
            items = [variables.TupleVariable(list(item)) for item in zip(*unpacked)]
            return variables.TupleVariable(items)

    def call_enumerate(self, tx, *args):
        if len(args) == 1:
            start = 0
        else:
            assert len(args) == 2
            assert isinstance(args[1], variables.ConstantVariable)
            start = args[1].as_python_constant()
        if args[0].has_unpack_var_sequence(tx):
            items = [
                variables.TupleVariable(
                    [variables.ConstantVariable.create(idx), var],
                )
                for idx, var in enumerate(args[0].unpack_var_sequence(tx), start)
            ]
            return variables.TupleVariable(items)

    def call_len(self, tx, *args, **kwargs):
        return args[0].call_method(tx, "__len__", args[1:], kwargs)

    def call_getitem(self, tx, *args, **kwargs):
        return args[0].call_method(tx, "__getitem__", args[1:], kwargs)

    def call_isinstance(self, tx, arg, isinstance_type):
        try:
            arg_type = arg.python_type()
        except NotImplementedError:
            unimplemented(
                f"isinstance({arg}, {isinstance_type}): can't determine type of {arg}"
            )

        isinstance_type = isinstance_type.as_python_constant()

        if isinstance(arg, variables.TensorVariable) and arg.dtype is not None:

            def _tensor_isinstance(tensor_var, tensor_type):
                def check_type(ty):
                    if ty not in tensortype_to_dtype:
                        return issubclass(arg.python_type(), ty)

                    dtypes = tensortype_to_dtype[ty]
                    return arg.dtype in dtypes

                if type(tensor_type) is tuple:
                    return any(check_type(ty) for ty in tensor_type)
                else:
                    return check_type(tensor_type)

            return variables.ConstantVariable.create(
                _tensor_isinstance(arg, isinstance_type)
            )
        # UserDefinedObject with C extensions can have torch.Tensor attributes,
        # so break graph.
        if isinstance(arg, variables.UserDefinedObjectVariable) and isinstance(
            arg.value, types.MemberDescriptorType
        ):
            unimplemented(
                f"isinstance called on UserDefinedClass {arg} {isinstance_type}"
            )
        # handle __instancecheck__ defined in user class
        if (
            isinstance(arg, variables.UserDefinedObjectVariable)
            and "__instancecheck__" in isinstance_type.__class__.__dict__
        ):
            return variables.ConstantVariable.create(
                isinstance_type.__class__.__instancecheck__(isinstance_type, arg.value)
            )

        try:
            val = issubclass(arg_type, isinstance_type)
        except TypeError:
            val = arg_type is isinstance_type
        return variables.ConstantVariable.create(val)

    def call_issubclass(self, tx, left_ty, right_ty):
        """Checks if first arg is subclass of right arg"""
        left_ty = left_ty.as_python_constant()
        right_ty = right_ty.as_python_constant()

        return variables.ConstantVariable(issubclass(left_ty, right_ty))

    def call_super(self, tx, a, b):
        return variables.SuperVariable(a, b)

    def call_next(self, tx, arg: VariableTracker):
        try:
            return arg.next_variable(tx)
        except Unsupported as ex:
            if isinstance(arg, variables.BaseListVariable):
                ex.remove_from_stats()
                return arg.items[0]
            raise

    def call_hasattr(self, tx, obj, attr):
        if attr.is_python_constant():
            name = attr.as_python_constant()
            return obj.call_hasattr(tx, name)

    def call_map(self, tx, fn, seq):
        if seq.has_unpack_var_sequence(tx):
            items = [fn.call_function(tx, [x], {}) for x in seq.unpack_var_sequence(tx)]
            return variables.TupleVariable(items)

    def call_sum(self, tx, seq, start=_SENTINEL):
        # Special case for sum on tuple of floats and ints
        if isinstance(seq, (variables.ListVariable, variables.TupleVariable)) and all(
            isinstance(x, variables.ConstantVariable)
            and isinstance(x.value, (int, float))
            for x in seq.items
        ):
            if start is self._SENTINEL:
                return variables.ConstantVariable.create(
                    sum(x.value for x in seq.items),
                )
            if isinstance(start, variables.ConstantVariable) and isinstance(
                start.value, (int, float)
            ):
                return variables.ConstantVariable.create(
                    sum((x.value for x in seq.items), start=start.value),
                )
        if seq.has_unpack_var_sequence(tx):
            if start is self._SENTINEL:
                start = variables.ConstantVariable.create(0)
            items = seq.unpack_var_sequence(tx)
            return BuiltinVariable(functools.reduce).call_function(
                tx,
                [
                    BuiltinVariable(operator.add),
                    variables.TupleVariable(items),
                    start,
                ],
                {},
            )

    def call_StopIteration(self, tx, *args):
        return variables.StopIterationVariable([*args])

    def call_reduce(self, tx, function, iterable, initial=_SENTINEL):
        if iterable.has_unpack_var_sequence(tx):
            items = iterable.unpack_var_sequence(tx)
            if initial is self._SENTINEL:
                value, items = items[0], items[1:]
            else:
                value = initial
            for element in items:
                value = function.call_function(tx, [value, element], {})
            return value

    def call_getattr(
        self, tx, obj: VariableTracker, name_var: VariableTracker, default=None
    ):
        from .. import trace_rules
        from . import (
            ConstantVariable,
            GetAttrVariable,
            PythonModuleVariable,
            TorchInGraphFunctionVariable,
            UserFunctionVariable,
        )
        from .builder import SourcelessBuilder, VariableBuilder

        name = name_var.as_python_constant()

        if not name_var.is_python_constant():
            unimplemented("non-const getattr() name")

        if tx.output.side_effects.is_attribute_mutation(obj):
            try:
                # re-read a pending side effect?
                return tx.output.side_effects.load_attr(obj, name)
            except KeyError:
                pass

        if default is not None:
            hasattr_var = self.call_hasattr(tx, obj, name_var)
            assert hasattr_var.as_python_constant() in (True, False)
            if not hasattr_var.as_python_constant():
                return default

        options = {}
        if obj.source:
            source = AttrSource(obj.source, name)
            options["source"] = source
        else:
            source = None

        if name == "__bases__":
            try:
                value = obj.as_python_constant()
                if isinstance(value, type):
                    bases = value.__bases__
                    if source is not None:
                        tuple_args = [
                            VariableBuilder(tx, GetItemSource(source, i))(b)
                            for i, b in enumerate(bases)
                        ]
                    else:
                        tuple_args = [SourcelessBuilder.create(tx, b) for b in bases]

                    return variables.TupleVariable(tuple_args, **options)
            except NotImplementedError:
                pass

        if isinstance(obj, variables.NNModuleVariable):
            return obj.var_getattr(tx, name)
        elif isinstance(
            obj,
            (
                variables.TensorVariable,
                variables.NamedTupleVariable,
                variables.ConstantVariable,
                variables.DistributedVariable,
                variables.UserDefinedClassVariable,
                variables.UserDefinedObjectVariable,
            ),
        ):
            try:
                return obj.var_getattr(tx, name)
            except NotImplementedError:
                return GetAttrVariable(obj, name, **options)
        elif isinstance(obj, TorchInGraphFunctionVariable):
            # Get OpOverload from an OpOverloadPacket, e.g., torch.ops.aten.add.default.
            member = getattr(obj.value, name)
            if isinstance(
                member, (torch._ops.OpOverloadPacket, torch._ops.OpOverload)
            ) and trace_rules.is_aten_op_or_tensor_method(member):
                return TorchInGraphFunctionVariable(member, **options)
        elif isinstance(obj, (PythonModuleVariable, DummyModule)):
            if obj.is_torch:
                member = getattr(obj.value, name)
            else:
                member = obj.value.__dict__[name]

            if config.replay_record_enabled:
                tx.exec_recorder.record_module_access(obj.value, name, member)

            if source is not None:
                return VariableBuilder(tx, source)(member)
            else:
                return SourcelessBuilder.create(tx, member)
        elif istype(obj, UserFunctionVariable) and name in ("__name__", "__module__"):
            return ConstantVariable.create(getattr(obj.fn, name))
        else:
            try:
                return obj.var_getattr(tx, name)
            except NotImplementedError:
                return GetAttrVariable(obj, name, **options)

    def call_setattr(
        self, tx, obj: VariableTracker, name_var: VariableTracker, val: VariableTracker
    ):
        if isinstance(
            obj,
            (
                variables.DataClassVariable,
                variables.CustomizedDictVariable,
                variables.PlacementVariable,
                variables.UserDefinedObjectVariable,
            ),
        ):
            return obj.call_method(tx, "__setattr__", [name_var, val], {})
        elif (
            tx.output.side_effects.is_attribute_mutation(obj)
            and name_var.is_python_constant()
        ):
            name = name_var.as_python_constant()
            if isinstance(obj, variables.TensorVariable):
                from .builder import wrap_fx_proxy

                if name == "requires_grad":
                    # TODO(voz): Make it work properly
                    unimplemented(
                        "mutating requires_grad can introduce a new leaf from non-leaf or vice versa in "
                        "the middle of the graph, which aot_autograd does not currently know how to handle. "
                    )
                if name == "data":
                    # Remove the old reference in tracked fakes - if we don't do this
                    # new .data value size and shape differences will cause
                    # tracked fakes to produce incorrect guards. This is sound because the TensorVariable
                    # coming out of set_() below will be a new one, and get
                    # installed in tracked fakes.
                    to_remove = []
                    for tf in tx.output.tracked_fakes:
                        if tf.source == obj.source:
                            to_remove.append(tf)
                    for tf in to_remove:
                        tx.output.tracked_fakes.remove(tf)

                    # Step 1 - disable grads
                    with dynamo_disable_grad(tx), torch.no_grad():
                        # Step 2 - call `set_`
                        out = wrap_fx_proxy(
                            tx,
                            tx.output.create_proxy(
                                "call_function",
                                torch.Tensor.set_,
                                *proxy_args_kwargs([obj, val], {}),
                            ),
                        )

                    # Step 3 - drop the version counter - this is a step required to get
                    # .data setting to play correctly with the autograd engine.
                    # Essentially, dynamo is trying to faithfully preserve the (absurd)
                    # behavior of .data= from eager mode
                    def _lower_version_count_by_1(x):
                        version = x._version
                        if version > 0:
                            version = version - 1
                        torch._C._autograd._unsafe_set_version_counter(x, version)
                        return x

                    tx.output.create_proxy(
                        "call_function",
                        _lower_version_count_by_1,
                        (out.as_proxy(),),
                        {},
                    )
                    _lower_version_count_by_1(obj.as_proxy().node.meta["example_value"])
                    # This handles options prop, guards and ends with a clone
                    # Step 4 - replace all reference to the current object with the new one
                    return out

            tx.output.side_effects.store_attr(obj, name, val)
            return val
        elif isinstance(obj, variables.UserDefinedObjectVariable):
            unimplemented(
                f"setattr(UserDefinedObjectVariable) {type(obj.value).__setattr__}"
            )
        elif isinstance(obj, variables.NNModuleVariable):
            if not tx.output.is_root_tracer():
                raise AttributeMutationError(
                    "Can't inplace modify module params/buffers inside HigherOrderOp"
                )
            if name_var.is_python_constant() and isinstance(
                val, variables.TensorVariable
            ):
                assigning_fake_val = get_fake_value(val.as_proxy().node, tx)

                try:
                    getattr_var = obj.var_getattr(tx, name_var.as_python_constant())
                except AttributeError:
                    getattr_var = None

                if isinstance(getattr_var, variables.TensorVariable):
                    # get_fake_val will get the same fake tensor
                    existing_fake_attr = get_fake_value(getattr_var.as_proxy().node, tx)

                    # same tensor identiy, setattr is a no-op
                    mod_setattr = inspect.getattr_static(obj.module_type, "__setattr__")
                    if (
                        existing_fake_attr is assigning_fake_val
                        and mod_setattr is torch.nn.Module.__setattr__
                    ):
                        return getattr_var

            obj.convert_to_unspecialized(tx)
        # FIXME (tmanlaibaatar) this is utter hack to unblock HuggingFace export
        # Export generally doesn't want to allow mutations on objects directly,
        # but we don't have good way to do this rn. For now, we make it an undefined
        # behaviour and just set attributes directly on the PretrainedConfig object
        # for now.
        elif isinstance(obj, variables.dicts.HFPretrainedConfigVariable) and tx.export:
            if name_var.is_python_constant() and isinstance(
                val, variables.ConstantVariable
            ):
                setattr(
                    obj.obj, name_var.as_python_constant(), val.as_python_constant()
                )
                return ConstantVariable(None)

    def call_delattr(self, tx, obj: VariableTracker, name_var: VariableTracker):
        return self.call_setattr(tx, obj, name_var, variables.DeletedVariable())

    def call_type(self, tx, obj: VariableTracker):
        from .builder import SourcelessBuilder, VariableBuilder

        try:
            py_type = obj.python_type()
        except NotImplementedError as error:
            raise UserError(
                UserErrorType.INVALID_INPUT,
                str(error),
                case_name="unknown_python_type",
            ) from None

        if obj.source is None:
            return SourcelessBuilder.create(tx, py_type)
        else:
            return VariableBuilder(tx, TypeSource(obj.source))(py_type)

    def call_reversed(self, tx, obj: VariableTracker):
        if obj.has_unpack_var_sequence(tx):
            items = list(reversed(obj.unpack_var_sequence(tx)))
            return variables.TupleVariable(items)

    def call_sorted(self, tx, obj: VariableTracker, **kwargs):
        if (
            obj.has_unpack_var_sequence(tx)
            and not isinstance(obj, variables.TensorVariable)
            and all(x.is_python_constant() for x in obj.unpack_var_sequence(tx))
        ):
            function = kwargs.pop("key", None)
            reverse = kwargs.pop(
                "reverse", ConstantVariable.create(False)
            ).as_python_constant()
            assert len(kwargs) == 0
            if function:
                items = sorted(
                    obj.unpack_var_sequence(tx),
                    key=lambda x: function.call_function(
                        tx, [x], {}
                    ).as_python_constant(),
                    reverse=reverse,
                )
            else:
                items = sorted(
                    obj.unpack_var_sequence(tx),
                    key=lambda x: x.as_python_constant(),
                    reverse=reverse,
                )
            return variables.ListVariable(items)

    def call_chain(self, tx, *args):
        if all(obj.has_unpack_var_sequence(tx) for obj in args):
            items = []
            for obj in args:
                items.extend(obj.unpack_var_sequence(tx))
            return variables.TupleVariable(items)

    def call_islice(self, tx, iterable, *args):
        if iterable.has_unpack_var_sequence(tx) and all(
            x.is_python_constant() for x in args
        ):
            const_args = [x.as_python_constant() for x in args]
            items = iterable.unpack_var_sequence(tx)
            items = list(itertools.islice(items, *const_args))
            return variables.TupleVariable(items)

    # neg is a constant fold function, so we only get here if constant fold is not valid
    def call_neg(self, tx, a):
        if isinstance(a, SymNodeVariable):
            return SymNodeVariable.create(
                tx,
                (operator.neg)(a.as_proxy()),
                sym_num=None,
            )
        # None no-ops this handler and lets the driving function proceed
        return None

    def call_format(self, tx, _format_string, *args, **kwargs):
        format_string = _format_string.as_python_constant()
        return variables.StringFormatVariable.create(format_string, args, kwargs)

    def call_id(self, tx, *args):
        if len(args) > 0 and isinstance(args[0], variables.NNModuleVariable):
            nn_mod_variable = args[0]
            mod = tx.output.get_submodule(nn_mod_variable.module_key)
            return variables.ConstantVariable.create(id(mod))
        else:
            unimplemented(f"call_id with args {args}")

    def call_deepcopy(self, tx, x):
        unimplemented(f"copy.deepcopy {repr(x)}")

    def _comparison_with_tensor(self, tx, left, right):
        from .builder import wrap_fx_proxy_cls
        from .tensor import supported_tensor_comparison_op_values

        op = self.fn

        if op in [operator.is_, operator.is_not]:
            is_result = (
                isinstance(left, TensorVariable)
                and isinstance(right, TensorVariable)
                and id(extract_fake_example_value(left.as_proxy().node))
                == id(extract_fake_example_value(right.as_proxy().node))
            )
            if op is operator.is_:
                return ConstantVariable.create(is_result)
            else:
                return ConstantVariable.create(not is_result)

        if op not in supported_tensor_comparison_op_values:
            unimplemented(f"{op.__name__}({left}, {right})")
        if (
            isinstance(left, TensorVariable)
            and isinstance(right, TensorVariable)
            and (left.size and right.size) is not None
            and left.size != right.size
        ):
            try:
                torch.broadcast_shapes(left.size, right.size)
            except RuntimeError:
                # not broadcastable, can't be compared
                unimplemented(f"{op.__name__}({left}, {right})")
        tensor_cls = left if isinstance(left, TensorVariable) else right
        proxy = tx.output.create_proxy(
            "call_function", op, (left.as_proxy(), right.as_proxy()), {}
        )
        return wrap_fx_proxy_cls(
            type(tensor_cls),  # handle Ndarrays and Tensors
            tx,
            proxy,
        )

    def _comparison_with_symnode(self, tx, left, right):
        from .tensor import supported_tensor_comparison_op_values

<<<<<<< HEAD
        if op.__name__.startswith("is_"):
            # If the two objects are of different type, we can safely return False and True for `is` and `is not`, respectively
            if type(left) is not type(right):
                return ConstantVariable.create(op.__name__ != "is_")
=======
        op = self.fn
>>>>>>> 22ba180e

        if op not in supported_tensor_comparison_op_values:
            unimplemented(f"{op.__name__}({left}, {right})")

        proxy = tx.output.create_proxy(
            "call_function", op, (left.as_proxy(), right.as_proxy()), {}
        )
        return SymNodeVariable.create(
            tx,
            proxy,
            sym_num=None,
        )

    def call_and_(self, tx, a, b):
        # Rely on constant_handler
        if isinstance(a, ConstantVariable) and isinstance(b, ConstantVariable):
            return None
        if isinstance(a, (SymNodeVariable, ConstantVariable)) and isinstance(
            b, (SymNodeVariable, ConstantVariable)
        ):
            return SymNodeVariable.create(
                tx,
                tx.output.create_proxy(
                    "call_function", operator.and_, *proxy_args_kwargs([a, b], {})
                ),
                sym_num=None,
            )
        if hasattr(a, "set_items") and hasattr(b, "set_items"):
            return SetVariable(list(a.set_items & b.set_items))
        # None no-ops this handler and lets the driving function proceed

    def call_or_(self, tx, a, b):
        # Rely on constant_handler
        if isinstance(a, ConstantVariable) and isinstance(b, ConstantVariable):
            return None
        if isinstance(a, (SymNodeVariable, ConstantVariable)) and isinstance(
            b, (SymNodeVariable, ConstantVariable)
        ):
            return SymNodeVariable.create(
                tx,
                tx.output.create_proxy(
                    "call_function", operator.or_, *proxy_args_kwargs([a, b], {})
                ),
                sym_num=None,
            )
        if hasattr(a, "set_items") and hasattr(b, "set_items"):
            return SetVariable(list(a.set_items | b.set_items))
        # None no-ops this handler and lets the driving function proceed
        return None

    def call_not_(self, tx, a):
        if isinstance(a, SymNodeVariable):
            return SymNodeVariable.create(
                tx,
                tx.output.create_proxy(
                    "call_function", operator.not_, *proxy_args_kwargs([a], {})
                ),
                sym_num=None,
            )

        # Unwrap the underlying ConstDictVariable
        if isinstance(a, DictView):
            a = a.dv_dict
        if isinstance(a, (ListVariable, ConstDictVariable)):
            return ConstantVariable.create(len(a.items) == 0)

        return None

    def call_contains(self, tx, a: VariableTracker, b: VariableTracker):
        return a.call_method(tx, "__contains__", [b], {})

    call_all = _polyfill_call_impl("all")
    call_any = _polyfill_call_impl("any")


@contextlib.contextmanager
def dynamo_disable_grad(tx):
    from . import GradModeVariable

    org_value = torch.is_grad_enabled()
    gmv = GradModeVariable.create(tx, False)
    try:
        gmv.enter(tx)
        yield
    finally:
        gmv.exit(tx)<|MERGE_RESOLUTION|>--- conflicted
+++ resolved
@@ -922,53 +922,6 @@
 
     call_function_handler_cache = {}
 
-<<<<<<< HEAD
-        handler = getattr(self, f"call_{self.fn.__name__}", None)
-
-        if handler:
-            try:
-                result = handler(tx, *args, **kwargs)
-                if result is not None:
-                    return result
-            except TypeError:
-                # Check if binding is bad. inspect signature bind is expensive.
-                # So check only when handler call fails.
-                try:
-                    inspect.signature(handler).bind(tx, *args, **kwargs)
-                except TypeError as e:
-                    has_constant_handler = self.has_constant_handler(args, kwargs)
-                    if not has_constant_handler:
-                        log.warning(
-                            "incorrect arg count %s %s and no constant handler",
-                            handler,
-                            e,
-                        )
-                        unimplemented(f"invalid handler args {handler} {args} {kwargs}")
-                else:
-                    raise
-            except Unsupported as exc:
-                has_constant_handler = self.has_constant_handler(args, kwargs)
-                if not has_constant_handler:
-                    raise
-                # Actually, we will handle this just fine
-                exc.remove_from_stats()
-
-        # NB: call to has_constant_handler is deliberately delayed post generic
-        # handler because has_constant_handler calls as_python_constant
-        # internally which realizes LazyVariableTracker for ConstantVariables,
-        # unnecessarily putting guards on objects which might not actually be used.
-        has_constant_handler = self.has_constant_handler(args, kwargs)
-        if has_constant_handler:
-            from .builder import SourcelessBuilder
-
-            # constant fold
-            return SourcelessBuilder()(
-                tx,
-                self.as_python_constant()(
-                    *[x.as_python_constant() for x in args],
-                    **{k: v.as_python_constant() for k, v in kwargs.items()},
-                ),
-=======
     def call_function(
         self, tx, args: "List[VariableTracker]", kwargs: "Dict[str, VariableTracker]"
     ) -> "VariableTracker":
@@ -982,7 +935,6 @@
         if not handler:
             self.call_function_handler_cache[key] = handler = self._make_handler(
                 self.fn, [type(x) for x in args], bool(kwargs)
->>>>>>> 22ba180e
             )
         return handler(tx, args, kwargs)
 
@@ -1855,14 +1807,7 @@
     def _comparison_with_symnode(self, tx, left, right):
         from .tensor import supported_tensor_comparison_op_values
 
-<<<<<<< HEAD
-        if op.__name__.startswith("is_"):
-            # If the two objects are of different type, we can safely return False and True for `is` and `is not`, respectively
-            if type(left) is not type(right):
-                return ConstantVariable.create(op.__name__ != "is_")
-=======
         op = self.fn
->>>>>>> 22ba180e
 
         if op not in supported_tensor_comparison_op_values:
             unimplemented(f"{op.__name__}({left}, {right})")
