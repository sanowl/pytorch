--- conflicted
+++ resolved
@@ -1,10 +1,6 @@
 import collections
 import functools
-<<<<<<< HEAD
-from typing import Any, Dict, Optional, Tuple, Union
-=======
 from typing import Any, Callable, Dict, Optional, Tuple, Union
->>>>>>> 3bc073d7
 from typing_extensions import Self
 
 from .base import VariableTracker
@@ -155,13 +151,9 @@
         )
 
 
-<<<<<<< HEAD
-def _create_realize_and_forward(name: str) -> Any:
-=======
 def _create_realize_and_forward(
     name: str,
 ) -> Callable[[LazyVariableTracker, Any, Any], Any]:
->>>>>>> 3bc073d7
     @functools.wraps(getattr(VariableTracker, name))
     def realize_and_forward(
         self: LazyVariableTracker, *args: Any, **kwargs: Any
