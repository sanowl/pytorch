import torch._C
from contextlib import contextmanager
import unittest.mock
import torch
<<<<<<< HEAD
=======
import torch._C
import torch._ops
import torch.utils._python_dispatch
>>>>>>> c379d628
import torch.utils._pytree as pytree
import itertools
from typing import Iterator
import torch._ops

__all__ = ['enable_python_dispatcher', 'no_python_dispatcher', 'enable_pre_dispatch']

no_python_dispatcher = torch._C._DisablePythonDispatcher
enable_python_dispatcher = torch._C._EnablePythonDispatcher
enable_pre_dispatch = torch._C._EnablePreDispatch

CROSSREF_FUNCTIONALIZE = False

def all_py_loaded_overloads() -> Iterator[torch._ops.OpOverload]:
    """
    Warning: the set of overloads this will report is very subtle.  It is precisely
    the set of torch.ops functions that have actually been accessed from Python
    (e.g., we actually called torch.ops.aten.blah at some point.  This is DIFFERENT
    from the set of registered operators, which will in general be a larger set,
    as this would include all operators which we ran C++ static initializers or
    Python operator registration on.  This does not eagerly populate the list on
    torch.ops.aten; this list is lazy!

    In other words, this is good for traversing over everything that has an
    OpOverload object allocated in Python.  We use it for cache invalidation, but
    don't rely on this list being complete.

    Note that even if we did report all C++ registered overloads, this isn't guaranteed
    to be complete either, as a subsequent lazy load of a library which triggers more
    registrations could add more things to the set.
    """
    for ns in torch.ops:
        packets = getattr(torch.ops, ns)
        for op_name in packets:
            packet = getattr(packets, op_name)
            for overload in packet:
                yield getattr(packet, overload)

@contextmanager
def suspend_functionalization():
    f_tls = torch._C._dispatch_tls_is_dispatch_key_included(torch._C.DispatchKey.Functionalize)
    f_rv = torch._C._functionalization_reapply_views_tls()
    if f_tls:
        torch._disable_functionalization()
    try:
        yield
    finally:
        if f_tls:
            torch._enable_functionalization(reapply_views=f_rv)

def check_tensor_metadata_matches(nv, rv, desc):
    assert callable(desc)
    assert nv.size() == rv.size(), f"{desc()}: sizes {nv.size()} != {rv.size()}"
    assert nv.dtype == rv.dtype, f"{desc()}: dtype {nv.dtype} != {rv.dtype}"
    same_strides, idx = torch._prims_common.check_significant_strides(nv, rv, only_cuda=False)
    assert same_strides, f"{desc()}: strides {nv.stride()} != {rv.stride()} (mismatch at index {idx})"

def check_metadata_matches(n, r, desc):
    assert callable(desc)
    n_vals, n_spec = pytree.tree_flatten(n)
    r_vals, r_spec = pytree.tree_flatten(r)
    # TODO: test the specs match; empirically  sometimes we have a tuple
    # on one side and a list on the other
    assert len(n_vals) == len(r_vals), f"{len(n_vals)} != {len(r_vals)}"
    for i, nv, rv in zip(range(len(n_vals)), n_vals, r_vals):
        if not isinstance(rv, torch.Tensor):
            continue
        check_tensor_metadata_matches(nv, rv, lambda: f"{desc()} output {i}")

class Lit:
    def __init__(self, s):
        self.s = s

    def __repr__(self):
        return self.s

def _fmt(a: object) -> object:
    if isinstance(a, torch.Tensor):
        return Lit(f"torch.empty_strided({tuple(a.size())}, {a.stride()}, dtype={a.dtype})")
    else:
        return a

def make_crossref_functionalize(op, final_key):
    from torch._subclasses.fake_tensor import FakeTensorMode
    # This case is pretty weird, suppress it for now
    if op == torch.ops.aten.lift_fresh.default:
        return final_key

    def handler(*args, **kwargs):
        fake_mode = FakeTensorMode()

        def fakeify_defun(t):
            if isinstance(t, torch.Tensor):
                if torch._is_functional_tensor(t):
                    r = torch._from_functional_tensor(t)
                    # NB: This assumes that the inner tensor sizes/strides match
                    # the outer tensor sizes/strides.  This doesn't necessarily have to
                    # be the case, see discussion at
                    # https://github.com/pytorch/pytorch/pull/87610/files/401ddeda1d769bedc88a12de332c7357b60e51a4#r1007264456
                    assert t.size() == r.size()
                    assert t.stride() == r.stride()
                else:
                    r = t
                # TODO: suppress guards
                return fake_mode.from_tensor(r)
            return t

        def maybe_detach(t):
            if isinstance(t, torch.Tensor):
                return t.detach()
            else:
                return t

        # TODO: This probably does the wrong thing if you're running other
        # substantive modes with the normal op outside here
        with torch.utils._python_dispatch._disable_current_modes(), suspend_functionalization():
            f_args, f_kwargs = pytree.tree_map(fakeify_defun, (args, kwargs))
            orig_f_args, orig_f_kwargs = pytree.tree_map(maybe_detach, (f_args, f_kwargs))
            with fake_mode:
                f_r = op(*f_args, **f_kwargs)
        r = op._op_dk(final_key, *args, **kwargs)

        def desc():
            fmt_args = ", ".join(
                itertools.chain(
                    (repr(pytree.tree_map(_fmt, a)) for a in orig_f_args),
                    (f"{k}={pytree.tree_map(_fmt, v)}" for k, v in orig_f_kwargs.items()),
                )
            )
            return f"{op}({fmt_args})"
        check_metadata_matches(f_r, r, desc)
        return r
    return handler

# NB: enabling this is slow, don't do it in a hot loop.  This is purely
# for debugging purposes.
@contextmanager
def enable_crossref_functionalize():
    for op in all_py_loaded_overloads():
        op._uncache_dispatch(torch._C.DispatchKey.Functionalize)
    try:
        with enable_python_dispatcher(), unittest.mock.patch(
                'torch._dispatch.python.CROSSREF_FUNCTIONALIZE', True):
            yield
    finally:
        for op in all_py_loaded_overloads():
            op._uncache_dispatch(torch._C.DispatchKey.Functionalize)<|MERGE_RESOLUTION|>--- conflicted
+++ resolved
@@ -1,25 +1,22 @@
-import torch._C
+import itertools
+import unittest.mock
 from contextlib import contextmanager
-import unittest.mock
+from typing import Iterator
+
 import torch
-<<<<<<< HEAD
-=======
 import torch._C
 import torch._ops
 import torch.utils._python_dispatch
->>>>>>> c379d628
 import torch.utils._pytree as pytree
-import itertools
-from typing import Iterator
-import torch._ops
 
-__all__ = ['enable_python_dispatcher', 'no_python_dispatcher', 'enable_pre_dispatch']
+__all__ = ["enable_python_dispatcher", "no_python_dispatcher", "enable_pre_dispatch"]
 
 no_python_dispatcher = torch._C._DisablePythonDispatcher
 enable_python_dispatcher = torch._C._EnablePythonDispatcher
 enable_pre_dispatch = torch._C._EnablePreDispatch
 
 CROSSREF_FUNCTIONALIZE = False
+
 
 def all_py_loaded_overloads() -> Iterator[torch._ops.OpOverload]:
     """
@@ -46,9 +43,12 @@
             for overload in packet:
                 yield getattr(packet, overload)
 
+
 @contextmanager
 def suspend_functionalization():
-    f_tls = torch._C._dispatch_tls_is_dispatch_key_included(torch._C.DispatchKey.Functionalize)
+    f_tls = torch._C._dispatch_tls_is_dispatch_key_included(
+        torch._C.DispatchKey.Functionalize
+    )
     f_rv = torch._C._functionalization_reapply_views_tls()
     if f_tls:
         torch._disable_functionalization()
@@ -58,12 +58,18 @@
         if f_tls:
             torch._enable_functionalization(reapply_views=f_rv)
 
+
 def check_tensor_metadata_matches(nv, rv, desc):
     assert callable(desc)
     assert nv.size() == rv.size(), f"{desc()}: sizes {nv.size()} != {rv.size()}"
     assert nv.dtype == rv.dtype, f"{desc()}: dtype {nv.dtype} != {rv.dtype}"
-    same_strides, idx = torch._prims_common.check_significant_strides(nv, rv, only_cuda=False)
-    assert same_strides, f"{desc()}: strides {nv.stride()} != {rv.stride()} (mismatch at index {idx})"
+    same_strides, idx = torch._prims_common.check_significant_strides(
+        nv, rv, only_cuda=False
+    )
+    assert (
+        same_strides
+    ), f"{desc()}: strides {nv.stride()} != {rv.stride()} (mismatch at index {idx})"
+
 
 def check_metadata_matches(n, r, desc):
     assert callable(desc)
@@ -77,6 +83,7 @@
             continue
         check_tensor_metadata_matches(nv, rv, lambda: f"{desc()} output {i}")
 
+
 class Lit:
     def __init__(self, s):
         self.s = s
@@ -84,14 +91,19 @@
     def __repr__(self):
         return self.s
 
+
 def _fmt(a: object) -> object:
     if isinstance(a, torch.Tensor):
-        return Lit(f"torch.empty_strided({tuple(a.size())}, {a.stride()}, dtype={a.dtype})")
+        return Lit(
+            f"torch.empty_strided({tuple(a.size())}, {a.stride()}, dtype={a.dtype})"
+        )
     else:
         return a
 
+
 def make_crossref_functionalize(op, final_key):
     from torch._subclasses.fake_tensor import FakeTensorMode
+
     # This case is pretty weird, suppress it for now
     if op == torch.ops.aten.lift_fresh.default:
         return final_key
@@ -125,7 +137,9 @@
         # substantive modes with the normal op outside here
         with torch.utils._python_dispatch._disable_current_modes(), suspend_functionalization():
             f_args, f_kwargs = pytree.tree_map(fakeify_defun, (args, kwargs))
-            orig_f_args, orig_f_kwargs = pytree.tree_map(maybe_detach, (f_args, f_kwargs))
+            orig_f_args, orig_f_kwargs = pytree.tree_map(
+                maybe_detach, (f_args, f_kwargs)
+            )
             with fake_mode:
                 f_r = op(*f_args, **f_kwargs)
         r = op._op_dk(final_key, *args, **kwargs)
@@ -134,13 +148,19 @@
             fmt_args = ", ".join(
                 itertools.chain(
                     (repr(pytree.tree_map(_fmt, a)) for a in orig_f_args),
-                    (f"{k}={pytree.tree_map(_fmt, v)}" for k, v in orig_f_kwargs.items()),
+                    (
+                        f"{k}={pytree.tree_map(_fmt, v)}"
+                        for k, v in orig_f_kwargs.items()
+                    ),
                 )
             )
             return f"{op}({fmt_args})"
+
         check_metadata_matches(f_r, r, desc)
         return r
+
     return handler
+
 
 # NB: enabling this is slow, don't do it in a hot loop.  This is purely
 # for debugging purposes.
@@ -150,7 +170,8 @@
         op._uncache_dispatch(torch._C.DispatchKey.Functionalize)
     try:
         with enable_python_dispatcher(), unittest.mock.patch(
-                'torch._dispatch.python.CROSSREF_FUNCTIONALIZE', True):
+            "torch._dispatch.python.CROSSREF_FUNCTIONALIZE", True
+        ):
             yield
     finally:
         for op in all_py_loaded_overloads():
