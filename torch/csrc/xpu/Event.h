--- conflicted
+++ resolved
@@ -4,12 +4,7 @@
 #include <torch/csrc/Event.h>
 #include <torch/csrc/python_headers.h>
 
-<<<<<<< HEAD
-struct THXPEvent {
-  PyObject_HEAD
-=======
 struct THXPEvent : THPEvent {
->>>>>>> 862029a1
   at::xpu::XPUEvent xpu_event;
 };
 extern PyObject* THXPEventClass;
