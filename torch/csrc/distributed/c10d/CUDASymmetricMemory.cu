#include <torch/csrc/distributed/c10d/CUDASymmetricMemory.hpp>

#include <torch/csrc/distributed/c10d/CUDASymmetricMemory-inl.h>

#include <ATen/ceil_div.h>
#include <ATen/cuda/CUDAContext.h>
#include <c10/cuda/CUDACachingAllocator.h>
#include <c10/cuda/CUDAGuard.h>

#if !defined(USE_ROCM) && defined(PYTORCH_C10_DRIVER_API_SUPPORTED)
#include <c10/cuda/driver_api.h>
#elif defined(USE_ROCM)
#include <hip/hip_runtime_api.h>
#endif

#include <sys/socket.h>
#include <sys/syscall.h>
#include <sys/un.h>
#include <unistd.h>

#if defined(CUDART_VERSION) && CUDART_VERSION >= 12030
#define CUDART_SUPPORTS_MULTICAST
#endif

namespace {

bool device_has_multicast_support(int device_idx) {
#if defined(CUDART_SUPPORTS_MULTICAST)
  if (c10::utils::check_env("TORCH_SYMM_MEM_DISABLE_MULTICAST") == true) {
    return false;
  }
  // Multicast support requirements:
  // - CUDA Runtime version >= 12030: Checked at compile time using
  // CUDART_VERSION.
  // - Driver version >= 535: Checked at runtime by verifying the existence of
  // cuMulticastCreate_.
  // - Device support: Determined by querying
  // CU_DEVICE_ATTRIBUTE_MULTICAST_SUPPORTED at runtime.
  auto driver_api = c10::cuda::DriverAPI::get();
  int multicast_supported;
  C10_CUDA_DRIVER_CHECK(driver_api->cuDeviceGetAttribute_(
      &multicast_supported,
      CU_DEVICE_ATTRIBUTE_MULTICAST_SUPPORTED,
      device_idx));
  return driver_api->cuMulticastCreate_ != nullptr && multicast_supported;
#else
  return false;
#endif
}

class IpcChannel {
 public:
  IpcChannel() : socket_name_(get_socket_name(getpid())) {
    TORCH_CHECK(
        (socket_ = socket(AF_UNIX, SOCK_DGRAM, 0)) != 0,
        "Failed to create socket: ",
        strerror(errno));

    struct sockaddr_un addr = {.sun_family = AF_UNIX};
    std::copy(socket_name_.begin(), socket_name_.end(), addr.sun_path);

    unlink(addr.sun_path);
    TORCH_CHECK(
        bind(socket_, (struct sockaddr*)&addr, SUN_LEN(&addr)) == 0,
        "Failed to bind socket: ",
        strerror(errno));
  }

  ~IpcChannel() {
    close(socket_);
    unlink(socket_name_.c_str());
  }

  void send_fd(int dst_pid, int fd) {
    //Define destination socket address
    struct sockaddr_un addr = {.sun_family = AF_UNIX};
    auto socket_name = get_socket_name(dst_pid);
    std::copy(socket_name.begin(), socket_name.end(), addr.sun_path);

    //Prepare data to send
    //Data being sent is "fd", the value of fd will be sent as auxiliary data (control message)
    struct iovec io = {.iov_base = (void*)("fd"), .iov_len = 2};

    //Prepare control message data buffer and zero it out
    char cbuf[CMSG_SPACE(sizeof(int))];
    memset(cbuf, 0, sizeof(cbuf));

    //Create message header
    struct msghdr msg {
      .msg_name = (void*)&addr, .msg_namelen = sizeof(struct sockaddr_un), //destination socket address and size of it
      .msg_iov = &io, .msg_iovlen = 1, //message content in msg_iov and number of such structs (1 in our case)
      .msg_control = cbuf, .msg_controllen = sizeof(cbuf) //auxiliary data with the value of fd and size of it
    };

    //Fill in auxiliary data
    auto cmsg = CMSG_FIRSTHDR(&msg);
    cmsg->cmsg_len = CMSG_LEN(sizeof(int));
    cmsg->cmsg_level = SOL_SOCKET; //Specify socket level message
    cmsg->cmsg_type = SCM_RIGHTS;  //SCM_RIGHTS is the type used to pass file descriptors
    if (fd != -1) {
      // memcpy(CMSG_DATA(cmsg), &fd, sizeof(fd));
      std::copy(
          reinterpret_cast<const char*>(&fd),
          reinterpret_cast<const char*>(&fd) + sizeof(fd),
          reinterpret_cast<char*>(CMSG_DATA(cmsg)));
    } else {
      msg.msg_controllen = 0;
    }

    //Finally send the the message
    TORCH_CHECK(
        sendmsg(socket_, &msg, 0) > 0, "Failed to send fd: ", strerror(errno));
  }

  int recv_fd() {
    //Prepare buffer for regular message "fd"
    char buf[2];
    memset(&buf, 0, sizeof(buf));
    struct iovec io = {.iov_base = (void*)buf, .iov_len = sizeof(buf)};

    //Prepare buffer for control message and zero it out
    char cbuf[CMSG_SPACE(sizeof(int))];
    memset(cbuf, 0, sizeof(cbuf));

    struct sockaddr_un addr = {.sun_family = AF_UNIX};
    std::copy(socket_name_.begin(), socket_name_.end(), addr.sun_path);

    //Prepare message header
    struct msghdr msg = {
        .msg_name = (void*)&addr,
        .msg_namelen = sizeof(struct sockaddr_un),
        .msg_iov = &io,
        .msg_iovlen = 1,
        .msg_control = cbuf,
        .msg_controllen = sizeof(cbuf)};

    //Recieve message on socket_
    TORCH_CHECK(
        recvmsg(socket_, &msg, 0) > 0,
        "Failed to receive fd: ",
        strerror(errno));

    if (msg.msg_controllen == 0) {
      return -1;
    }

    //Extract control message and validate its content
    auto cmsg = CMSG_FIRSTHDR(&msg);
    TORCH_CHECK(cmsg != NULL);
    TORCH_CHECK(cmsg->cmsg_len == CMSG_LEN(sizeof(int)));
    TORCH_CHECK(
        cmsg->cmsg_level == SOL_SOCKET && cmsg->cmsg_type == SCM_RIGHTS);
    return *reinterpret_cast<int*>(CMSG_DATA(cmsg));
  }

  std::vector<int> all_gather_fds(
      int rank,
      const std::vector<int>& pids,
      int fd) {
    size_t world_size = pids.size();
    std::vector<int> fds(pids.size());
    fds[rank] = fd;

    int dst_rank = (rank + 1) % world_size;
    for (size_t step = 1; step < world_size; ++step) {
      int src_rank = (rank + world_size - step) % world_size;
      send_fd(pids[dst_rank], fd);
      fd = recv_fd();
      fds[src_rank] = fd;
    }
    return fds;
  }

  int broadcast_fds(
      int rank,
      int src_rank,
      const std::vector<int>& pids,
      int fd) {
    size_t world_size = pids.size();

    if (rank == src_rank) {
      for (int dst_rank = 0; dst_rank < (int)world_size; ++dst_rank) {
        if (dst_rank == rank) {
          continue;
        }
        send_fd(pids[dst_rank], fd);
      }
      return fd;
    }
    return recv_fd();
  }

 private:
  static std::string get_socket_name(int pid) {
    const char* tmp_dir = "/tmp";
    for (const char* env_var : {"TMPDIR", "TMP", "TEMP", "TEMPDIR"}) {
      if (const char* path = getenv(env_var)) {
        tmp_dir = path;
        break;
      }
    }
    std::ostringstream oss;
    oss << tmp_dir << "/symm_mem-" << pid;
    return oss.str();
  }

  std::string socket_name_;
  int socket_;
};

constexpr size_t signal_pad_size = 2048;
const std::string store_comm_prefix = "CUDASymmetricMemory";

static size_t store_comm_seq_id = 0;

template <typename T>
std::vector<T> store_all_gather(
    const c10::intrusive_ptr<c10d::Store>& store,
    int rank,
    int world_size,
    T val) {
  static_assert(std::is_trivially_copyable_v<T>);

  std::vector<std::string> peer_keys;
  for (int r = 0; r < world_size; ++r) {
    std::ostringstream oss;
    oss << store_comm_prefix << "/" << store_comm_seq_id << "/" << r;
    peer_keys.push_back(oss.str());
  }
  ++store_comm_seq_id;

  {
    std::vector<uint8_t> payload(
        reinterpret_cast<uint8_t*>(&val),
        reinterpret_cast<uint8_t*>(&val) + sizeof(T));
    store->set(peer_keys[rank], payload);
  }

  std::vector<T> peer_vals;
  for (int r = 0; r < world_size; ++r) {
    if (r == rank) {
      peer_vals.push_back(val);
      continue;
    }
    store->wait({peer_keys[r]});
    auto payload = store->get(peer_keys[r]);
    TORCH_CHECK(payload.size() == sizeof(T));
    T peer_val{};
    std::memcpy(&peer_val, payload.data(), sizeof(T));
    peer_vals.push_back(peer_val);
  }
  return peer_vals;
}

void store_barrier(
    const c10::intrusive_ptr<c10d::Store>& store,
    int rank,
    int world_size) {
  store_all_gather(store, rank, world_size, 0);
}

void map_block(
    void** ptr,
    c10d::symmetric_memory::HandleType handle,
    size_t size,
    int device_idx) {
#if !defined(USE_ROCM) && defined(PYTORCH_C10_DRIVER_API_SUPPORTED)
  auto driver_api = c10::cuda::DriverAPI::get();
  auto dev_ptr = reinterpret_cast<CUdeviceptr*>(ptr);
  C10_CUDA_DRIVER_CHECK(
      driver_api->cuMemAddressReserve_(dev_ptr, size, 0ULL, 0, 0ULL));
  C10_CUDA_DRIVER_CHECK(driver_api->cuMemMap_(*dev_ptr, size, 0, handle, 0ULL));

  CUmemAccessDesc desc;
  desc.location.type = CU_MEM_LOCATION_TYPE_DEVICE;
  // NOLINTNEXTLINE(bugprone-signed-char-misuse)
  desc.location.id = static_cast<int>(device_idx);
  desc.flags = CU_MEM_ACCESS_FLAGS_PROT_READWRITE;
  C10_CUDA_DRIVER_CHECK(driver_api->cuMemSetAccess_(*dev_ptr, size, &desc, 1));
#elif defined(USE_ROCM)
  C10_HIP_CHECK(hipMemAddressReserve(ptr, size, 0ULL, 0, 0ULL));
  C10_HIP_CHECK(hipMemMap(*ptr, size, 0, reinterpret_cast<hipMemGenericAllocationHandle_t>(handle), 0ULL));

  hipMemAccessDesc desc;
  desc.location.type = hipMemLocationTypeDevice;
  // NOLINTNEXTLINE(bugprone-signed-char-misuse)
  desc.location.id = static_cast<int>(device_idx);
  desc.flags =  hipMemAccessFlagsProtReadWrite;
  C10_HIP_CHECK(hipMemSetAccess(*ptr, size, &desc, 1));
#else
  TORCH_CHECK(
      false, "CUDASymmetricMemory requires PYTORCH_C10_DRIVER_API_SUPPORTED");
#endif
}

} // namespace

namespace c10d {
namespace symmetric_memory {

CUDASymmetricMemory::CUDASymmetricMemory(
    std::vector<HandleType> handles,
    size_t block_size,
    std::vector<void*> buffers,
    std::vector<void*> signal_pads,
    HandleType mc_handle,
    void* mc_addr,
    size_t buffer_size,
    int local_device_idx,
    int rank,
    int world_size)
    : handles_(std::move(handles)),
      block_size_(block_size),
      buffers_(std::move(buffers)),
      signal_pads_(std::move(signal_pads)),
      mc_handle_(mc_handle),
      mc_addr_(mc_addr),
      buffer_size_(buffer_size),
      local_device_idx_(local_device_idx),
      rank_(rank),
      world_size_(world_size) {
  const size_t arr_size = sizeof(void*) * world_size_;
  buffers_dev_ = reinterpret_cast<void**>(
      c10::cuda::CUDACachingAllocator::raw_alloc(arr_size));
  signal_pads_dev_ = reinterpret_cast<void**>(
      c10::cuda::CUDACachingAllocator::raw_alloc(arr_size));

  c10::cuda::CUDAGuard guard(local_device_idx);
  AT_CUDA_CHECK(cudaMemcpy(
      buffers_dev_, buffers_.data(), arr_size, cudaMemcpyHostToDevice));
  AT_CUDA_CHECK(cudaMemcpy(
      signal_pads_dev_, signal_pads_.data(), arr_size, cudaMemcpyHostToDevice));
}

CUDASymmetricMemory::~CUDASymmetricMemory() {
  // Leak the cuda allocations during static deinitialization
  if (is_finalizing()) {
    return;
  }
  c10::cuda::CUDAGuard guard(local_device_idx_);
  C10_CUDA_CHECK(cudaDeviceSynchronize());

#if !defined(USE_ROCM) && defined(PYTORCH_C10_DRIVER_API_SUPPORTED)
  auto driver_api = c10::cuda::DriverAPI::get();
  for (int r = 0; r < world_size_; ++r) {
    C10_CUDA_DRIVER_CHECK(driver_api->cuMemUnmap_(
        reinterpret_cast<CUdeviceptr>(buffers_[r]), block_size_));
    C10_CUDA_DRIVER_CHECK(driver_api->cuMemRelease_(handles_[r]));
  }
#elif defined(USE_ROCM)
  for (int r = 0; r < world_size_; ++r) {
    C10_HIP_CHECK(hipMemUnmap(buffers_[r], block_size_));
    C10_HIP_CHECK(hipMemRelease(reinterpret_cast<hipMemGenericAllocationHandle_t>(handles_[r])));
  }
#else
  TORCH_CHECK(
      false, "CUDASymmetricMemory requires PYTORCH_C10_DRIVER_API_SUPPORTED");
#endif
  c10::cuda::CUDACachingAllocator::raw_delete(buffers_dev_);
  c10::cuda::CUDACachingAllocator::raw_delete(signal_pads_dev_);
}

std::vector<void*> CUDASymmetricMemory::get_buffer_ptrs() {
  return buffers_;
}

std::vector<void*> CUDASymmetricMemory::get_signal_pad_ptrs() {
  return signal_pads_;
}

void** CUDASymmetricMemory::get_buffer_ptrs_dev() {
  return buffers_dev_;
}

void** CUDASymmetricMemory::get_signal_pad_ptrs_dev() {
  return signal_pads_dev_;
}

size_t CUDASymmetricMemory::get_buffer_size() {
  return buffer_size_;
}

size_t CUDASymmetricMemory::get_signal_pad_size() {
  return signal_pad_size;
}

bool CUDASymmetricMemory::has_multicast_support() {
  return mc_addr_ != nullptr;
}

void* CUDASymmetricMemory::get_multicast_ptr() {
  return mc_addr_;
}

at::Tensor CUDASymmetricMemory::get_buffer(
    int rank,
    c10::IntArrayRef sizes,
    c10::ScalarType dtype,
    int64_t storage_offset) {
  const size_t numel = std::accumulate(
      sizes.begin(),
      sizes.end(),
      static_cast<size_t>(1),
      std::multiplies<size_t>());
  const auto element_size = c10::elementSize(dtype);
  const auto req_size = (numel + storage_offset) * element_size;
  TORCH_CHECK(
      req_size <= buffer_size_,
      "CUDASymmetricMemory::get_buffer: the requested size (",
      req_size,
      " bytes) exceeds the allocated size (",
      buffer_size_,
      " bytes)");
  auto data_ptr = reinterpret_cast<uint8_t*>(buffers_[rank]) +
      storage_offset * element_size;
  auto device = c10::Device(c10::DeviceType::CUDA, local_device_idx_);
  auto options = at::TensorOptions().dtype(dtype).device(device);
  return at::for_blob(data_ptr, sizes)
      .options(options)
      .target_device(device)
      .make_tensor();
}

void check_channel(int channel, int world_size) {
  TORCH_CHECK(
      channel >= 0,
      "channel for barrier(), put_signal() and wait_signal() ",
      "must be greater than 0 (got ",
      channel,
      ")");
  const size_t num_channels = signal_pad_size / sizeof(uint32_t) * world_size;
  TORCH_CHECK(
      static_cast<size_t>(channel) < num_channels,
      "The maximum supported channel for barrier(), put_signal() and wait_signal() is ",
      num_channels - 1,
      " (got ",
      channel,
      ")");
}

<<<<<<< HEAD
__device__ __forceinline__ void release_signal(uint32_t* addr) {
#if (defined(__CUDA_ARCH__) && (__CUDA_ARCH__ < 800))
  CUDA_KERNEL_ASSERT(false);
#else
  volatile uint32_t* signal = addr;
  uint32_t val;
  do {
    val = *signal;
  } while (val != 0 || atomicCAS_system(addr, 0, 1) != 0);
#endif
}

__device__ __forceinline__ void acquire_signal(uint32_t* addr) {
#if (defined(__CUDA_ARCH__) && (__CUDA_ARCH__ < 800))
  CUDA_KERNEL_ASSERT(false);
#else
  volatile uint32_t* signal = addr;
  uint32_t val;
  do {
    val = *signal;
  } while (val != 1 || atomicCAS_system(addr, 1, 0) != 1);
#endif
}

=======
>>>>>>> 8abbd1c7
static __global__ void barrier_kernel(
    uint32_t** signal_pads,
    int channel,
    int rank,
    int world_size,
    size_t timeout_ms) {
  if (threadIdx.x < world_size) {
    auto target_rank = threadIdx.x;
    if (target_rank == rank) {
      return;
    }
    auto put_success = try_put_signal<MemOpSem::Release>(
        signal_pads[target_rank] + world_size * channel + rank, timeout_ms);
    if (!put_success) {
      printf(
          "[FATAL] CUDASymmetricMemory::barrier: rank %d failed to send signal "
          "to rank %d on channel %d after %lu microseconds\n",
          rank,
          target_rank,
          channel,
          timeout_ms);
      trap();
    }
    auto wait_success = try_wait_signal<MemOpSem::Acquire>(
        signal_pads[rank] + world_size * channel + target_rank, timeout_ms);
    if (!wait_success) {
      printf(
          "[FATAL] CUDASymmetricMemory::barrier: rank %d failed to receive signal "
          "from rank %d on channel %d after %lu microseconds\n",
          rank,
          target_rank,
          channel,
          timeout_ms);
      trap();
    }
  }
}

void CUDASymmetricMemory::barrier(int channel, size_t timeout_ms) {
  check_channel(channel, world_size_);
  c10::cuda::CUDAGuard guard(local_device_idx_);
  barrier_kernel<<<1, C10_WARP_SIZE, 0, at::cuda::getCurrentCUDAStream()>>>(
      reinterpret_cast<uint32_t**>(signal_pads_dev_),
      channel,
      rank_,
      world_size_,
      timeout_ms);
  C10_CUDA_KERNEL_LAUNCH_CHECK();
}

static __global__ void put_signal_kernel(
    uint32_t** signal_pads,
    int dst_rank,
    int channel,
    int rank,
    int world_size,
    size_t timeout_ms) {
  if (threadIdx.x == 0) {
    bool success = try_put_signal<MemOpSem::Release>(
        signal_pads[dst_rank] + world_size * channel + rank, timeout_ms);
    if (!success) {
      printf(
          "[FATAL] CUDASymmetricMemory::put_signal: rank %d failed to send signal "
          "to rank %d on channel %d after %lu microseconds\n",
          rank,
          dst_rank,
          channel,
          timeout_ms);
      trap();
    }
  }
}

void CUDASymmetricMemory::put_signal(
    int dst_rank,
    int channel,
    size_t timeout_ms) {
  check_channel(channel, world_size_);
  c10::cuda::CUDAGuard guard(local_device_idx_);
  put_signal_kernel<<<1, C10_WARP_SIZE, 0, at::cuda::getCurrentCUDAStream()>>>(
      reinterpret_cast<uint32_t**>(signal_pads_dev_),
      dst_rank,
      channel,
      rank_,
      world_size_,
      timeout_ms);
  C10_CUDA_KERNEL_LAUNCH_CHECK();
}

static __global__ void wait_signal_kernel(
    uint32_t** signal_pads,
    int src_rank,
    int channel,
    int rank,
    int world_size,
    size_t timeout_ms) {
  if (threadIdx.x == 0) {
    bool success = try_wait_signal<MemOpSem::Acquire>(
        signal_pads[rank] + world_size * channel + src_rank, timeout_ms);
    if (!success) {
      printf(
          "[FATAL] CUDASymmetricMemory::wait_signal rank %d failed to receive signal "
          "from rank %d on channel %d after %lu microseconds\n",
          rank,
          src_rank,
          channel,
          timeout_ms);
#if !defined(USE_ROCM)
      __trap();
#else
      assert(0);
#endif
    }
  }
  __threadfence_system();
}

void CUDASymmetricMemory::wait_signal(
    int src_rank,
    int channel,
    size_t timeout_ms) {
  check_channel(channel, world_size_);
  c10::cuda::CUDAGuard guard(local_device_idx_);
  wait_signal_kernel<<<1, C10_WARP_SIZE, 0, at::cuda::getCurrentCUDAStream()>>>(
      reinterpret_cast<uint32_t**>(signal_pads_dev_),
      src_rank,
      channel,
      rank_,
      world_size_,
      timeout_ms);
  C10_CUDA_KERNEL_LAUNCH_CHECK();
}

int CUDASymmetricMemory::get_rank() {
  return rank_;
}

int CUDASymmetricMemory::get_world_size() {
  return world_size_;
}

void CUDASymmetricMemory::stream_write_value32(uintptr_t addr, uint32_t val) {
#if !defined(USE_ROCM) && defined(PYTORCH_C10_DRIVER_API_SUPPORTED)
  auto driver_api = c10::cuda::DriverAPI::get();
  // According to the documentation of CUstreamWriteValue_flags,
  // cuStreamWriteValue32 will provide a memory fence before the write, which
  // has similar semantics to __threadfence_system() but is scoped to the
  // stream rather than a CUDA thread.
  driver_api->cuStreamWriteValue32_(
      at::cuda::getCurrentCUDAStream(),
      reinterpret_cast<CUdeviceptr>((void*)addr),
      val,
      0);
#else
  TORCH_CHECK(
      false, "CUDASymmetricMemory requires PYTORCH_C10_DRIVER_API_SUPPORTED");
#endif
}

void* CUDASymmetricMemoryAllocator::alloc(
    size_t size,
    int device_idx,
    const std::string& group_name) {
  
  size_t signal_pad_offset = at::round_up(size, 16UL);
  size_t block_size = signal_pad_offset + signal_pad_size;

#if !defined(USE_ROCM) && defined(PYTORCH_C10_DRIVER_API_SUPPORTED)
  auto driver_api = c10::cuda::DriverAPI::get();

  CUmemAllocationProp prop = {};
  prop.type = CU_MEM_ALLOCATION_TYPE_PINNED;
  prop.location.type = CU_MEM_LOCATION_TYPE_DEVICE;
  // NOLINTNEXTLINE(bugprone-signed-char-misuse)
  prop.location.id = device_idx;
  prop.requestedHandleTypes = CU_MEM_HANDLE_TYPE_POSIX_FILE_DESCRIPTOR;


  size_t granularity;
  C10_CUDA_DRIVER_CHECK(driver_api->cuMemGetAllocationGranularity_(
      &granularity, &prop, CU_MEM_ALLOC_GRANULARITY_RECOMMENDED));
  block_size = at::round_up(block_size, granularity);

  HandleType handle;
  C10_CUDA_DRIVER_CHECK(
      driver_api->cuMemCreate_(&handle, block_size, &prop, 0));

#elif defined(USE_ROCM)
  hipMemAllocationProp prop = {};
  prop.type = hipMemAllocationTypePinned;
  prop.location.type = hipMemLocationTypeDevice;
  // NOLINTNEXTLINE(bugprone-signed-char-misuse)
  prop.location.id = device_idx;
  prop.requestedHandleType = hipMemHandleTypePosixFileDescriptor;
  size_t granularity;
  C10_HIP_CHECK(hipMemGetAllocationGranularity(
      &granularity, &prop, hipMemAllocationGranularityRecommended));
  block_size = at::round_up(block_size, granularity);

  HandleType handle;
  C10_HIP_CHECK(hipMemCreate(reinterpret_cast<hipMemGenericAllocationHandle_t*>(&handle), block_size, &prop, 0));

#else
  TORCH_CHECK(
      false, "CUDASymmetricMemory requires PYTORCH_C10_DRIVER_API_SUPPORTED");
#endif
  void* ptr = nullptr;
  map_block(&ptr, handle, block_size, device_idx);

  c10::cuda::CUDAGuard guard(device_idx);
  AT_CUDA_CHECK(cudaMemset(ptr, 0, block_size));

  auto block = c10::make_intrusive<Block>(
      handle, device_idx, block_size, size, signal_pad_offset, group_name);
  {
    std::unique_lock lock(mutex_);
    ptr_to_block_.emplace(ptr, std::move(block));
  }
  return ptr;
}

void CUDASymmetricMemoryAllocator::free(void* ptr) {
  auto block = find_block(ptr);
  // Leak the cuda allocations during static deinitialization
  if (block == nullptr || is_finalizing()) {
    return;
  }
  // Initializing CUDASymmetricMemory with an allocation transfers its
  // ownership to the CUDASymmetricMemory object.
  if (block->symm_mem == nullptr) {
#if !defined(USE_ROCM) && defined(PYTORCH_C10_DRIVER_API_SUPPORTED)
    auto driver_api = c10::cuda::DriverAPI::get();
    C10_CUDA_DRIVER_CHECK(driver_api->cuMemUnmap_(
        reinterpret_cast<CUdeviceptr>(ptr), block->block_size));
    C10_CUDA_DRIVER_CHECK(driver_api->cuMemRelease_(block->handle));
#elif defined(USE_ROCM)
    C10_HIP_CHECK(hipMemUnmap(ptr, block->block_size));
    C10_HIP_CHECK(hipMemRelease(reinterpret_cast<hipMemGenericAllocationHandle_t>(block->handle)));
#else
  TORCH_CHECK(
      false, "CUDASymmetricMemory requires PYTORCH_C10_DRIVER_API_SUPPORTED");
#endif
  }
  {
    std::unique_lock lock(mutex_);
    ptr_to_block_.erase(ptr);
  }
}

size_t CUDASymmetricMemoryAllocator::get_alloc_size(void* ptr) {
  auto block = find_block(ptr);
  TORCH_CHECK(
      block != nullptr,
      "CUDASymmetricMemoryAllocator::get_alloc_size: input must be allocated ",
      "via CUDASymmetricMemoryAllocator::alloc");
  return block->buffer_size;
}

struct RendezvousRequest {
  int device_idx;
  int pid;
  size_t block_size;
  size_t buffer_size;
  size_t signal_pad_offset;
  bool has_multicast_support;
};

void validate_rendezvous_requests(
    const std::vector<RendezvousRequest>& reqs,
    int world_size) {
  TORCH_CHECK(reqs.size() == (size_t)world_size);

  std::unordered_set<int> device_indices;
  device_indices.reserve(world_size);
  for (auto req : reqs) {
    device_indices.insert(req.device_idx);
  }
  if (device_indices.size() < (size_t)world_size) {
    TORCH_CHECK(
        false,
        "CUDASymmetricMemoryAllocator::rendezvous: ",
        "detected allocations from overlapping devices ",
        "from different ranks.");
  }

  for (int r = 1; r < world_size; ++r) {
    TORCH_CHECK(reqs[r].block_size == reqs[0].block_size);
    TORCH_CHECK(reqs[r].buffer_size == reqs[0].buffer_size);
    TORCH_CHECK(reqs[r].signal_pad_offset == reqs[0].signal_pad_offset);
  }
}

static bool check_group_multicast_support(
    const std::vector<RendezvousRequest>& reqs) {
  std::vector<size_t> ranks_with_multicast_support;
  for (size_t r = 0; r < reqs.size(); ++r) {
    if (reqs[r].has_multicast_support) {
      ranks_with_multicast_support.push_back(r);
    }
  }
  if (ranks_with_multicast_support.size() == reqs.size()) {
    return true;
  } else {
    // We don't expect this to happen. But we want to let the user to know if
    // this happens.
    if (ranks_with_multicast_support.size() != 0) {
      LOG(WARNING)
          << "Only a subset of ranks in the group has multicast support: "
          << ranks_with_multicast_support << " (world_size=" << reqs.size()
          << "). Skipping multicast initialization because this is unexpected.";
    }
    return false;
  }
}

static void init_multicast_for_block(
    HandleType& mc_handle,
    void*& mc_addr,
    const c10::intrusive_ptr<Block>& block,
    IpcChannel& ipc_channel,
    const std::vector<int>& pids,
    const c10::intrusive_ptr<c10d::Store>& store,
    int rank,
    int world_size) {
#if !defined(USE_ROCM) && defined(PYTORCH_C10_DRIVER_API_SUPPORTED) && \
    defined(CUDART_SUPPORTS_MULTICAST)
  auto driver_api = c10::cuda::DriverAPI::get();
  if (rank == 0) {
    CUmulticastObjectProp mc_prop{};
    mc_prop.numDevices = world_size;
    mc_prop.handleTypes = CU_MEM_HANDLE_TYPE_POSIX_FILE_DESCRIPTOR;
    mc_prop.size = block->block_size;

    auto err = driver_api->cuMulticastCreate_(&mc_handle, &mc_prop);
    if (err != CUDA_SUCCESS) {
      const char* err_str;
      CUresult get_error_str_err = driver_api->cuGetErrorString_(err, &err_str);
      if (get_error_str_err != CUDA_SUCCESS) {
        err_str = "unknown cuda driver error";
      }
      LOG(WARNING)
          << "SymmetricMemory: cuMulticastCreate failed with: \"" << err_str
          << "\". Gracefully skipping multicast initialization. "
          << "However, this is unexpected. Please report the issue on GitHub.";
      // Allow peers gracefully skip multicast initialization by sending -1
      ipc_channel.broadcast_fds(rank, 0, pids, -1);
      return;
    }

    int mc_fd;
    C10_CUDA_DRIVER_CHECK(driver_api->cuMemExportToShareableHandle_(
        &mc_fd, mc_handle, CU_MEM_HANDLE_TYPE_POSIX_FILE_DESCRIPTOR, 0));
    ipc_channel.broadcast_fds(rank, 0, pids, mc_fd);
    // Ref count is incremented as soon as SCM_RIGHTS send happens
    close(mc_fd);
  } else {
    int mc_fd = ipc_channel.broadcast_fds(rank, 0, pids, -1);
    if (mc_fd == -1) {
      return;
    }
    C10_CUDA_DRIVER_CHECK(driver_api->cuMemImportFromShareableHandle_(
        &mc_handle,
        (void*)(uintptr_t)mc_fd,
        CU_MEM_HANDLE_TYPE_POSIX_FILE_DESCRIPTOR));
    close(mc_fd);
  }

  // All rank adds their physical allocation to the multicast object
  C10_CUDA_DRIVER_CHECK(
      driver_api->cuMulticastAddDevice_(mc_handle, block->device_idx));
  C10_CUDA_DRIVER_CHECK(driver_api->cuMulticastBindMem_(
      mc_handle, 0, block->handle, 0, block->block_size, 0));

  map_block(&mc_addr, mc_handle, block->block_size, block->device_idx);
  store_barrier(store, rank, world_size);
#endif
}

c10::intrusive_ptr<SymmetricMemory> CUDASymmetricMemoryAllocator::rendezvous(
    void* ptr) {
  auto block = find_block(ptr);
  if (block == nullptr) {
    return nullptr;
  }

  if (block->symm_mem != nullptr) {
    return block->symm_mem;
  }

  IpcChannel ipc_channel;
  auto group_info = get_group_info(block->group_name);
  auto store = group_info.store;
  int rank = group_info.rank;
  int world_size = group_info.world_size;
  int block_fd;

#if !defined(USE_ROCM) && defined(PYTORCH_C10_DRIVER_API_SUPPORTED)
  auto driver_api = c10::cuda::DriverAPI::get();
  C10_CUDA_DRIVER_CHECK(driver_api->cuMemExportToShareableHandle_(
      &block_fd, block->handle, CU_MEM_HANDLE_TYPE_POSIX_FILE_DESCRIPTOR, 0));
#elif defined (USE_ROCM)
  C10_HIP_CHECK(hipMemExportToShareableHandle(
      &block_fd, block->handle, hipMemHandleTypePosixFileDescriptor, 0));
#else
  TORCH_CHECK(
      false, "CUDASymmetricMemory requires PYTORCH_C10_DRIVER_API_SUPPORTED");
#endif

  auto local_req = RendezvousRequest{
      .device_idx = block->device_idx,
      .pid = getpid(),
      .block_size = block->block_size,
      .buffer_size = block->buffer_size,
      .signal_pad_offset = block->signal_pad_offset,
      .has_multicast_support = device_has_multicast_support(block->device_idx)};
  auto reqs = store_all_gather(store, rank, world_size, local_req);
  validate_rendezvous_requests(reqs, world_size);

  std::vector<int> pids(world_size);
  for (int r = 0; r < world_size; ++r) {
    pids[r] = reqs[r].pid;
  }
  auto imported_fds = ipc_channel.all_gather_fds(rank, pids, block_fd);

  std::vector<HandleType> handles(world_size);
  std::vector<void*> buffers(world_size, nullptr);
  std::vector<void*> signal_pads(world_size, nullptr);

  for (int r = 0; r < world_size; ++r) {
    if (r == rank) {
      handles[r] = block->handle;
      buffers[r] = ptr;
      signal_pads[r] = (void*)((uintptr_t)ptr + block->signal_pad_offset);
      continue;
    }
#if !defined(USE_ROCM) && defined(PYTORCH_C10_DRIVER_API_SUPPORTED)
    C10_CUDA_DRIVER_CHECK(driver_api->cuMemImportFromShareableHandle_(
        &handles[r],
        (void*)(uintptr_t)imported_fds[r],
        CU_MEM_HANDLE_TYPE_POSIX_FILE_DESCRIPTOR));
#elif defined (USE_ROCM)
    C10_HIP_CHECK(hipMemImportFromShareableHandle(
        &handles[r],
        (void*)(uintptr_t)&(imported_fds[r]),
        hipMemHandleTypePosixFileDescriptor));
#else
  TORCH_CHECK(
      false, "CUDASymmetricMemory requires PYTORCH_C10_DRIVER_API_SUPPORTED");
#endif
    map_block(&buffers[r], handles[r], block->block_size, block->device_idx);
    signal_pads[r] = (void*)((uintptr_t)buffers[r] + block->signal_pad_offset);
    close(imported_fds[r]);
  }
  store_barrier(store, rank, world_size);
  close(block_fd);

  HandleType mc_handle{};
  void* mc_addr = nullptr;
  bool group_has_multicast_support = check_group_multicast_support(reqs);
  if (group_has_multicast_support) {
    init_multicast_for_block(
        mc_handle, mc_addr, block, ipc_channel, pids, store, rank, world_size);
  }

  // Initializing CUDASymmetricMemory with an allocation transfers its
  // ownership to the CUDASymmetricMemory object. So that outstanding
  // references to the CUDASymmetricMemory object can keep the allocation
  // alive.
  block->symm_mem = c10::make_intrusive<CUDASymmetricMemory>(
      std::move(handles),
      block->block_size,
      std::move(buffers),
      std::move(signal_pads),
      mc_handle,
      mc_addr,
      block->buffer_size,
      block->device_idx,
      group_info.rank,
      group_info.world_size);
  return block->symm_mem;
}

bool CUDASymmetricMemoryAllocator::is_rendezvous_completed(void* ptr) {
  auto block = find_block(ptr);
  TORCH_CHECK(
      block != nullptr,
      "CUDASymmetricMemoryAllocator::is_rendezvous_completed: input must be allocated ",
      "via CUDASymmetricMemoryAllocator::alloc");
  return block->symm_mem != nullptr;
}

bool CUDASymmetricMemoryAllocator::has_multicast_support(int device_idx) {
  return device_has_multicast_support(device_idx);
}

c10::intrusive_ptr<Block> CUDASymmetricMemoryAllocator::find_block(void* ptr) {
  std::shared_lock lock(mutex_);
  auto it = ptr_to_block_.find(ptr);
  if (it == ptr_to_block_.end()) {
    return nullptr;
  }
  return it->second;
}

struct RegisterCUDASymmetricMemoryAllocator {
  RegisterCUDASymmetricMemoryAllocator() {
    register_allocator(
        c10::DeviceType::CUDA,
        c10::make_intrusive<CUDASymmetricMemoryAllocator>());
  }
};

static RegisterCUDASymmetricMemoryAllocator register_allocator_;

} // namespace symmetric_memory
} // namespace c10d<|MERGE_RESOLUTION|>--- conflicted
+++ resolved
@@ -438,33 +438,6 @@
       ")");
 }
 
-<<<<<<< HEAD
-__device__ __forceinline__ void release_signal(uint32_t* addr) {
-#if (defined(__CUDA_ARCH__) && (__CUDA_ARCH__ < 800))
-  CUDA_KERNEL_ASSERT(false);
-#else
-  volatile uint32_t* signal = addr;
-  uint32_t val;
-  do {
-    val = *signal;
-  } while (val != 0 || atomicCAS_system(addr, 0, 1) != 0);
-#endif
-}
-
-__device__ __forceinline__ void acquire_signal(uint32_t* addr) {
-#if (defined(__CUDA_ARCH__) && (__CUDA_ARCH__ < 800))
-  CUDA_KERNEL_ASSERT(false);
-#else
-  volatile uint32_t* signal = addr;
-  uint32_t val;
-  do {
-    val = *signal;
-  } while (val != 1 || atomicCAS_system(addr, 1, 0) != 1);
-#endif
-}
-
-=======
->>>>>>> 8abbd1c7
 static __global__ void barrier_kernel(
     uint32_t** signal_pads,
     int channel,
