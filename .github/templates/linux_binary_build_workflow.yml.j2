{% import 'common.yml.j2' as common %}
{% import 'upload.yml.j2' as upload %}

{%- block name -%}
# Template is at:    .github/templates/linux_binary_build_workflow.yml.j2
# Generation script: .github/scripts/generate_ci_workflows.py
name: !{{ build_environment }}
{%- endblock %}


on:
  push:
    {%- if branches == "nightly" %}
    # NOTE: Meta Employees can trigger new nightlies using: https://fburl.com/trigger_pytorch_nightly_build
    {%- endif %}
    branches:
      - !{{ branches }}
    {%- if branches == "nightly" %}
    tags:
      # NOTE: Binary build pipelines should only get triggered on release candidate builds
      # Release candidate tags look like: v1.11.0-rc1
      - v[0-9]+.[0-9]+.[0-9]+-rc[0-9]+
    {%- endif %}
{%- for label in ciflow_config.labels | sort %}
    {%- if loop.first and branches != "nightly" %}
    tags:
    {%- endif %}
      - '!{{ label }}/*'
{%- endfor %}
  workflow_dispatch:

env:
  # Needed for conda builds
  {%- if "aarch64" in build_environment %}
  ALPINE_IMAGE: "arm64v8/alpine"
  {%- elif "s390x" in build_environment %}
  ALPINE_IMAGE: "docker.io/s390x/alpine"
  {%- else %}
  ALPINE_IMAGE: "308535385114.dkr.ecr.us-east-1.amazonaws.com/tool/alpine"
  {%- endif %}
  ANACONDA_USER: pytorch
  AWS_DEFAULT_REGION: us-east-1
  BINARY_ENV_FILE: /tmp/env
  BUILD_ENVIRONMENT: !{{ build_environment }}
  BUILDER_ROOT: /builder
  GITHUB_TOKEN: ${{ secrets.GITHUB_TOKEN }}
  PR_NUMBER: ${{ github.event.pull_request.number }}
  PYTORCH_FINAL_PACKAGE_DIR: /artifacts
  PYTORCH_ROOT: /pytorch
  SHA1: ${{ github.event.pull_request.head.sha || github.sha }}
  SKIP_ALL_TESTS: 0
!{{ common.concurrency(build_environment) }}

jobs:
  get-label-type:
    name: get-label-type
    uses: ./.github/workflows/_runner-determinator.yml
    with:
      triggering_actor: ${{ github.triggering_actor }}
      issue_owner: ${{ github.event.pull_request.user.login || github.event.issue.user.login }}
      curr_branch: ${{ github.head_ref || github.ref_name }}
      curr_ref_type: ${{ github.ref_type }}

{%- for config in build_configs %}
  !{{ config["build_name"] }}-build:
    if: ${{ github.repository_owner == 'pytorch' }}
    uses: ./.github/workflows/_binary-build-linux.yml
    needs: get-label-type
    with:!{{ upload.binary_env_as_input(config) }}
      {%- if "aarch64" in build_environment %}
<<<<<<< HEAD
=======
      runner_prefix: "${{ needs.get-label-type.outputs.label-type }}"
>>>>>>> 9b2e453e
      runs_on: linux.arm64.m7g.4xlarge.ephemeral
      ALPINE_IMAGE: "arm64v8/alpine"
      {%- elif "s390x" in build_environment %}
      runs_on: linux.s390x
      ALPINE_IMAGE: "docker.io/s390x/alpine"
      {%- elif "conda" in build_environment and config["gpu_arch_type"] == "cuda" %}
      runner_prefix: "${{ needs.get-label-type.outputs.label-type }}"
      runs_on: linux.24xlarge.ephemeral
      {%- else %}
      runner_prefix: "${{ needs.get-label-type.outputs.label-type }}"
      {%- endif %}
      build_name: !{{ config["build_name"] }}
      build_environment: !{{ build_environment }}
      {%- if config.pytorch_extra_install_requirements is defined and config.pytorch_extra_install_requirements|d('')|length > 0  %}
      PYTORCH_EXTRA_INSTALL_REQUIREMENTS: !{{ config.pytorch_extra_install_requirements }}
      {%- endif %}
      {%- if config["gpu_arch_type"] == "cuda-aarch64" %}
      timeout-minutes: 420
      {%- endif %}
    secrets:
      github-token: ${{ secrets.GITHUB_TOKEN }}

  {%- if config["gpu_arch_type"] != "cuda-aarch64" %}
  !{{ config["build_name"] }}-test:  # Testing
    if: ${{ github.repository_owner == 'pytorch' }}
    needs:
      - !{{ config["build_name"] }}-build
      - get-label-type
    {%- if config["gpu_arch_type"] not in ["rocm", "xpu"] %}
    uses: ./.github/workflows/_binary-test-linux.yml
    with:!{{ upload.binary_env_as_input(config) }}
      build_name: !{{ config["build_name"] }}
      build_environment: !{{ build_environment }}
      {%- if "aarch64" in build_environment %}
<<<<<<< HEAD
=======
      runner_prefix: "${{ needs.get-label-type.outputs.label-type }}"
>>>>>>> 9b2e453e
      runs_on: linux.arm64.2xlarge
      ALPINE_IMAGE: "arm64v8/alpine"
      {%- elif "s390x" in build_environment %}
      runs_on: linux.s390x
      ALPINE_IMAGE: "docker.io/s390x/alpine"
      {%- elif config["gpu_arch_type"] == "rocm" %}
      runs_on: linux.rocm.gpu
      {%- elif config["gpu_arch_type"] == "cuda" %}
      runner_prefix: "${{ needs.get-label-type.outputs.label-type }}"
      runs_on: linux.4xlarge.nvidia.gpu
      {%- else %}
      runner_prefix: "${{ needs.get-label-type.outputs.label-type }}"
      runs_on: linux.4xlarge
      {%- endif %}
    secrets:
      github-token: ${{ secrets.GITHUB_TOKEN }}
    {%- elif config["gpu_arch_type"] == "xpu" %}
    runs-on: linux.idc.xpu
    timeout-minutes: !{{ common.timeout_minutes }}
    !{{ upload.binary_env(config) }}
    permissions:
      id-token: write
      contents: read
    steps:
      - name: Setup XPU
        uses: ./.github/actions/setup-xpu
      - name: configure aws credentials
        id: aws_creds
        uses: aws-actions/configure-aws-credentials@v1.7.0
        with:
          role-to-assume: arn:aws:iam::308535385114:role/gha_workflow_s3_and_ecr_read_only
          aws-region: us-east-1
      - name: Login to Amazon ECR
        id: login-ecr
        uses: aws-actions/amazon-ecr-login@v2
      - uses: !{{ common.download_artifact_action }}
        name: Download Build Artifacts
        with:
          name: !{{ config["build_name"] }}
          path: "${{ runner.temp }}/artifacts/"
      !{{ common.checkout(deep_clone=False, directory="pytorch") }}
      !{{ common.checkout(deep_clone=False, directory="builder", repository=common.builder_repo, branch=common.builder_branch) }}
      - name: Pull Docker image
        uses: pytorch/test-infra/.github/actions/pull-docker-image@main
        with:
          docker-image: !{{ config["container_image"] }}
      - name: Test Pytorch binary
        uses: ./pytorch/.github/actions/test-pytorch-binary
      - name: Teardown XPU
        uses: ./.github/actions/teardown-xpu
    {%- else %}
    runs-on: linux.rocm.gpu
    timeout-minutes: !{{ common.timeout_minutes }}
    !{{ upload.binary_env(config) }}
    steps:
      - name: Setup ROCm
        uses: ./.github/actions/setup-rocm
      - uses: !{{ common.download_artifact_action }}
        name: Download Build Artifacts
        with:
          name: !{{ config["build_name"] }}
          path: "${{ runner.temp }}/artifacts/"
      !{{ common.checkout(deep_clone=False, directory="pytorch") }}
      !{{ common.checkout(deep_clone=False, directory="builder", repository=common.builder_repo, branch=common.builder_branch) }}
      - name: ROCm set GPU_FLAG
        run: |
          echo "GPU_FLAG=--device=/dev/mem --device=/dev/kfd --device=/dev/dri --group-add video --group-add daemon" >> "${GITHUB_ENV}"
      - name: Pull Docker image
        uses: pytorch/test-infra/.github/actions/pull-docker-image@main
        with:
          docker-image: !{{ config["container_image"] }}
      - name: Test Pytorch binary
        uses: ./pytorch/.github/actions/test-pytorch-binary
      - name: Teardown ROCm
        uses: ./.github/actions/teardown-rocm
    {%- endif %}
  {%- endif %}

{%- if branches == "nightly" %}
  !{{ upload.upload_binaries(config) }}
{%- endif %}
{% endfor %}<|MERGE_RESOLUTION|>--- conflicted
+++ resolved
@@ -68,10 +68,7 @@
     needs: get-label-type
     with:!{{ upload.binary_env_as_input(config) }}
       {%- if "aarch64" in build_environment %}
-<<<<<<< HEAD
-=======
       runner_prefix: "${{ needs.get-label-type.outputs.label-type }}"
->>>>>>> 9b2e453e
       runs_on: linux.arm64.m7g.4xlarge.ephemeral
       ALPINE_IMAGE: "arm64v8/alpine"
       {%- elif "s390x" in build_environment %}
@@ -106,10 +103,7 @@
       build_name: !{{ config["build_name"] }}
       build_environment: !{{ build_environment }}
       {%- if "aarch64" in build_environment %}
-<<<<<<< HEAD
-=======
       runner_prefix: "${{ needs.get-label-type.outputs.label-type }}"
->>>>>>> 9b2e453e
       runs_on: linux.arm64.2xlarge
       ALPINE_IMAGE: "arm64v8/alpine"
       {%- elif "s390x" in build_environment %}
